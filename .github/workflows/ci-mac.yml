--- conflicted
+++ resolved
@@ -46,13 +46,8 @@
     - name: Build universal binary
       run: |
         git describe --tags --abbrev=8 --dirty --always --long > resources/version.txt
-<<<<<<< HEAD
-        CGO_ENABLED=1 GOOS=darwin GOARCH=amd64 go build -tags static,downloadresources -o vice_amd64 .
-        CGO_ENABLED=1 GOOS=darwin GOARCH=arm64 go build -tags static,downloadresources -o vice_arm64 .
-=======
-        CGO_ENABLED=1 GOOS=darwin GOARCH=amd64 go build -ldflags="-s -w" -tags static -o vice_amd64 .
-        CGO_ENABLED=1 GOOS=darwin GOARCH=arm64 go build -ldflags="-s -w" -tags static -o vice_arm64 .
->>>>>>> f1f27f0e
+        CGO_ENABLED=1 GOOS=darwin GOARCH=amd64 go build -ldflags="-s -w" -tags static,downloadresources -o vice_amd64 .
+        CGO_ENABLED=1 GOOS=darwin GOARCH=arm64 go build -ldflags="-s -w" -tags static,downloadresources -o vice_arm64 .
         lipo -create -output vice vice_amd64 vice_arm64
 
     - name: Run tests
