--- conflicted
+++ resolved
@@ -66,11 +66,7 @@
     - name: Build
       run: |
         git describe --tags --abbrev=8 --dirty --always --long > resources/version.txt
-<<<<<<< HEAD
-        go build -tags static,downloadresources -ldflags -H=windowsgui -o ./vice.exe .
-=======
-        go build -tags static -ldflags="-s -w -H=windowsgui" -o ./vice.exe .
->>>>>>> f1f27f0e
+        go build -tags static,downloadresources -ldflags="-s -w -H=windowsgui" -o ./vice.exe .
         ls
       env:
         CGO_CFLAGS: "-I ../ext/SDL2-2.24.0/x86_64-w64-mingw32/include"
