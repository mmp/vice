// main.go
// Copyright(c) 2022 Matt Pharr, licensed under the GNU Public License, Version 3.
// SPDX: GPL-3.0-only

package main

// This file contains the implementation of the main() function, which
// initializes the system and then runs the event loop until the system
// exits.

import (
	_ "embed"
	"flag"
	"fmt"
	"io/fs"
	"os"
	"os/signal"
	"runtime"
	"runtime/debug"
	"runtime/pprof"
	"time"

	"github.com/apenwarr/fixconsole"
	"github.com/mmp/imgui-go/v4"
	"golang.org/x/exp/slog"
)

const ViceServerAddress = "vice.pharr.org"
const ViceServerPort = 8000

var (
	// There are a handful of widely-used global variables in vice, all
	// defined here.  While in principle it would be nice to have fewer (or
	// no!) globals, it's cleaner to have these easily accessible where in
	// the system without having to pass them through deep callchains.
	// Note that in some cases they are passed down from main (e.g.,
	// platform); this is plumbing in preparation for reducing the
	// number of these in the future.
	globalConfig *GlobalConfig
	platform     Platform
	renderer     Renderer
	database     *StaticDatabase
	lg           *Logger
	resourcesFS  fs.StatFS

	// client only
	newWorldChan chan *World
	localServer  *SimServer
	remoteServer *SimServer

	//go:embed resources/version.txt
	buildVersion string

	// Command-line options are only used for developer features.
	cpuprofile        = flag.String("cpuprofile", "", "write CPU profile to file")
	memprofile        = flag.String("memprofile", "", "write memory profile to this file")
	logLevel          = flag.String("loglevel", "info", "logging level: debug, info, warn, error")
	lintScenarios     = flag.Bool("lint", false, "check the validity of the built-in scenarios")
	server            = flag.Bool("runserver", false, "run vice scenario server")
	serverPort        = flag.Int("port", ViceServerPort, "port to listen on when running server")
	serverAddress     = flag.String("server", ViceServerAddress+fmt.Sprintf(":%d", ViceServerPort), "IP address of vice multi-controller server")
	scenarioFilename  = flag.String("scenario", "", "filename of JSON file with a scenario definition")
	videoMapFilename  = flag.String("videomap", "", "filename of JSON file with video map definitions")
	broadcastMessage  = flag.String("broadcast", "", "message to broadcast to all active clients on the server")
	broadcastPassword = flag.String("password", "", "password to authenticate with server for broadcast message")
	resetSim          = flag.Bool("resetsim", false, "discard the saved simulation and do not try to resume it")
)

func init() {
	// OpenGL and friends require that all calls be made from the primary
	// application thread, while by default, go allows the main thread to
	// run on different hardware threads over the course of
	// execution. Therefore, we must lock the main thread at startup time.
	runtime.LockOSThread()
}

func main() {
	flag.Parse()

	rand.Seed(time.Now().UnixNano())

	// Common initialization for both client and server
	if err := fixconsole.FixConsoleIfNeeded(); err != nil {
		// Not sure this will actually appear, but what else are we going
		// to do...
		fmt.Printf("FixConsole: %v", err)
	}

	// Initialize the logging system first and foremost.
	lg = NewLogger(*server, *logLevel)

	writeMemProfile := func() {
		f, err := os.Create(*memprofile)
		if err != nil {
			lg.Errorf("%s: unable to create memory profile file: %v", *memprofile, err)
		}
		if err = pprof.WriteHeapProfile(f); err != nil {
			lg.Errorf("%s: unable to write memory profile file: %v", *memprofile, err)
		}
		f.Close()
	}

	if *cpuprofile != "" {
		if f, err := os.Create(*cpuprofile); err != nil {
			lg.Errorf("%s: unable to create CPU profile file: %v", *cpuprofile, err)
		} else {
			if err = pprof.StartCPUProfile(f); err != nil {
				lg.Errorf("unable to start CPU profile: %v", err)
			} else {
				defer pprof.StopCPUProfile()

				// Catch ctrl-c and to write out the profile before exiting
				sig := make(chan os.Signal, 1)
				signal.Notify(sig, os.Interrupt)

				go func() {
					<-sig
					pprof.StopCPUProfile()
					f.Close()
					os.Exit(0)
				}()
			}
		}
	}
	if *memprofile != "" {
		// Catch ctrl-c
		sig := make(chan os.Signal, 1)
		signal.Notify(sig, os.Interrupt)
		go func() {
			<-sig
			writeMemProfile()
			os.Exit(0)
		}()
	}

	resourcesFS = getResourcesFS()

	eventStream := NewEventStream()

	database = InitializeStaticDatabase()

	if *lintScenarios {
		var e ErrorLogger
		_, _ = LoadScenarioGroups(&e)
		if e.HaveErrors() {
			e.PrintErrors(nil)
			os.Exit(1)
		}
	} else if *broadcastMessage != "" {
		BroadcastMessage(*serverAddress, *broadcastMessage, *broadcastPassword)
	} else if *server {
		RunSimServer()
	} else {
		localSimServerChan, err := LaunchLocalSimServer()
		if err != nil {
			lg.Errorf("error launching local SimServer: %v", err)
			os.Exit(1)
		}

		lastRemoteServerAttempt := time.Now()
		remoteSimServerChan := TryConnectRemoteServer(*serverAddress)

		var stats Stats

		// Catch any panics so that we can put up a dialog box and hopefully
		// get a bug report.
		var context *imgui.Context
		if os.Getenv("DELVE_GOVERSION") == "" { // hack: don't catch panics when debugging..
			defer func() {
				if err := recover(); err != nil {
					lg.Error("Caught panic!", slog.String("stack", string(debug.Stack())))
					ShowFatalErrorDialog(renderer, platform,
						"Unfortunately an unexpected error has occurred and vice is unable to recover.\n"+
							"Apologies! Please do file a bug and include the vice.log file for this session\nso that "+
							"this bug can be fixed.\n\nError: %v", err)
				}

				// Clean up in backwards order from how things were created.
				renderer.Dispose()
				platform.Dispose()
				context.Destroy()
			}()
		}

		///////////////////////////////////////////////////////////////////////////
		// Global initialization and set up. Note that there are some subtle
		// inter-dependencies in the following; the order is carefully crafted.

		context = imguiInit()

		if err = audioInit(); err != nil {
			lg.Errorf("Unable to initialize audio: %v", err)
		}

		LoadOrMakeDefaultConfig()

		multisample := runtime.GOOS != "darwin"
		platform, err = NewGLFWPlatform(imgui.CurrentIO(), globalConfig.InitialWindowSize,
			globalConfig.InitialWindowPosition, multisample)
		if err != nil {
			panic(fmt.Sprintf("Unable to create application window: %v", err))
		}
		imgui.CurrentIO().SetClipboard(platform.GetClipboard())

<<<<<<< HEAD
		renderer, err = NewOpenGLRenderer(imgui.CurrentIO())
=======
		renderer, err = NewOpenGL2Renderer()
>>>>>>> 7ecae1f0
		if err != nil {
			panic(fmt.Sprintf("Unable to initialize OpenGL: %v", err))
		}

		fontsInit(renderer, platform)

		newWorldChan = make(chan *World, 2)
		var world *World

		localServer = <-localSimServerChan

		if globalConfig.Sim != nil && !*resetSim {
			var result NewSimResult
			if err := localServer.Call("SimManager.Add", globalConfig.Sim, &result); err != nil {
				lg.Errorf("error restoring saved Sim: %v", err)
			} else {
				world = result.World
				world.simProxy = &SimProxy{
					ControllerToken: result.ControllerToken,
					Client:          localServer.RPCClient,
				}
				world.ToggleShowScenarioInfoWindow()
			}
		}

		wmInit()

		uiInit(renderer, platform, eventStream)

		globalConfig.Activate(world, eventStream)

		if world == nil {
			uiShowConnectDialog(false)
		}

		if !globalConfig.AskedDiscordOptIn {
			uiShowDiscordOptInDialog()
		}

		simStartTime := time.Now()

		///////////////////////////////////////////////////////////////////////////
		// Main event / rendering loop
		lg.Info("Starting main loop")
		stopConnectingRemoteServer := false
		frameIndex := 0
		stats.startTime = time.Now()
		for {
			select {
			case nw := <-newWorldChan:
				if world != nil {
					world.Disconnect()
				}
				world = nw
				simStartTime = time.Now()

				if world == nil {
					uiShowConnectDialog(false)
				} else if world != nil {
					world.ToggleShowScenarioInfoWindow()
					globalConfig.DisplayRoot.VisitPanes(func(p Pane) {
						p.ResetWorld(world)
					})
				}

			case remoteServerConn := <-remoteSimServerChan:
				if err := remoteServerConn.err; err != nil {
					lg.Warn("Unable to connect to remote server", slog.Any("error", err))

					if err.Error() == ErrRPCVersionMismatch.Error() {
						uiShowModalDialog(NewModalDialogBox(&ErrorModalClient{
							message: "This version of vice is incompatible with the vice multi-controller server.\n" +
								"If you're using an older version of vice, please upgrade to the latest\n" +
								"version for multi-controller support. (If you're using a beta build, then\n" +
								"thanks for your help testing vice; when the beta is released, the server\n" +
								"will be updated as well.)",
						}), true)

						stopConnectingRemoteServer = true
					}
					remoteServer = nil
				} else {
					remoteServer = remoteServerConn.server
				}

			default:
			}

			if world == nil {
				platform.SetWindowTitle("vice: [disconnected]")
				SetDiscordStatus(discordStatus{start: simStartTime})
			} else {
				platform.SetWindowTitle("vice: " + world.GetWindowTitle())
				// Update discord RPC
				SetDiscordStatus(discordStatus{
					totalDepartures: world.TotalDepartures,
					totalArrivals:   world.TotalArrivals,
					callsign:        world.Callsign,
					start:           simStartTime,
				})
			}

			if remoteServer == nil && time.Since(lastRemoteServerAttempt) > 10*time.Second && !stopConnectingRemoteServer {
				lastRemoteServerAttempt = time.Now()
				remoteSimServerChan = TryConnectRemoteServer(*serverAddress)
			}

			// Inform imgui about input events from the user.
			platform.ProcessEvents()

			stats.redraws++

			lastTime := time.Now()
			timeMarker := func(d *time.Duration) {
				now := time.Now()
				*d = now.Sub(lastTime)
				lastTime = now
			}

			// Let the world update its state based on messages from the
			// network; a synopsis of changes to aircraft is then passed along
			// to the window panes.
			if world != nil {
				world.GetUpdates(eventStream,
					func(err error) {
						eventStream.Post(Event{
							Type:    StatusMessageEvent,
							Message: "Error getting update from server: " + err.Error(),
						})
						if isRPCServerError(err) {
							uiShowModalDialog(NewModalDialogBox(&ErrorModalClient{
								message: "Lost connection to the vice server.",
							}), true)

							remoteServer = nil
							world = nil

							uiShowConnectDialog(false)
						}
					})
			}

			platform.NewFrame()
			imgui.NewFrame()

			// Generate and render vice draw lists
			if world != nil {
				wmDrawPanes(platform, renderer, world, &stats)
			} else {
				commandBuffer := GetCommandBuffer()
				commandBuffer.ClearRGB(RGB{})
				stats.render = renderer.RenderCommandBuffer(commandBuffer)
				ReturnCommandBuffer(commandBuffer)
			}

			timeMarker(&stats.drawPanes)

			// Draw the user interface
			drawUI(platform, renderer, world, eventStream, &stats)
			timeMarker(&stats.drawImgui)

			// Wait for vsync
			platform.PostRender()

			// Periodically log current memory use, etc.
			if frameIndex%18000 == 0 {
				lg.Debug("performance", slog.Any("stats", stats))
			}
			frameIndex++

			if platform.ShouldStop() && len(ui.activeModalDialogs) == 0 {
				// Do this while we're still running the event loop.
				saveSim := world != nil && world.simProxy.Client == localServer.RPCClient
				globalConfig.SaveIfChanged(renderer, platform, world, saveSim)

				if world != nil {
					world.Disconnect()
				}
				break
			}
		}
	}

	// Common cleanup
	if *memprofile != "" {
		writeMemProfile()
	}
}<|MERGE_RESOLUTION|>--- conflicted
+++ resolved
@@ -202,11 +202,7 @@
 		}
 		imgui.CurrentIO().SetClipboard(platform.GetClipboard())
 
-<<<<<<< HEAD
-		renderer, err = NewOpenGLRenderer(imgui.CurrentIO())
-=======
-		renderer, err = NewOpenGL2Renderer()
->>>>>>> 7ecae1f0
+		renderer, err = NewOpenGLRenderer()
 		if err != nil {
 			panic(fmt.Sprintf("Unable to initialize OpenGL: %v", err))
 		}
