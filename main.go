--- conflicted
+++ resolved
@@ -50,13 +50,9 @@
 	localServer  *SimServer
 	remoteServer *SimServer
 	airportWind  map[string]Wind
-<<<<<<< HEAD
-	windRequest  map[string]chan []getweather.MetarData
+	windRequest  map[string]chan getweather.MetarData
 	heldAircraft []*Aircraft
-=======
-	windRequest  map[string]chan getweather.MetarData
-
->>>>>>> ac26ad2f
+
 	//go:embed resources/version.txt
 	buildVersion string
 
