// server.go
// Copyright(c) 2023 Matt Pharr, licensed under the GNU Public License, Version 3.
// SPDX: GPL-3.0-only

package main

import (
	"bytes"
	"fmt"
	"html/template"
	"io"
	"log/slog"
	"math"
	"net"
	"net/http"
	"net/rpc"
	"os"
	"os/exec"
	"runtime"
	"sort"
	"strconv"
	"strings"
	"time"

	"github.com/shirou/gopsutil/cpu"
)

const ViceRPCVersion = 11

type SimServer struct {
	*RPCClient
	name        string
	configs     map[string]map[string]*SimConfiguration
	runningSims map[string]*RemoteSim
}

type SimServerConnection struct {
	server *SimServer
	err    error
}

func (s *SimServer) Close() error {
	return s.RPCClient.Close()
}

///////////////////////////////////////////////////////////////////////////

type SimProxy struct {
	ControllerToken string
	Client          *RPCClient
}

type AircraftSpecifier struct {
	ControllerToken string
	Callsign        string
}

func (s *SimProxy) TogglePause() *rpc.Call {
	return s.Client.Go("Sim.TogglePause", s.ControllerToken, nil, nil)
}

func (s *SimProxy) SignOff(_, _ *struct{}) error {
	if err := s.Client.CallWithTimeout("Sim.SignOff", s.ControllerToken, nil); err != nil {
		return err
	}
	// FIXME: this is handing in zstd code. Why?
	// return s.Client.Close()
	return nil
}

func (s *SimProxy) ChangeControlPosition(callsign string, keepTracks bool) error {
	return s.Client.CallWithTimeout("Sim.ChangeControlPosition",
		&ChangeControlPositionArgs{
			ControllerToken: s.ControllerToken,
			Callsign:        callsign,
			KeepTracks:      keepTracks,
		}, nil)
}

func (s *SimProxy) GetSerializeSim() (*Sim, error) {
	var sim Sim
	err := s.Client.CallWithTimeout("SimManager.GetSerializeSim", s.ControllerToken, &sim)
	return &sim, err
}

func (s *SimProxy) GetWorldUpdate(wu *SimWorldUpdate) *rpc.Call {
	return s.Client.Go("Sim.GetWorldUpdate", s.ControllerToken, wu, nil)
}

func (s *SimProxy) SetSimRate(r float32) *rpc.Call {
	return s.Client.Go("Sim.SetSimRate",
		&SetSimRateArgs{
			ControllerToken: s.ControllerToken,
			Rate:            r,
		}, nil, nil)
}

func (s *SimProxy) SetLaunchConfig(lc LaunchConfig) *rpc.Call {
	return s.Client.Go("Sim.SetLaunchConfig",
		&SetLaunchConfigArgs{
			ControllerToken: s.ControllerToken,
			Config:          lc,
		}, nil, nil)
}

func (s *SimProxy) TakeOrReturnLaunchControl() *rpc.Call {
	return s.Client.Go("Sim.TakeOrReturnLaunchControl", s.ControllerToken, nil, nil)
}

func (s *SimProxy) SetGlobalLeaderLine(callsign string, direction *CardinalOrdinalDirection) *rpc.Call {
	return s.Client.Go("Sim.SetGlobalLeaderLine", &SetGlobalLeaderLineArgs{
		ControllerToken: s.ControllerToken,
		Callsign:        callsign,
		Direction:       direction,
	}, nil, nil)
}

func (s *SimProxy) SetScratchpad(callsign string, scratchpad string) *rpc.Call {
	return s.Client.Go("Sim.SetScratchpad", &SetScratchpadArgs{
		ControllerToken: s.ControllerToken,
		Callsign:        callsign,
		Scratchpad:      scratchpad,
	}, nil, nil)
}

func (s *SimProxy) SetSecondaryScratchpad(callsign string, scratchpad string) *rpc.Call {
	return s.Client.Go("Sim.SetSecondaryScratchpad", &SetScratchpadArgs{
		ControllerToken: s.ControllerToken,
		Callsign:        callsign,
		Scratchpad:      scratchpad,
	}, nil, nil)
}

func (s *SimProxy) InitiateTrack(callsign string) *rpc.Call {
	return s.Client.Go("Sim.InitiateTrack", &InitiateTrackArgs{
		ControllerToken: s.ControllerToken,
		Callsign:        callsign,
	}, nil, nil)
}

func (s *SimProxy) DropTrack(callsign string) *rpc.Call {
	return s.Client.Go("Sim.DropTrack", &DropTrackArgs{
		ControllerToken: s.ControllerToken,
		Callsign:        callsign,
	}, nil, nil)
}

func (s *SimProxy) HandoffTrack(callsign string, controller string) *rpc.Call {
	return s.Client.Go("Sim.HandoffTrack", &HandoffArgs{
		ControllerToken: s.ControllerToken,
		Callsign:        callsign,
		Controller:      controller,
	}, nil, nil)
}

func (s *SimProxy) HandoffControl(callsign string) *rpc.Call {
	return s.Client.Go("Sim.HandoffControl", &HandoffArgs{
		ControllerToken: s.ControllerToken,
		Callsign:        callsign,
	}, nil, nil)
}

func (s *SimProxy) AcceptHandoff(callsign string) *rpc.Call {
	return s.Client.Go("Sim.AcceptHandoff", &AcceptHandoffArgs{
		ControllerToken: s.ControllerToken,
		Callsign:        callsign,
	}, nil, nil)
}

func (s *SimProxy) RejectHandoff(callsign string) *rpc.Call {
	return s.Client.Go("Sim.RejectHandoff", &RejectHandoffArgs{
		ControllerToken: s.ControllerToken,
		Callsign:        callsign,
	}, nil, nil)
}

func (s *SimProxy) CancelHandoff(callsign string) *rpc.Call {
	return s.Client.Go("Sim.CancelHandoff", &CancelHandoffArgs{
		ControllerToken: s.ControllerToken,
		Callsign:        callsign,
	}, nil, nil)
}

<<<<<<< HEAD
func (s *SimProxy) CancelHandoff(callsign string) *rpc.Call {
	return s.Client.Go("Sim.CancelHandoff", &CancelHandoffArgs{
=======
func (s *SimProxy) ForceQL(callsign, controller string) *rpc.Call {
	return s.Client.Go("Sim.ForceQL", &ForceQLArgs{
		ControllerToken: s.ControllerToken,
		Callsign:        callsign,
		Controller:      controller,
	}, nil, nil)
}

func (s *SimProxy) RedirectHandoff(callsign, controller string) *rpc.Call {
	return s.Client.Go("Sim.RedirectHandoff", &HandoffArgs{
>>>>>>> ed665b0b
		ControllerToken: s.ControllerToken,
		Callsign:        callsign,
		Controller:      controller,
	}, nil, nil)
}

func (s *SimProxy) AcceptRedirectedHandoff(callsign string) *rpc.Call {
	return s.Client.Go("Sim.AcceptRedirectedHandoff", &AcceptHandoffArgs{
		ControllerToken: s.ControllerToken,
		Callsign:        callsign,
	}, nil, nil)
}

func (s *SimProxy) RemoveForceQL(callsign, controller string) *rpc.Call {
	return s.Client.Go("Sim.RemoveForceQL", &ForceQLArgs{
		ControllerToken: s.ControllerToken,
		Callsign:        callsign,
		Controller:      controller,
	}, nil, nil)
}

func (s *SimProxy) PointOut(callsign string, controller string) *rpc.Call {
	return s.Client.Go("Sim.PointOut", &PointOutArgs{
		ControllerToken: s.ControllerToken,
		Callsign:        callsign,
		Controller:      controller,
	}, nil, nil)
}

func (s *SimProxy) AcknowledgePointOut(callsign string) *rpc.Call {
	return s.Client.Go("Sim.AcknowledgePointOut", &PointOutArgs{
		ControllerToken: s.ControllerToken,
		Callsign:        callsign,
	}, nil, nil)
}

func (s *SimProxy) RejectPointOut(callsign string) *rpc.Call {
	return s.Client.Go("Sim.RejectPointOut", &PointOutArgs{
		ControllerToken: s.ControllerToken,
		Callsign:        callsign,
	}, nil, nil)
}

func (s *SimProxy) SetTemporaryAltitude(callsign string, alt int) *rpc.Call {
	return s.Client.Go("Sim.SetTemporaryAltitude", &AssignAltitudeArgs{
		ControllerToken: s.ControllerToken,
		Callsign:        callsign,
		Altitude:        alt,
	}, nil, nil)
}

func (s *SimProxy) DeleteAircraft(callsign string) *rpc.Call {
	return s.Client.Go("Sim.DeleteAircraft", &DeleteAircraftArgs{
		ControllerToken: s.ControllerToken,
		Callsign:        callsign,
	}, nil, nil)
}

func (s *SimProxy) RunAircraftCommands(callsign string, cmds string) *rpc.Call {
	return s.Client.Go("Sim.RunAircraftCommands", &AircraftCommandsArgs{
		ControllerToken: s.ControllerToken,
		Callsign:        callsign,
		Commands:        cmds,
	}, nil, nil)
}

func (s *SimProxy) LaunchAircraft(ac Aircraft) *rpc.Call {
	return s.Client.Go("Sim.LaunchAircraft", &LaunchAircraftArgs{
		ControllerToken: s.ControllerToken,
		Aircraft:        ac,
	}, nil, nil)
}

///////////////////////////////////////////////////////////////////////////
// SimManager

type SimManager struct {
	scenarioGroups       map[string]map[string]*ScenarioGroup
	configs              map[string]map[string]*SimConfiguration
	activeSims           map[string]*Sim
	controllerTokenToSim map[string]*Sim
	mu                   LoggingMutex
	startTime            time.Time
	lg                   *Logger
}

func NewSimManager(scenarioGroups map[string]map[string]*ScenarioGroup,
	simConfigurations map[string]map[string]*SimConfiguration, lg *Logger) *SimManager {
	sm := &SimManager{
		scenarioGroups:       scenarioGroups,
		configs:              simConfigurations,
		activeSims:           make(map[string]*Sim),
		controllerTokenToSim: make(map[string]*Sim),
		startTime:            time.Now(),
		lg:                   lg,
	}

	return sm
}

type NewSimResult struct {
	World           *World
	ControllerToken string
}

func (sm *SimManager) New(config *NewSimConfiguration, result *NewSimResult) error {
	if config.NewSimType == NewSimCreateLocal || config.NewSimType == NewSimCreateRemote {
		sim := NewSim(*config, sm.scenarioGroups, config.NewSimType == NewSimCreateLocal, sm.lg)
		sim.prespawn()
		return sm.Add(sim, result)
	} else {
		sm.mu.Lock(sm.lg)
		defer sm.mu.Unlock(sm.lg)

		sim, ok := sm.activeSims[config.SelectedRemoteSim]
		if !ok {
			return ErrNoNamedSim
		}
		if _, ok := sim.World.Controllers[config.SelectedRemoteSimPosition]; ok {
			return ErrNoController
		}

		if sim.RequirePassword && config.RemoteSimPassword != sim.Password {
			return ErrInvalidPassword
		}

		world, token, err := sim.SignOn(config.SelectedRemoteSimPosition)
		if err != nil {
			return err
		}

		sm.controllerTokenToSim[token] = sim

		*result = NewSimResult{
			World:           world,
			ControllerToken: token,
		}
		return nil
	}
}

func (sm *SimManager) Add(sim *Sim, result *NewSimResult) error {
	sim.Activate(sm.lg)

	sm.mu.Lock(lg)

	// Empty sim name is just a local sim, so no problem with replacing it...
	if _, ok := sm.activeSims[sim.Name]; ok && sim.Name != "" {
		sm.mu.Unlock(sm.lg)
		return ErrDuplicateSimName
	}

	lg.Infof("%s: adding sim", sim.Name)
	sm.activeSims[sim.Name] = sim

	sm.mu.Unlock(sm.lg)

	world, token, err := sim.SignOn(sim.World.PrimaryController)
	if err != nil {
		return err
	}

	sm.mu.Lock(lg)
	sm.controllerTokenToSim[token] = sim
	sm.mu.Unlock(sm.lg)

	go func() {
		// Terminate idle Sims after 4 hours, but not unnamed Sims, since
		// they're local and not running on the server.
		for !sm.SimShouldExit(sim) {
			sim.Update()
			time.Sleep(100 * time.Millisecond)
		}

		lg.Infof("%s: terminating sim after %s idle", sim.Name, sim.IdleTime())
		sm.mu.Lock(lg)
		delete(sm.activeSims, sim.Name)
		// FIXME: these don't get cleaned up during Sim SignOff()
		for tok, s := range sm.controllerTokenToSim {
			if s == sim {
				delete(sm.controllerTokenToSim, tok)
			}
		}
		sm.mu.Unlock(sm.lg)
	}()

	*result = NewSimResult{
		World:           world,
		ControllerToken: token,
	}

	return nil
}

type SignOnResult struct {
	Configurations map[string]map[string]*SimConfiguration
	RunningSims    map[string]*RemoteSim
}

func (sm *SimManager) SignOn(version int, result *SignOnResult) error {
	if version != ViceRPCVersion {
		return ErrRPCVersionMismatch
	}

	// Before we acquire the lock...
	if err := sm.GetRunningSims(0, &result.RunningSims); err != nil {
		return err
	}

	sm.mu.Lock(lg)
	defer sm.mu.Unlock(sm.lg)

	result.Configurations = sm.configs

	return nil
}

func (sm *SimManager) GetRunningSims(_ int, result *map[string]*RemoteSim) error {
	sm.mu.Lock(lg)
	defer sm.mu.Unlock(sm.lg)

	running := make(map[string]*RemoteSim)
	for name, s := range sm.activeSims {
		s.mu.Lock(s.lg)
		rs := &RemoteSim{
			GroupName:          s.ScenarioGroup,
			ScenarioName:       s.Scenario,
			PrimaryController:  s.World.PrimaryController,
			RequirePassword:    s.RequirePassword,
			AvailablePositions: make(map[string]struct{}),
			CoveredPositions:   make(map[string]struct{}),
		}

		// Figure out which positions are available; start with all of the possible ones,
		// then delete those that are active
		rs.AvailablePositions[s.World.PrimaryController] = struct{}{}
		for callsign := range s.World.MultiControllers {
			rs.AvailablePositions[callsign] = struct{}{}
		}
		for _, ctrl := range s.controllers {
			delete(rs.AvailablePositions, ctrl.Callsign)
			if wc, ok := s.World.Controllers[ctrl.Callsign]; ok && wc.IsHuman {
				rs.CoveredPositions[ctrl.Callsign] = struct{}{}
			}
		}
		s.mu.Unlock(s.lg)

		running[name] = rs
	}

	*result = running
	return nil
}

const simIdleLimit = 4 * time.Hour

func (sm *SimManager) SimShouldExit(sim *Sim) bool {
	if sim.IdleTime() < simIdleLimit {
		return false
	}

	sm.mu.Lock(lg)
	defer sm.mu.Unlock(sm.lg)

	nIdle := 0
	for _, sim := range sm.activeSims {
		if sim.IdleTime() >= simIdleLimit {
			nIdle++
		}
	}
	return nIdle > 10
}

func (sm *SimManager) GetSerializeSim(token string, s *Sim) error {
	sm.mu.Lock(lg)
	defer sm.mu.Unlock(sm.lg)

	if sm.controllerTokenToSim == nil {
		return ErrNoSimForControllerToken
	}
	sim, ok := sm.controllerTokenToSim[token]
	if !ok {
		return ErrNoSimForControllerToken
	}
	*s = *sim
	return nil
}

func (sm *SimManager) ControllerTokenToSim(token string) (*Sim, bool) {
	sm.mu.Lock(lg)
	defer sm.mu.Unlock(sm.lg)

	sim, ok := sm.controllerTokenToSim[token]
	return sim, ok
}

type SimStatus struct {
	Name            string
	Config          string
	IdleTime        time.Duration
	Controllers     string
	TotalDepartures int
	TotalArrivals   int
}

func (ss SimStatus) LogValue() slog.Value {
	return slog.GroupValue(
		slog.String("name", ss.Name),
		slog.String("config", ss.Config),
		slog.Duration("idle", ss.IdleTime),
		slog.String("controllers", ss.Controllers),
		slog.Int("departures", ss.TotalDepartures),
		slog.Int("arrivals", ss.TotalArrivals))
}

func (sm *SimManager) GetSimStatus() []SimStatus {
	sm.mu.Lock(lg)
	defer sm.mu.Unlock(sm.lg)

	var ss []SimStatus
	for _, name := range SortedMapKeys(sm.activeSims) {
		sim := sm.activeSims[name]
		status := SimStatus{
			Name:            name,
			Config:          sim.Scenario,
			IdleTime:        sim.IdleTime().Round(time.Second),
			TotalDepartures: sim.TotalDepartures,
			TotalArrivals:   sim.TotalArrivals,
		}

		var controllers []string
		for _, ctrl := range sim.controllers {
			controllers = append(controllers, ctrl.Callsign)
		}
		sort.Strings(controllers)
		status.Controllers = strings.Join(controllers, ", ")

		ss = append(ss, status)
	}

	return ss
}

type SimBroadcastMessage struct {
	Password string
	Message  string
}

func (sm *SimManager) Broadcast(m *SimBroadcastMessage, _ *struct{}) error {
	pw, err := os.ReadFile("password")
	if err != nil {
		return err
	}

	password := strings.TrimRight(string(pw), "\n\r")
	if password != m.Password {
		return ErrInvalidPassword
	}

	sm.mu.Lock(lg)
	defer sm.mu.Unlock(sm.lg)

	lg.Infof("Broadcasting message: %s", m.Message)

	for _, sim := range sm.activeSims {
		sim.mu.Lock(sim.lg)

		sim.eventStream.Post(Event{
			Type:    ServerBroadcastMessageEvent,
			Message: m.Message,
		})

		sim.mu.Unlock(sim.lg)
	}
	return nil
}

func BroadcastMessage(hostname, msg, password string) {
	client, err := getClient(hostname)
	if err != nil {
		lg.Errorf("unable to get client for broadcast: %v", err)
		return
	}

	err = client.CallWithTimeout("SimManager.Broadcast", &SimBroadcastMessage{
		Password: password,
		Message:  msg,
	}, nil)

	if err != nil {
		lg.Errorf("broadcast error: %v", err)
	}
}

///////////////////////////////////////////////////////////////////////////
// SimDispatcher

type SimDispatcher struct {
	sm *SimManager
}

func (sd *SimDispatcher) GetWorldUpdate(token string, update *SimWorldUpdate) error {
	if sim, ok := sd.sm.ControllerTokenToSim(token); !ok {
		return ErrNoSimForControllerToken
	} else {
		return sim.GetWorldUpdate(token, update)
	}
}

func (sd *SimDispatcher) SignOff(token string, _ *struct{}) error {
	if sim, ok := sd.sm.ControllerTokenToSim(token); !ok {
		return ErrNoSimForControllerToken
	} else {
		return sim.SignOff(token)
	}
}

type ChangeControlPositionArgs struct {
	ControllerToken string
	Callsign        string
	KeepTracks      bool
}

func (sd *SimDispatcher) ChangeControlPosition(cs *ChangeControlPositionArgs, _ *struct{}) error {
	if sim, ok := sd.sm.ControllerTokenToSim(cs.ControllerToken); !ok {
		return ErrNoSimForControllerToken
	} else {
		return sim.ChangeControlPosition(cs.ControllerToken, cs.Callsign, cs.KeepTracks)
	}
}

func (sd *SimDispatcher) TakeOrReturnLaunchControl(token string, _ *struct{}) error {
	if sim, ok := sd.sm.ControllerTokenToSim(token); !ok {
		return ErrNoSimForControllerToken
	} else {
		return sim.TakeOrReturnLaunchControl(token)
	}
}

type SetSimRateArgs struct {
	ControllerToken string
	Rate            float32
}

func (sd *SimDispatcher) SetSimRate(r *SetSimRateArgs, _ *struct{}) error {
	if sim, ok := sd.sm.controllerTokenToSim[r.ControllerToken]; !ok {
		return ErrNoSimForControllerToken
	} else {
		return sim.SetSimRate(r.ControllerToken, r.Rate)
	}
}

type SetLaunchConfigArgs struct {
	ControllerToken string
	Config          LaunchConfig
}

func (sd *SimDispatcher) SetLaunchConfig(lc *SetLaunchConfigArgs, _ *struct{}) error {
	if sim, ok := sd.sm.controllerTokenToSim[lc.ControllerToken]; !ok {
		return ErrNoSimForControllerToken
	} else {
		return sim.SetLaunchConfig(lc.ControllerToken, lc.Config)
	}
}

func (sd *SimDispatcher) TogglePause(token string, _ *struct{}) error {
	if sim, ok := sd.sm.ControllerTokenToSim(token); !ok {
		return ErrNoSimForControllerToken
	} else {
		return sim.TogglePause(token)
	}
}

type SetScratchpadArgs struct {
	ControllerToken string
	Callsign        string
	Scratchpad      string
}

func (sd *SimDispatcher) SetScratchpad(a *SetScratchpadArgs, _ *struct{}) error {
	if sim, ok := sd.sm.controllerTokenToSim[a.ControllerToken]; !ok {
		return ErrNoSimForControllerToken
	} else {
		return sim.SetScratchpad(a.ControllerToken, a.Callsign, a.Scratchpad)
	}
}

func (sd *SimDispatcher) SetSecondaryScratchpad(a *SetScratchpadArgs, _ *struct{}) error {
	if sim, ok := sd.sm.controllerTokenToSim[a.ControllerToken]; !ok {
		return ErrNoSimForControllerToken
	} else {
		return sim.SetSecondaryScratchpad(a.ControllerToken, a.Callsign, a.Scratchpad)
	}
}

type SetGlobalLeaderLineArgs struct {
	ControllerToken string
	Callsign        string
	Direction       *CardinalOrdinalDirection
}

func (sd *SimDispatcher) SetGlobalLeaderLine(a *SetGlobalLeaderLineArgs, _ *struct{}) error {
	if sim, ok := sd.sm.controllerTokenToSim[a.ControllerToken]; !ok {
		return ErrNoSimForControllerToken
	} else {
		return sim.SetGlobalLeaderLine(a.ControllerToken, a.Callsign, a.Direction)
	}
}

type InitiateTrackArgs AircraftSpecifier

func (sd *SimDispatcher) InitiateTrack(it *InitiateTrackArgs, _ *struct{}) error {
	if sim, ok := sd.sm.controllerTokenToSim[it.ControllerToken]; !ok {
		return ErrNoSimForControllerToken
	} else {
		return sim.InitiateTrack(it.ControllerToken, it.Callsign)
	}
}

type DropTrackArgs AircraftSpecifier

func (sd *SimDispatcher) DropTrack(dt *DropTrackArgs, _ *struct{}) error {
	if sim, ok := sd.sm.controllerTokenToSim[dt.ControllerToken]; !ok {
		return ErrNoSimForControllerToken
	} else {
		return sim.DropTrack(dt.ControllerToken, dt.Callsign)
	}
}

type HandoffArgs struct {
	ControllerToken string
	Callsign        string
	Controller      string
}

func (sd *SimDispatcher) HandoffTrack(h *HandoffArgs, _ *struct{}) error {
	if sim, ok := sd.sm.controllerTokenToSim[h.ControllerToken]; !ok {
		return ErrNoSimForControllerToken
	} else {
		return sim.HandoffTrack(h.ControllerToken, h.Callsign, h.Controller)
	}
}

func (sd *SimDispatcher) RedirectHandoff(h *HandoffArgs, _ *struct{}) error {
	if sim, ok := sd.sm.controllerTokenToSim[h.ControllerToken]; !ok {
		return ErrNoSimForControllerToken
	} else {
		return sim.RedirectHandoff(h.ControllerToken, h.Callsign, h.Controller)
	}
}

func (sd *SimDispatcher) AcceptRedirectedHandoff(po *AcceptHandoffArgs, _ *struct{}) error {
	if sim, ok := sd.sm.controllerTokenToSim[po.ControllerToken]; !ok {
		return ErrNoSimForControllerToken
	} else {
		return sim.AcceptRedirectedHandoff(po.ControllerToken, po.Callsign)
	}
}

func (sd *SimDispatcher) HandoffControl(h *HandoffArgs, _ *struct{}) error {
	if sim, ok := sd.sm.controllerTokenToSim[h.ControllerToken]; !ok {
		return ErrNoSimForControllerToken
	} else {
		return sim.HandoffControl(h.ControllerToken, h.Callsign)
	}
}

type AcceptHandoffArgs AircraftSpecifier

func (sd *SimDispatcher) AcceptHandoff(ah *AcceptHandoffArgs, _ *struct{}) error {
	if sim, ok := sd.sm.controllerTokenToSim[ah.ControllerToken]; !ok {
		return ErrNoSimForControllerToken
	} else {
		return sim.AcceptHandoff(ah.ControllerToken, ah.Callsign)
	}
}

type CancelHandoffArgs AircraftSpecifier

func (sd *SimDispatcher) CancelHandoff(ch *CancelHandoffArgs, _ *struct{}) error {
	if sim, ok := sd.sm.controllerTokenToSim[ch.ControllerToken]; !ok {
		return ErrNoSimForControllerToken
	} else {
		return sim.CancelHandoff(ch.ControllerToken, ch.Callsign)
	}
}

type PointOutArgs struct {
	ControllerToken string
	Callsign        string
	Controller      string
}
type ForceQLArgs struct {
	ControllerToken string
	Callsign        string
	Controller      string
}

func (sd *SimDispatcher) ForceQL(po *ForceQLArgs, _ *struct{}) error {
	if sim, ok := sd.sm.controllerTokenToSim[po.ControllerToken]; !ok {
		return ErrNoSimForControllerToken
	} else {
		return sim.ForceQL(po.ControllerToken, po.Callsign, po.Controller)
	}
}

func (sd *SimDispatcher) RemoveForceQL(po *ForceQLArgs, _ *struct{}) error {
	if sim, ok := sd.sm.controllerTokenToSim[po.ControllerToken]; !ok {
		return ErrNoSimForControllerToken
	} else {
		return sim.RemoveForceQL(po.ControllerToken, po.Callsign, po.Controller)
	}
}

func (sd *SimDispatcher) PointOut(po *PointOutArgs, _ *struct{}) error {
	if sim, ok := sd.sm.controllerTokenToSim[po.ControllerToken]; !ok {
		return ErrNoSimForControllerToken
	} else {
		return sim.PointOut(po.ControllerToken, po.Callsign, po.Controller)
	}
}

func (sd *SimDispatcher) AcknowledgePointOut(po *PointOutArgs, _ *struct{}) error {
	if sim, ok := sd.sm.controllerTokenToSim[po.ControllerToken]; !ok {
		return ErrNoSimForControllerToken
	} else {
		return sim.AcknowledgePointOut(po.ControllerToken, po.Callsign)
	}
}

func (sd *SimDispatcher) RejectPointOut(po *PointOutArgs, _ *struct{}) error {
	if sim, ok := sd.sm.controllerTokenToSim[po.ControllerToken]; !ok {
		return ErrNoSimForControllerToken
	} else {
		return sim.RejectPointOut(po.ControllerToken, po.Callsign)
	}
}

type AssignAltitudeArgs struct {
	ControllerToken string
	Callsign        string
	Altitude        int
}

func (sd *SimDispatcher) SetTemporaryAltitude(alt *AssignAltitudeArgs, _ *struct{}) error {
	if sim, ok := sd.sm.controllerTokenToSim[alt.ControllerToken]; !ok {
		return ErrNoSimForControllerToken
	} else {
		return sim.SetTemporaryAltitude(alt.ControllerToken, alt.Callsign, alt.Altitude)
	}
}

type DeleteAircraftArgs AircraftSpecifier

func (sd *SimDispatcher) DeleteAircraft(da *DeleteAircraftArgs, _ *struct{}) error {
	if sim, ok := sd.sm.controllerTokenToSim[da.ControllerToken]; !ok {
		return ErrNoSimForControllerToken
	} else {
		return sim.DeleteAircraft(da.ControllerToken, da.Callsign)
	}
}

type AircraftCommandsArgs struct {
	ControllerToken string
	Callsign        string
	Commands        string
}

func (sd *SimDispatcher) RunAircraftCommands(cmds *AircraftCommandsArgs, _ *struct{}) error {
	token, callsign := cmds.ControllerToken, cmds.Callsign
	sim, ok := sd.sm.controllerTokenToSim[token]
	if !ok {
		return ErrNoSimForControllerToken
	}

	commands := strings.Fields(cmds.Commands)

	for i, command := range commands {
		switch command[0] {
		case 'A', 'C':
			if command == "CAC" {
				// Cancel approach clearance
				if err := sim.CancelApproachClearance(token, callsign); err != nil {
					sim.SetSTARSInput(strings.Join(commands[i:], " "))
					return err
				}
			} else if command == "CVS" {
				if err := sim.ClimbViaSID(token, callsign); err != nil {
					sim.SetSTARSInput(strings.Join(commands[i:], " "))
					return err
				}
			} else if len(command) > 4 && command[:3] == "CSI" && !isAllNumbers(command[3:]) {
				// Cleared straight in approach.
				if err := sim.ClearedApproach(token, callsign, command[3:], true); err != nil {
					sim.SetSTARSInput(strings.Join(commands[i:], " "))
					return err
				}
			} else if command[0] == 'C' && len(command) > 2 && !isAllNumbers(command[1:]) {
				if components := strings.Split(command, "/"); len(components) > 1 {
					// Cross fix [at altitude] [at speed]
					fix := components[0][1:]
					var ar *AltitudeRestriction
					speed := 0

					for _, cmd := range components[1:] {
						if len(cmd) == 0 {
							sim.SetSTARSInput(strings.Join(commands[i:], " "))
							return ErrInvalidCommandSyntax
						}

						var err error
						if cmd[0] == 'A' && len(cmd) > 1 {
							if ar, err = ParseAltitudeRestriction(cmd[1:]); err != nil {
								sim.SetSTARSInput(strings.Join(commands[i:], " "))
								return ErrInvalidCommandSyntax
							}
							// User input here is 100s of feet, while AltitudeRestriction is feet...
							ar.Range[0] *= 100
							ar.Range[1] *= 100
						} else if cmd[0] == 'S' {
							if speed, err = strconv.Atoi(cmd[1:]); err != nil {
								sim.SetSTARSInput(strings.Join(commands[i:], " "))
								return err
							}
						} else {
							sim.SetSTARSInput(strings.Join(commands[i:], " "))
							return ErrInvalidCommandSyntax
						}
					}

					if err := sim.CrossFixAt(token, callsign, fix, ar, speed); err != nil {
						sim.SetSTARSInput(strings.Join(commands[i:], " "))
						return err
					}
				} else if err := sim.ClearedApproach(token, callsign, command[1:], false); err != nil {
					sim.SetSTARSInput(strings.Join(commands[i:], " "))
					return err
				}
			} else {
				if command[0] == 'A' {
					components := strings.Split(command, "/")
					if len(components) != 2 || len(components[1]) == 0 || components[1][0] != 'C' {
						sim.SetSTARSInput(strings.Join(commands[i:], " "))
						return ErrInvalidCommandSyntax
					}

					fix := strings.ToUpper(components[0][1:])
					approach := components[1][1:]
					if err := sim.AtFixCleared(token, callsign, fix, approach); err != nil {
						sim.SetSTARSInput(strings.Join(commands[i:], " "))
						return err
					} else {
						continue
					}
				}

				// Otherwise look for an altitude
				if alt, err := strconv.Atoi(command[1:]); err != nil {
					sim.SetSTARSInput(strings.Join(commands[i:], " "))
					return err
				} else if err := sim.AssignAltitude(token, callsign, 100*alt, false); err != nil {
					sim.SetSTARSInput(strings.Join(commands[i:], " "))
					return err
				}
			}

		case 'D':
			if command == "DVS" {
				if err := sim.DescendViaSTAR(token, callsign); err != nil {
					sim.SetSTARSInput(strings.Join(commands[i:], " "))
					return err
				}
			} else if components := strings.Split(command, "/"); len(components) > 1 && len(components[1]) > 1 {
				fix := components[0][1:]

				switch components[1][0] {
				case 'D':
					// Depart <fix1> direct <fix2>
					if err := sim.DepartFixDirect(token, callsign, fix, components[1][1:]); err != nil {
						sim.SetSTARSInput(strings.Join(commands[i:], " "))
						return err
					}
				case 'H':
					// Depart <fix> at heading <hdg>
					if hdg, err := strconv.Atoi(components[1][1:]); err != nil {
						sim.SetSTARSInput(strings.Join(commands[i:], " "))
						return err
					} else if err := sim.DepartFixHeading(token, callsign, fix, hdg); err != nil {
						sim.SetSTARSInput(strings.Join(commands[i:], " "))
						return err
					}

				default:
					sim.SetSTARSInput(strings.Join(commands[i:], " "))
					return ErrInvalidCommandSyntax
				}
			} else if len(command) > 1 && command[1] >= '0' && command[1] <= '9' {
				// Looks like an altitude.
				if alt, err := strconv.Atoi(command[1:]); err != nil {
					sim.SetSTARSInput(strings.Join(commands[i:], " "))
					return err
				} else if err := sim.AssignAltitude(token, callsign, 100*alt, false); err != nil {
					sim.SetSTARSInput(strings.Join(commands[i:], " "))
					return err
				}
			} else if _, ok := sim.World.Locate(string(command[1:])); ok {
				if err := sim.DirectFix(token, callsign, command[1:]); err != nil {
					sim.SetSTARSInput(strings.Join(commands[i:], " "))
					return err
				}
			} else {
				sim.SetSTARSInput(strings.Join(commands[i:], " "))
				return ErrInvalidCommandSyntax
			}

		case 'E':
			if command == "ED" {
				if err := sim.ExpediteDescent(token, callsign); err != nil {
					sim.SetSTARSInput(strings.Join(commands[i:], " "))
					return err
				}
			} else if command == "EC" {
				if err := sim.ExpediteClimb(token, callsign); err != nil {
					sim.SetSTARSInput(strings.Join(commands[i:], " "))
					return err
				}
			} else if len(command) > 1 {
				// Expect approach.
				if err := sim.ExpectApproach(token, callsign, command[1:]); err != nil {
					sim.SetSTARSInput(strings.Join(commands[i:], " "))
					return err
				}
			} else {
				sim.SetSTARSInput(strings.Join(commands[i:], " "))
				return ErrInvalidCommandSyntax
			}

		case 'H':
			if len(command) == 1 {
				if err := sim.AssignHeading(&HeadingArgs{
					ControllerToken: token,
					Callsign:        callsign,
					Present:         true,
				}); err != nil {
					sim.SetSTARSInput(strings.Join(commands[i:], " "))
					return err
				}
			} else if hdg, err := strconv.Atoi(command[1:]); err != nil {
				sim.SetSTARSInput(strings.Join(commands[i:], " "))
				return err
			} else if err := sim.AssignHeading(&HeadingArgs{
				ControllerToken: token,
				Callsign:        callsign,
				Heading:         hdg,
				Turn:            TurnClosest,
			}); err != nil {
				sim.SetSTARSInput(strings.Join(commands[i:], " "))
				return err
			}

		case 'I':
			if len(command) == 1 {
				if err := sim.InterceptLocalizer(token, callsign); err != nil {
					sim.SetSTARSInput(strings.Join(commands[i:], " "))
					return err
				}
			} else if command == "ID" {
				if err := sim.Ident(token, callsign); err != nil {
					sim.SetSTARSInput(strings.Join(commands[i:], " "))
					return err
				}
			} else {
				sim.SetSTARSInput(strings.Join(commands[i:], " "))
				return ErrInvalidCommandSyntax
			}

		case 'L':
			if l := len(command); l > 2 && command[l-1] == 'D' {
				// turn left x degrees
				if deg, err := strconv.Atoi(command[1 : l-1]); err != nil {
					sim.SetSTARSInput(strings.Join(commands[i:], " "))
					return err
				} else if err := sim.AssignHeading(&HeadingArgs{
					ControllerToken: token,
					Callsign:        callsign,
					LeftDegrees:     deg,
				}); err != nil {
					sim.SetSTARSInput(strings.Join(commands[i:], " "))
					return err
				}
			} else {
				// turn left heading...
				if hdg, err := strconv.Atoi(command[1:]); err != nil {
					sim.SetSTARSInput(strings.Join(commands[i:], " "))
					return err
				} else if err := sim.AssignHeading(&HeadingArgs{
					ControllerToken: token,
					Callsign:        callsign,
					Heading:         hdg,
					Turn:            TurnLeft,
				}); err != nil {
					sim.SetSTARSInput(strings.Join(commands[i:], " "))
					return err
				}
			}

		case 'R':
			if l := len(command); l > 2 && command[l-1] == 'D' {
				// turn right x degrees
				if deg, err := strconv.Atoi(command[1 : l-1]); err != nil {
					sim.SetSTARSInput(strings.Join(commands[i:], " "))
					return err
				} else if err := sim.AssignHeading(&HeadingArgs{
					ControllerToken: token,
					Callsign:        callsign,
					RightDegrees:    deg,
				}); err != nil {
					sim.SetSTARSInput(strings.Join(commands[i:], " "))
					return err
				}
			} else {
				// turn right heading...
				if hdg, err := strconv.Atoi(command[1:]); err != nil {
					sim.SetSTARSInput(strings.Join(commands[i:], " "))
					return err
				} else if err := sim.AssignHeading(&HeadingArgs{
					ControllerToken: token,
					Callsign:        callsign,
					Heading:         hdg,
					Turn:            TurnRight,
				}); err != nil {
					sim.SetSTARSInput(strings.Join(commands[i:], " "))
					return err
				}
			}

		case 'S':
			if len(command) == 1 {
				// Cancel speed restrictions
				if err := sim.AssignSpeed(token, callsign, 0, false); err != nil {
					sim.SetSTARSInput(strings.Join(commands[i:], " "))
					return err
				}
			} else if command == "SMIN" {
				if err := sim.MaintainSlowestPractical(token, callsign); err != nil {
					sim.SetSTARSInput(strings.Join(commands[i:], " "))
					return err
				}
			} else if command == "SMAX" {
				if err := sim.MaintainMaximumForward(token, callsign); err != nil {
					sim.SetSTARSInput(strings.Join(commands[i:], " "))
					return err
				}
			} else {
				if kts, err := strconv.Atoi(command[1:]); err != nil {
					sim.SetSTARSInput(strings.Join(commands[i:], " "))
					return err
				} else if err := sim.AssignSpeed(token, callsign, kts, false); err != nil {
					sim.SetSTARSInput(strings.Join(commands[i:], " "))
					return err
				}
			}

		case 'T':
			if command == "TO" {
				if err := sim.ContactTower(token, callsign); err != nil {
					sim.SetSTARSInput(strings.Join(commands[i:], " "))
					return err
				}
			} else if n := len(command); n > 2 {
				if deg, err := strconv.Atoi(command[1 : n-1]); err == nil {
					if command[n-1] == 'L' {
						// turn x degrees left
						if err := sim.AssignHeading(&HeadingArgs{
							ControllerToken: token,
							Callsign:        callsign,
							LeftDegrees:     deg,
						}); err != nil {
							sim.SetSTARSInput(strings.Join(commands[i:], " "))
							return err
						} else {
							continue
						}
					} else if command[n-1] == 'R' {
						// turn x degrees right
						if err := sim.AssignHeading(&HeadingArgs{
							ControllerToken: token,
							Callsign:        callsign,
							RightDegrees:    deg,
						}); err != nil {
							sim.SetSTARSInput(strings.Join(commands[i:], " "))
							return err
						} else {
							continue
						}
					}
				}

				switch command[:2] {
				case "TS":
					if kts, err := strconv.Atoi(command[2:]); err != nil {
						sim.SetSTARSInput(strings.Join(commands[i:], " "))
						return err
					} else if err := sim.AssignSpeed(token, callsign, kts, true); err != nil {
						sim.SetSTARSInput(strings.Join(commands[i:], " "))
						return err
					}

				case "TA", "TC", "TD":
					if alt, err := strconv.Atoi(command[2:]); err != nil {
						sim.SetSTARSInput(strings.Join(commands[i:], " "))
						return err
					} else if err := sim.AssignAltitude(token, callsign, 100*alt, true); err != nil {
						sim.SetSTARSInput(strings.Join(commands[i:], " "))
						return err
					}

				default:
					sim.SetSTARSInput(strings.Join(commands[i:], " "))
					return ErrInvalidCommandSyntax
				}
			}

		default:
			sim.SetSTARSInput(strings.Join(commands[i:], " "))
			return ErrInvalidCommandSyntax
		}
	}

	return nil
}

type LaunchAircraftArgs struct {
	ControllerToken string
	Aircraft        Aircraft
}

func (sd *SimDispatcher) LaunchAircraft(ls *LaunchAircraftArgs, _ *struct{}) error {
	sim, ok := sd.sm.controllerTokenToSim[ls.ControllerToken]
	if !ok {
		return ErrNoSimForControllerToken
	}
	sim.LaunchAircraft(ls.Aircraft)
	return nil
}

func RunSimServer() {
	l, err := net.Listen("tcp", fmt.Sprintf(":%d", *serverPort))
	if err != nil {
		lg.Errorf("tcp listen: %v", err)
		return
	}

	// If we're just running the server, we don't care about the returned
	// configs...
	runServer(l, false)
}

func getClient(hostname string) (*RPCClient, error) {
	conn, err := net.Dial("tcp", hostname)
	if err != nil {
		return nil, err
	}

	cc, err := MakeCompressedConn(conn)
	if err != nil {
		return nil, err
	}

	codec := MakeGOBClientCodec(cc)
	codec = MakeLoggingClientCodec(hostname, codec)
	return &RPCClient{rpc.NewClientWithCodec(codec)}, nil
}

func TryConnectRemoteServer(hostname string) chan *SimServerConnection {
	ch := make(chan *SimServerConnection, 1)
	go func() {
		if client, err := getClient(hostname); err != nil {
			ch <- &SimServerConnection{err: err}
			return
		} else {
			var so SignOnResult
			start := time.Now()
			if err := client.CallWithTimeout("SimManager.SignOn", ViceRPCVersion, &so); err != nil {
				ch <- &SimServerConnection{err: err}
			} else {
				lg.Debugf("%s: server returned configuration in %s", hostname, time.Since(start))
				ch <- &SimServerConnection{
					server: &SimServer{
						RPCClient:   client,
						name:        "Network (Multi-controller)",
						configs:     so.Configurations,
						runningSims: so.RunningSims,
					},
				}
			}
		}
	}()

	return ch
}

func LaunchLocalSimServer() (chan *SimServer, error) {
	l, err := net.Listen("tcp", ":0")
	if err != nil {
		return nil, err
	}

	port := l.Addr().(*net.TCPAddr).Port

	configsChan := runServer(l, true)

	ch := make(chan *SimServer, 1)
	go func() {
		configs := <-configsChan

		client, err := getClient(fmt.Sprintf("localhost:%d", port))
		if err != nil {
			lg.Errorf("unable to get client: %v", err)
			os.Exit(1)
		}

		ch <- &SimServer{
			RPCClient: client,
			name:      "Local (Single controller)",
			configs:   configs,
		}
	}()

	return ch, nil
}

func runServer(l net.Listener, isLocal bool) chan map[string]map[string]*SimConfiguration {
	ch := make(chan map[string]map[string]*SimConfiguration, 1)

	server := func() {
		var e ErrorLogger
		scenarioGroups, simConfigurations := LoadScenarioGroups(&e)
		if e.HaveErrors() {
			e.PrintErrors(lg)
			os.Exit(1)
		}

		server := rpc.NewServer()

		sm := NewSimManager(scenarioGroups, simConfigurations, lg)
		if err := server.Register(sm); err != nil {
			lg.Errorf("unable to register SimManager: %v", err)
			os.Exit(1)
		}
		if err := server.RegisterName("Sim", &SimDispatcher{sm: sm}); err != nil {
			lg.Errorf("unable to register SimDispatcher: %v", err)
			os.Exit(1)
		}

		go launchHTTPStats(sm)

		ch <- simConfigurations

		lg.Infof("Listening on %+v", l)

		for {
			conn, err := l.Accept()
			lg.Infof("%s: new connection", conn.RemoteAddr())
			if err != nil {
				lg.Errorf("Accept error: %v", err)
			} else if cc, err := MakeCompressedConn(MakeLoggingConn(conn)); err != nil {
				lg.Errorf("MakeCompressedConn: %v", err)
			} else {
				codec := MakeGOBServerCodec(cc)
				codec = MakeLoggingServerCodec(conn.RemoteAddr().String(), codec)
				go server.ServeCodec(codec)
			}
		}
	}

	if isLocal {
		go server()
	} else {
		server()
	}
	return ch
}

///////////////////////////////////////////////////////////////////////////
// Status / statistics via HTTP...

var launchTime time.Time

func launchHTTPStats(sm *SimManager) {
	launchTime = time.Now()
	http.HandleFunc("/sup", func(w http.ResponseWriter, r *http.Request) {
		statsHandler(w, r, sm)
		lg.Infof("%s: served stats request", r.URL.String())
	})
	http.HandleFunc("/vice-logs/", func(w http.ResponseWriter, r *http.Request) {
		w.Header().Set("Content-Type", "text/plain")
		if f, err := os.Open("." + r.URL.String()); err == nil {
			if n, err := io.Copy(w, f); err != nil {
				lg.Errorf("%s: %v", r.URL.String(), err)
			} else {
				lg.Infof("%s: served %d bytes", r.URL.String(), n)
			}
		}
	})

	if err := http.ListenAndServe(":6502", nil); err != nil {
		lg.Errorf("Failed to start HTTP server for stats: %v\n", err)
	}
}

type ServerStats struct {
	Uptime           time.Duration
	AllocMemory      uint64
	TotalAllocMemory uint64
	SysMemory        uint64
	RX, TX           int64
	NumGC            uint32
	NumGoRoutines    int
	CPUUsage         int

	SimStatus []SimStatus
	Errors    string
}

type ServerLogFile struct {
	Filename string
	Date     string
	Size     int64
}

func formatBytes(v int64) string {
	if v < 1024 {
		return fmt.Sprintf("%d B", v)
	} else if v < 1024*1024 {
		return fmt.Sprintf("%d KiB", v/1024)
	} else if v < 1024*1024*1024 {
		return fmt.Sprintf("%d MiB", v/1024/1024)
	} else {
		return fmt.Sprintf("%d GiB", v/1024/1024/1024)
	}
}

var templateFuncs = template.FuncMap{"bytes": formatBytes}

var statsTemplate = template.Must(template.New("").Funcs(templateFuncs).Parse(`
<!DOCTYPE html>
<html>
<head>
<title>vice vice baby</title>
</head>
<style>
table {
  border-collapse: collapse;
  width: 100%;
}

th, td {
  border: 1px solid #dddddd;
  padding: 8px;
  text-align: left;
}

tr:nth-child(even) {
  background-color: #f2f2f2;
}

#log {
    font-family: "Courier New", monospace;  /* use a monospace font */
    width: 100%;
    height: 500px;
    font-size: 12px;
    overflow: auto;  /* add scrollbars as necessary */
    white-space: pre-wrap;  /* wrap text */
    border: 1px solid #ccc;
    padding: 10px;
}
</style>
<body>
<h1>Server Status</h1>
<ul>
  <li>Uptime: {{.Uptime}}</li>
  <li>CPU usage: {{.CPUUsage}}%</li>
  <li>Bandwidth: {{bytes .RX}} RX, {{bytes .TX}} TX</li>
  <li>Allocated memory: {{.AllocMemory}} MB</li>
  <li>Total allocated memory: {{.TotalAllocMemory}} MB</li>
  <li>System memory: {{.SysMemory}} MB</li>
  <li>Garbage collection passes: {{.NumGC}}</li>
  <li>Running goroutines: {{.NumGoRoutines}}</li>
</ul>

<h1>Sim Status</h1>
<table>
  <tr>
  <th>Name</th>
  <th>Scenario</th>
  <th>Dep</th>
  <th>Arr</th>
  <th>Idle Time</th>
  <th>Active Controllers</th>

{{range .SimStatus}}
  </tr>
  <td>{{.Name}}</td>
  <td>{{.Config}}</td>
  <td>{{.TotalDepartures}}</td>
  <td>{{.TotalArrivals}}</td>
  <td>{{.IdleTime}}</td>
  <td><tt>{{.Controllers}}</tt></td>
</tr>
{{end}}
</table>

<h1>Errors</h1>
<div id="log" class="bot">
{{.Errors}}
</div>

<script>
window.onload = function() {
    var divs = document.getElementsByClassName("bot");
    for (var i = 0; i < divs.length; i++) {
        divs[i].scrollTop = divs[i].scrollHeight - divs[i].clientHeight;
    }
}
</script>

</body>
</html>
`))

func statsHandler(w http.ResponseWriter, r *http.Request, sm *SimManager) {
	var m runtime.MemStats
	runtime.ReadMemStats(&m)

	usage, _ := cpu.Percent(time.Second, false)
	stats := ServerStats{
		Uptime:           time.Since(launchTime).Round(time.Second),
		AllocMemory:      m.Alloc / (1024 * 1024),
		TotalAllocMemory: m.TotalAlloc / (1024 * 1024),
		SysMemory:        m.Sys / (1024 * 1024),
		NumGC:            m.NumGC,
		NumGoRoutines:    runtime.NumGoroutine(),
		CPUUsage:         int(math.Round(usage[0])),

		SimStatus: sm.GetSimStatus(),
	}

	// process logs
	cmd := exec.Command("jq", `select(.level == "WARN" or .level == "ERROR")|.callstack = .callstack[0]`,
		lg.logFile)
	var stdout, stderr bytes.Buffer
	cmd.Stdout = &stdout
	cmd.Stderr = &stderr
	if err := cmd.Run(); err != nil {
		stats.Errors = "jq: " + err.Error() + "\n" + stderr.String()
	} else {
		stats.Errors = stdout.String()
	}

	stats.RX, stats.TX = GetLoggedRPCBandwidth()

	statsTemplate.Execute(w, stats)
}<|MERGE_RESOLUTION|>--- conflicted
+++ resolved
@@ -167,13 +167,6 @@
 	}, nil, nil)
 }
 
-func (s *SimProxy) RejectHandoff(callsign string) *rpc.Call {
-	return s.Client.Go("Sim.RejectHandoff", &RejectHandoffArgs{
-		ControllerToken: s.ControllerToken,
-		Callsign:        callsign,
-	}, nil, nil)
-}
-
 func (s *SimProxy) CancelHandoff(callsign string) *rpc.Call {
 	return s.Client.Go("Sim.CancelHandoff", &CancelHandoffArgs{
 		ControllerToken: s.ControllerToken,
@@ -181,10 +174,6 @@
 	}, nil, nil)
 }
 
-<<<<<<< HEAD
-func (s *SimProxy) CancelHandoff(callsign string) *rpc.Call {
-	return s.Client.Go("Sim.CancelHandoff", &CancelHandoffArgs{
-=======
 func (s *SimProxy) ForceQL(callsign, controller string) *rpc.Call {
 	return s.Client.Go("Sim.ForceQL", &ForceQLArgs{
 		ControllerToken: s.ControllerToken,
@@ -195,7 +184,6 @@
 
 func (s *SimProxy) RedirectHandoff(callsign, controller string) *rpc.Call {
 	return s.Client.Go("Sim.RedirectHandoff", &HandoffArgs{
->>>>>>> ed665b0b
 		ControllerToken: s.ControllerToken,
 		Callsign:        callsign,
 		Controller:      controller,
