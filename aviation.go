// aviation.go
// Copyright(c) 2022 Matt Pharr, licensed under the GNU Public License, Version 3.
// SPDX: GPL-3.0-only

package main

import (
	"archive/zip"
	"bufio"
	"bytes"
	"encoding/csv"
	"encoding/json"
	"encoding/xml"
	"fmt"
	"io"
	"io/fs"
	"log/slog"
	"slices"
	"strconv"
	"strings"
	"sync"
	"time"

	"github.com/davecgh/go-spew/spew"
)

type FAAAirport struct {
	Id         string
	Name       string
	Elevation  int
	Location   Point2LL
	Runways    []Runway
	Approaches map[string][]WaypointArray
	STARs      map[string]STAR
	ARTCC      string
}

type TRACON struct {
	Name  string
	ARTCC string
}

type ARTCC struct {
	Name string
}

type ReportingPoint struct {
	Fix      string
	Location Point2LL
}

type Arrival struct {
	Waypoints       WaypointArray                       `json:"waypoints"`
	RunwayWaypoints map[string]map[string]WaypointArray `json:"runway_waypoints"` // Airport -> runway -> waypoints
	SpawnWaypoint   string                              `json:"spawn"`            // if "waypoints" aren't specified
	CruiseAltitude  float32                             `json:"cruise_altitude"`
	Route           string                              `json:"route"`
	STAR            string                              `json:"star"`

	InitialController   string  `json:"initial_controller"`
	InitialAltitude     float32 `json:"initial_altitude"`
	AssignedAltitude    float32 `json:"assigned_altitude"`
	InitialSpeed        float32 `json:"initial_speed"`
	SpeedRestriction    float32 `json:"speed_restriction"`
	ExpectApproach      string  `json:"expect_approach"`
	Scratchpad          string  `json:"scratchpad"`
	SecondaryScratchpad string  `json:"secondary_scratchpad"`
	Description         string  `json:"description"`

	// Airport -> arrival airlines
	Airlines map[string][]ArrivalAirline `json:"airlines"`
}

type ArrivalAirline struct {
	ICAO    string `json:"icao"`
	Airport string `json:"airport"`
	Fleet   string `json:"fleet,omitempty"`
}

type STAR struct {
	Transitions     map[string]WaypointArray
	RunwayWaypoints map[string]WaypointArray
}

func (s STAR) Check(e *ErrorLogger) {
	check := func(wps WaypointArray) {
		for _, wp := range wps {
			_, okn := database.Navaids[wp.Fix]
			_, okf := database.Fixes[wp.Fix]
			if !okn && !okf {
				e.ErrorString("fix %s not found in navaid database", wp.Fix)
			}
		}
	}
	for _, wps := range s.Transitions {
		check(wps)
	}
	for _, wps := range s.RunwayWaypoints {
		check(wps)
	}
}

func (s STAR) HasWaypoint(wp string) bool {
	for _, wps := range s.Transitions {
		if slices.ContainsFunc(wps, func(w Waypoint) bool { return w.Fix == wp }) {
			return true
		}
	}
	for _, wps := range s.RunwayWaypoints {
		if slices.ContainsFunc(wps, func(w Waypoint) bool { return w.Fix == wp }) {
			return true
		}
	}
	return false
}

func (s STAR) GetWaypointsFrom(fix string) WaypointArray {
	for _, tr := range SortedMapKeys(s.Transitions) {
		wps := s.Transitions[tr]
		if idx := slices.IndexFunc(wps, func(w Waypoint) bool { return w.Fix == fix }); idx != -1 {
			return wps[idx:]
		}
	}
	for _, tr := range SortedMapKeys(s.RunwayWaypoints) {
		wps := s.RunwayWaypoints[tr]
		if idx := slices.IndexFunc(wps, func(w Waypoint) bool { return w.Fix == fix }); idx != -1 {
			return wps[idx:]
		}
	}
	return nil
}

func MakeSTAR() *STAR {
	return &STAR{
		Transitions:     make(map[string]WaypointArray),
		RunwayWaypoints: make(map[string]WaypointArray),
	}
}

func (s STAR) Print(name string) {
	for tr, wps := range s.Transitions {
		fmt.Printf("%-12s: %s\n", name+"."+tr, wps.Encode())
	}
	for rwy, wps := range s.RunwayWaypoints {
		fmt.Printf("%-12s: %s\n", name+".RWY"+rwy, wps.Encode())
	}
}

type Runway struct {
	Id        string
	Heading   float32
	Threshold Point2LL
	Elevation int
}

type METAR struct {
	AirportICAO string
	Time        string
	Auto        bool
	Wind        string
	Weather     string
	Altimeter   string
	Rmk         string
}

func (m METAR) String() string {
	auto := ""
	if m.Auto {
		auto = "AUTO"
	}
	return strings.Join([]string{m.AirportICAO, m.Time, auto, m.Wind, m.Weather, m.Altimeter, m.Rmk}, " ")
}

func ParseMETAR(str string) (*METAR, error) {
	fields := strings.Fields(str)
	if len(fields) < 3 {
		return nil, fmt.Errorf("Expected >= 3 fields in METAR text")
	}

	i := 0
	next := func() string {
		if i == len(fields) {
			return ""
		}
		s := fields[i]
		i++
		return s
	}

	m := &METAR{AirportICAO: next(), Time: next(), Wind: next()}
	if m.Wind == "AUTO" {
		m.Auto = true
		m.Wind = next()
	}

	for {
		s := next()
		if s == "" {
			break
		}
		if s[0] == 'A' || s[0] == 'Q' {
			m.Altimeter = s
			break
		}
		m.Weather += s + " "
	}
	m.Weather = strings.TrimRight(m.Weather, " ")

	if s := next(); s != "RMK" {
		// TODO: improve the METAR parser...
		lg.Warnf("Expecting RMK where %s is in METAR \"%s\"", s, str)
	} else {
		for s != "" {
			s = next()
			m.Rmk += s + " "
		}
		m.Rmk = strings.TrimRight(m.Rmk, " ")
	}
	return m, nil
}

type ATIS struct {
	Airport  string
	AppDep   string
	Code     string
	Contents string
}

// Frequencies are scaled by 1000 and then stored in integers.
type Frequency int

func NewFrequency(f float32) Frequency {
	// 0.5 is key for handling rounding!
	return Frequency(f*1000 + 0.5)
}

func (f Frequency) String() string {
	s := fmt.Sprintf("%03d.%03d", f/1000, f%1000)
	for len(s) < 7 {
		s += "0"
	}
	return s
}

type Controller struct {
	Callsign           string    // Not provided in scenario JSON
	FullName           string    `json:"full_name"`
	Frequency          Frequency `json:"frequency"`
	SectorId           string    `json:"sector_id"`  // e.g. N56, 2J, ...
	Scope              string    `json:"scope_char"` // For tracked a/c on the scope--e.g., T
	IsHuman            bool      // Not provided in scenario JSON
	FacilityIdentifier string    `json:"facility_id"`   // For example the "N" in "N4P" showing the N90 TRACON
	ERAMFacility       bool      `json:"eram_facility"` // To weed out N56 and N4P being the same fac
	Facility           string    `json:"facility"` // So we can get the STARS facility from a controller
	DefaultAirport     string    `json:"default_airport"` // only required if CRDA is a thing
	Facility           string    `json:"facility"`
}

type FlightRules int

const (
	UNKNOWN = iota
	IFR
	VFR
	DVFR
	SVFR
)

func (f FlightRules) String() string {
	return [...]string{"Unknown", "IFR", "VFR", "DVFR", "SVFR"}[f]
}

type FlightPlan struct {
	Callsign               string
	Rules                  FlightRules
	AircraftType           string
	CruiseSpeed            int
	AssignedSquawk         Squawk // from ATC
	ECID                   string // Mainly for ERAM
	DepartureAirport       string
	DepartTimeEst          int
	DepartTimeActual       int
	Altitude               int
	ArrivalAirport         string
	Hours, Minutes         int
	FuelHours, FuelMinutes int
	AlternateAirport       string
	Exit                   string
	Route                  string
	Remarks                string
}

type FlightStrip struct {
	Callsign    string
	Annotations [9]string
}

type Squawk int

func (s Squawk) String() string { return fmt.Sprintf("%04o", s) }

func ParseSquawk(s string) (Squawk, error) {
	if s == "" {
		return Squawk(0), nil
	}

	sq, err := strconv.ParseInt(s, 8, 32) // base 8!!!
	if err != nil {
		return Squawk(0), fmt.Errorf("%s: invalid squawk code", s)
	} else if sq < 0 || sq > 0o7777 {
		return Squawk(0), fmt.Errorf("%s: out of range squawk code", s)
	}
	return Squawk(sq), nil
}

// Special purpose code: beacon codes are squawked in various unusual situations.
type SPC struct {
	Squawk Squawk
	Code   string
}

var spcs = []SPC{
	{Squawk: Squawk(0o7400), Code: "LL"}, // lost link
	{Squawk: Squawk(0o7500), Code: "HJ"}, // hijack
	{Squawk: Squawk(0o7600), Code: "RF"}, // radio failure
	{Squawk: Squawk(0o7700), Code: "EM"}, // emergency condigion
	{Squawk: Squawk(0o7777), Code: "MI"}, // military intercept
}

// SquawkIsSPC returns true if the given beacon code is a SPC.  The second
// return value is a string giving the two-letter abbreviated SPC it
// corresponds to.
func SquawkIsSPC(squawk Squawk) (bool, string) {
	for _, spc := range spcs {
		if spc.Squawk == squawk {
			return true, spc.Code
		}
	}
	return false, ""
}

func StringIsSPC(code string) bool {
	return slices.ContainsFunc(spcs, func(spc SPC) bool { return spc.Code == code })
}

type RadarTrack struct {
	Position    Point2LL
	Altitude    int
	Groundspeed int
	Time        time.Time
}

func FormatAltitude(falt float32) string {
	alt := int(falt)
	if alt >= 18000 {
		return "FL" + strconv.Itoa(alt/100)
	} else if alt < 1000 {
		return strconv.Itoa(alt)
	} else {
		th := alt / 1000
		hu := (alt % 1000) / 100 * 100
		if th == 0 {
			return strconv.Itoa(hu)
		} else if hu == 0 {
			return strconv.Itoa(th) + ",000"
		} else {
			return fmt.Sprintf("%d,%03d", th, hu)
		}
	}
}

type TransponderMode int

const (
	Standby = iota
	Charlie
)

func (t TransponderMode) String() string {
	return [...]string{"Standby", "C"}[t]
}

type Navaid struct {
	Id       string
	Type     string
	Name     string
	Location Point2LL
}

type Fix struct {
	Id       string
	Location Point2LL
}

func (aircraft *Aircraft) NewFlightPlan(r FlightRules, ac, dep, arr string) *FlightPlan {
	return &FlightPlan{
		Callsign:         aircraft.Callsign,
		Rules:            r,
		AircraftType:     ac,
		DepartureAirport: dep,
		ArrivalAirport:   arr,
		AssignedSquawk:   aircraft.Squawk,
<<<<<<< HEAD
		ECID: "XXX",
=======
		ECID:             "XXX", // TODO. (Mainly for FDIO and ERAM so not super high priority. )
>>>>>>> 6f78f25a
	}
}

func (fp FlightPlan) BaseType() string {
	s := strings.TrimPrefix(fp.TypeWithoutSuffix(), "H/")
	s = strings.TrimPrefix(s, "S/")
	s = strings.TrimPrefix(s, "J/")
	return s
}

func (fp FlightPlan) TypeWithoutSuffix() string {
	// try to chop off equipment suffix
	actypeFields := strings.Split(fp.AircraftType, "/")
	switch len(actypeFields) {
	case 3:
		// Heavy (presumably), with suffix
		return actypeFields[0] + "/" + actypeFields[1]
	case 2:
		if actypeFields[0] == "H" || actypeFields[0] == "S" || actypeFields[0] == "J" {
			// Heavy or super, no suffix
			return actypeFields[0] + "/" + actypeFields[1]
		} else {
			// No heavy, with suffix
			return actypeFields[0]
		}
	default:
		// Who knows, so leave it alone
		return fp.AircraftType
	}
}

func PlausibleFinalAltitude(w *World, fp *FlightPlan, perf AircraftPerformance) (altitude int) {
	// try to figure out direction of flight
	dep, dok := database.Airports[fp.DepartureAirport]
	arr, aok := database.Airports[fp.ArrivalAirport]
	if !dok || !aok {
		return 34000
	}

	pDep, pArr := dep.Location, arr.Location
	if nmdistance2ll(pDep, pArr) < 100 {
		altitude = 7000
	} else if nmdistance2ll(pDep, pArr) < 200 {
		altitude = 11000
	} else if nmdistance2ll(pDep, pArr) < 300 {
		altitude = 21000
	} else {
		altitude = 37000
	}
	altitude = min(altitude, int(perf.Ceiling))

	if headingp2ll(pDep, pArr, w.NmPerLongitude, w.MagneticVariation) > 180 {
		altitude += 1000
	}

	return
}

///////////////////////////////////////////////////////////////////////////

type RadioTransmissionType int

const (
	RadioTransmissionContact    = iota // Messages initiated by the pilot
	RadioTransmissionReadback          // Reading back an instruction
	RadioTransmissionUnexpected        // Something urgent or unusual
)

func (r RadioTransmissionType) String() string {
	switch r {
	case RadioTransmissionContact:
		return "contact"
	case RadioTransmissionReadback:
		return "readback"
	case RadioTransmissionUnexpected:
		return "urgent"
	default:
		return "(unhandled type)"
	}
}

type RadioTransmission struct {
	Controller string
	Message    string
	Type       RadioTransmissionType
}

func PostRadioEvents(from string, transmissions []RadioTransmission, ep EventPoster) {
	for _, rt := range transmissions {
		ep.PostEvent(Event{
			Type:                  RadioTransmissionEvent,
			Callsign:              from,
			ToController:          rt.Controller,
			Message:               rt.Message,
			RadioTransmissionType: rt.Type,
		})
	}
}

///////////////////////////////////////////////////////////////////////////

type TurnMethod int

const (
	TurnClosest = iota // default
	TurnLeft
	TurnRight
)

func (t TurnMethod) String() string {
	return []string{"closest", "left", "right"}[t]
}

const StandardTurnRate = 3

func TurnAngle(from, to float32, turn TurnMethod) float32 {
	switch turn {
	case TurnLeft:
		return NormalizeHeading(from - to)

	case TurnRight:
		return NormalizeHeading(to - from)

	case TurnClosest:
		return abs(headingDifference(from, to))

	default:
		panic("unhandled TurnMethod")
	}
}

///////////////////////////////////////////////////////////////////////////
// HILPT

type PTType int

const (
	PTUndefined = iota
	PTRacetrack
	PTStandard45
)

func (pt PTType) String() string {
	return []string{"undefined", "racetrack", "standard 45"}[pt]
}

type ProcedureTurn struct {
	Type         PTType
	RightTurns   bool
	ExitAltitude int     `json:",omitempty"`
	MinuteLimit  float32 `json:",omitempty"`
	NmLimit      float32 `json:",omitempty"`
	Entry180NoPT bool    `json:",omitempty"`
}

type RacetrackPTEntry int

const (
	DirectEntryShortTurn = iota
	DirectEntryLongTurn
	ParallelEntry
	TeardropEntry
)

func (e RacetrackPTEntry) String() string {
	return []string{"direct short", "direct long", "parallel", "teardrop"}[int(e)]
}

func (e RacetrackPTEntry) MarshalJSON() ([]byte, error) {
	s := "\"" + e.String() + "\""
	return []byte(s), nil
}

func (e *RacetrackPTEntry) UnmarshalJSON(b []byte) error {
	if len(b) < 2 {
		return fmt.Errorf("invalid HILPT")
	}

	switch string(b[1 : len(b)-1]) {
	case "direct short":
		*e = DirectEntryShortTurn
	case "direct long":
		*e = DirectEntryLongTurn
	case "parallel":
		*e = ParallelEntry
	case "teardrop":
		*e = TeardropEntry
	default:
		return fmt.Errorf("%s: malformed HILPT JSON", string(b))
	}
	return nil
}

func (pt *ProcedureTurn) SelectRacetrackEntry(inboundHeading float32, aircraftFixHeading float32) RacetrackPTEntry {
	// Rotate so we can treat inboundHeading as 0.
	hdg := aircraftFixHeading - inboundHeading
	if hdg < 0 {
		hdg += 360
	}

	if pt.RightTurns {
		if hdg > 290 {
			return DirectEntryLongTurn
		} else if hdg < 110 {
			return DirectEntryShortTurn
		} else if hdg > 180 {
			return ParallelEntry
		} else {
			return TeardropEntry
		}
	} else {
		if hdg > 250 {
			return DirectEntryShortTurn
		} else if hdg < 70 {
			return DirectEntryLongTurn
		} else if hdg < 180 {
			return ParallelEntry
		} else {
			return TeardropEntry
		}
	}
}

///////////////////////////////////////////////////////////////////////////
// Wind

type Wind struct {
	Direction int32 `json:"direction"`
	Speed     int32 `json:"speed"`
	Gust      int32 `json:"gust"`
}

type WindModel interface {
	GetWindVector(p Point2LL, alt float32) Point2LL
	AverageWindVector() [2]float32
}

///////////////////////////////////////////////////////////////////////////
// AltitudeRestriction

type AltitudeRestriction struct {
	// We treat 0 as "unset", which works naturally for the bottom but
	// requires occasional care at the top.
	Range [2]float32
}

func (a *AltitudeRestriction) UnmarshalJSON(b []byte) error {
	// For backwards compatibility with saved scenarios, we allow
	// unmarshaling from the single-valued altitude restrictions we had
	// before.
	if alt, err := strconv.Atoi(string(b)); err == nil {
		a.Range = [2]float32{float32(alt), float32(alt)}
		return nil
	} else {
		// Otherwise declare a temporary variable with matching structure
		// but a different type to avoid an infinite loop when
		// json.Unmarshal is called.
		ar := struct{ Range [2]float32 }{}
		if err := json.Unmarshal(b, &ar); err == nil {
			a.Range = ar.Range
			return nil
		} else {
			return err
		}
	}
}

func (a AltitudeRestriction) TargetAltitude(alt float32) float32 {
	if a.Range[1] != 0 {
		return clamp(alt, a.Range[0], a.Range[1])
	} else {
		return max(alt, a.Range[0])
	}
}

// ClampRange limits a range of altitudes to satisfy the altitude
// restriction; the returned Boolean indicates whether the ranges
// overlapped.
func (a AltitudeRestriction) ClampRange(r [2]float32) ([2]float32, bool) {
	a0, a1 := a.Range[0], a.Range[1]
	if a1 == 0 {
		a1 = 1000000
	}

	ok := r[0] <= a1 || r[1] >= a0
	return [2]float32{clamp(r[0], a0, a1), clamp(r[1], a0, a1)}, ok
}

// Summary returns a human-readable summary of the altitude
// restriction.
func (a AltitudeRestriction) Summary() string {
	if a.Range[0] != 0 {
		if a.Range[1] == a.Range[0] {
			return fmt.Sprintf("at %s", FormatAltitude(a.Range[0]))
		} else if a.Range[1] != 0 {
			return fmt.Sprintf("between %s-%s", FormatAltitude(a.Range[0]), FormatAltitude(a.Range[1]))
		} else {
			return fmt.Sprintf("at or above %s", FormatAltitude(a.Range[0]))
		}
	} else if a.Range[1] != 0 {
		return fmt.Sprintf("at or below %s", FormatAltitude(a.Range[1]))
	} else {
		return ""
	}
}

// Encoded returns the restriction in the encoded form in which it is
// specified in scenario configuration files, e.g. "5000+" for "at or above
// 5000".
func (a AltitudeRestriction) Encoded() string {
	if a.Range[0] != 0 {
		if a.Range[0] == a.Range[1] {
			return fmt.Sprintf("%.0f", a.Range[0])
		} else if a.Range[1] != 0 {
			return fmt.Sprintf("%.0f-%.0f", a.Range[0], a.Range[1])
		} else {
			return fmt.Sprintf("%.0f+", a.Range[0])
		}
	} else if a.Range[1] != 0 {
		return fmt.Sprintf("%.0f-", a.Range[1])
	} else {
		return ""
	}
}

// ParseAltitudeRestriction parses an altitude restriction in the compact
// text format used in scenario definition files.
func ParseAltitudeRestriction(s string) (*AltitudeRestriction, error) {
	n := len(s)
	if n == 0 {
		return nil, fmt.Errorf("%s: no altitude provided for crossing restriction", s)
	}

	if s[n-1] == '-' {
		// At or below
		alt, err := strconv.Atoi(s[:n-1])
		if err != nil {
			return nil, fmt.Errorf("%s: error parsing altitude restriction: %v", s, err)
		}
		return &AltitudeRestriction{Range: [2]float32{0, float32(alt)}}, nil
	} else if s[n-1] == '+' {
		// At or above
		alt, err := strconv.Atoi(s[:n-1])
		if err != nil {
			return nil, fmt.Errorf("%s: error parsing altitude restriction: %v", s, err)
		}
		return &AltitudeRestriction{Range: [2]float32{float32(alt), 0}}, nil
	} else if alts := strings.Split(s, "-"); len(alts) == 2 {
		// Between
		if low, err := strconv.Atoi(alts[0]); err != nil {
			return nil, fmt.Errorf("%s: error parsing altitude restriction: %v", s, err)
		} else if high, err := strconv.Atoi(alts[1]); err != nil {
			return nil, fmt.Errorf("%s: error parsing altitude restriction: %v", s, err)
		} else if low > high {
			return nil, fmt.Errorf("%s: low altitude %d is above high altitude %d", s, low, high)
		} else {
			return &AltitudeRestriction{Range: [2]float32{float32(low), float32(high)}}, nil
		}
	} else {
		// At
		if alt, err := strconv.Atoi(s); err != nil {
			return nil, fmt.Errorf("%s: error parsing altitude restriction: %v", s, err)
		} else {
			return &AltitudeRestriction{Range: [2]float32{float32(alt), float32(alt)}}, nil
		}
	}
}

///////////////////////////////////////////////////////////////////////////
// DMEArc

// Can either be specified with (Fix,Radius), or (Length,Clockwise); the
// remaining fields are then derived from those.
type DMEArc struct {
	Fix            string
	Center         Point2LL
	Radius         float32
	Length         float32
	InitialHeading float32
	Clockwise      bool
}

///////////////////////////////////////////////////////////////////////////
// Waypoint

type Waypoint struct {
	Fix                 string               `json:"fix"`
	Location            Point2LL             // not provided in scenario JSON; derived from fix
	AltitudeRestriction *AltitudeRestriction `json:"altitude_restriction,omitempty"`
	Speed               int                  `json:"speed,omitempty"`
	Heading             int                  `json:"heading,omitempty"` // outbound heading after waypoint
	ProcedureTurn       *ProcedureTurn       `json:"pt,omitempty"`
	NoPT                bool                 `json:"nopt,omitempty"`
	Handoff             bool                 `json:"handoff,omitempty"`
	FlyOver             bool                 `json:"flyover,omitempty"`
	Delete              bool                 `json:"delete,omitempty"`
	Arc                 *DMEArc              `json:"arc,omitempty"`
	IAF, IF, FAF        bool                 // not provided in scenario JSON; derived from fix
}

func (wp Waypoint) LogValue() slog.Value {
	attrs := []slog.Attr{slog.String("fix", wp.Fix)}
	if wp.AltitudeRestriction != nil {
		attrs = append(attrs, slog.Any("altitude_restriction", wp.AltitudeRestriction))
	}
	if wp.Speed != 0 {
		attrs = append(attrs, slog.Int("speed", wp.Speed))
	}
	if wp.Heading != 0 {
		attrs = append(attrs, slog.Int("heading", wp.Heading))
	}
	if wp.ProcedureTurn != nil {
		attrs = append(attrs, slog.Any("procedure_turn", wp.ProcedureTurn))
	}
	if wp.IAF {
		attrs = append(attrs, slog.Bool("IAF", wp.IAF))
	}
	if wp.IF {
		attrs = append(attrs, slog.Bool("IF", wp.IF))
	}
	if wp.FAF {
		attrs = append(attrs, slog.Bool("FAF", wp.FAF))
	}
	if wp.NoPT {
		attrs = append(attrs, slog.Bool("no_pt", wp.NoPT))
	}
	if wp.Handoff {
		attrs = append(attrs, slog.Bool("handoff", wp.Handoff))
	}
	if wp.FlyOver {
		attrs = append(attrs, slog.Bool("fly_over", wp.FlyOver))
	}
	if wp.Delete {
		attrs = append(attrs, slog.Bool("delete", wp.Delete))
	}
	if wp.Arc != nil {
		attrs = append(attrs, slog.Any("arc", wp.Arc))
	}

	return slog.GroupValue(attrs...)
}

func (wp *Waypoint) ETA(p Point2LL, gs float32) time.Duration {
	dist := nmdistance2ll(p, wp.Location)
	eta := dist / gs
	return time.Duration(eta * float32(time.Hour))
}

type WaypointArray []Waypoint

func (wslice WaypointArray) Encode() string {
	var entries []string
	for _, w := range wslice {
		s := w.Fix
		if w.AltitudeRestriction != nil {
			s += "/a" + w.AltitudeRestriction.Encoded()
		}
		if w.Speed != 0 {
			s += fmt.Sprintf("/s%d", w.Speed)
		}
		if pt := w.ProcedureTurn; pt != nil {
			if pt.Type == PTStandard45 {
				if !pt.RightTurns {
					s += "/lpt45"
				} else {
					s += "/pt45"
				}
			} else {
				if !pt.RightTurns {
					s += "/lhilpt"
				} else {
					s += "/hilpt"
				}
			}
			if pt.MinuteLimit != 0 {
				s += fmt.Sprintf("%.1fmin", pt.MinuteLimit)
			} else {
				s += fmt.Sprintf("%.1fnm", pt.NmLimit)
			}
			if pt.Entry180NoPT {
				s += "/nopt180"
			}
			if pt.ExitAltitude != 0 {
				s += fmt.Sprintf("/pta%d", pt.ExitAltitude)
			}
		}
		if w.IAF {
			s += "/iaf"
		}
		if w.IF {
			s += "/if"
		}
		if w.FAF {
			s += "/faf"
		}
		if w.NoPT {
			s += "/nopt"
		}
		if w.Handoff {
			s += "/ho"
		}
		if w.FlyOver {
			s += "/flyover"
		}
		if w.Delete {
			s += "/delete"
		}
		if w.Heading != 0 {
			s += fmt.Sprintf("/h%d", w.Heading)
		}
		if w.Arc != nil {
			if w.Arc.Fix != "" {
				s += fmt.Sprintf("/arc%.1f%s", w.Arc.Radius, w.Arc.Fix)
			} else {
				s += fmt.Sprintf("/arc%.1f", w.Arc.Length)
			}
		}

		entries = append(entries, s)

	}

	return strings.Join(entries, " ")
}

func (w *WaypointArray) UnmarshalJSON(b []byte) error {
	if len(b) >= 2 && b[0] == '"' && b[len(b)-1] == '"' {
		// Handle the string encoding used in scenario JSON files
		wp, err := parseWaypoints(string(b[1 : len(b)-1]))
		if err == nil {
			*w = wp
		}
		return err
	} else {
		// Otherwise unmarshal it normally
		var wp []Waypoint
		err := json.Unmarshal(b, &wp)
		if err == nil {
			*w = wp
		}
		return err
	}
}

func (w WaypointArray) CheckDeparture(e *ErrorLogger) {
	w.checkBasics(e)

	var lastMin float32 // previous minimum altitude restriction
	var minFix string

	for _, wp := range w {
		e.Push(wp.Fix)
		if wp.IAF || wp.IF || wp.FAF {
			e.ErrorString("Unexpected IAF/IF/FAF specification in departure")
		}
		if war := wp.AltitudeRestriction; war != nil {
			// Make sure it's generally reasonable
			if war.Range[0] < 0 || war.Range[0] >= 50000 || war.Range[1] < 0 || war.Range[1] >= 50000 {
				e.ErrorString("Invalid altitude range: should be between 0 and FL500: %s-%s",
					FormatAltitude(war.Range[0]), FormatAltitude(war.Range[1]))
			}
			if war.Range[0] != 0 {
				if lastMin != 0 && war.Range[0] < lastMin {
					// our minimum must be >= the previous minimum
					e.ErrorString("Minimum altitude %s is lower than previous fix %s's minimum %s",
						FormatAltitude(war.Range[0]), minFix, FormatAltitude(lastMin))
				}
				lastMin = war.Range[0]
				minFix = wp.Fix
			}
		}

		e.Pop()
	}
}

func (w WaypointArray) checkBasics(e *ErrorLogger) {
	for _, wp := range w {
		e.Push(wp.Fix)
		if wp.Speed < 0 || wp.Speed > 300 {
			e.ErrorString("invalid speed restriction %d", wp.Speed)
		}
		e.Pop()
	}
}

func (w WaypointArray) CheckApproach(e *ErrorLogger) {
	w.checkBasics(e)
	w.checkDescending(e)

	if len(w) < 2 {
		e.ErrorString("must have at least two waypoints in an approach")
	}

	/*
		// Disable for now...
		foundFAF := false
		for _, wp := range w {
			if wp.FAF {
				foundFAF = true
				break
			}
		}
		if !foundFAF {
			e.ErrorString("No /faf specifier found in approach")
		}
	*/
}

func (w WaypointArray) CheckArrival(e *ErrorLogger) {
	w.checkBasics(e)
	w.checkDescending(e)

	for _, wp := range w {
		e.Push(wp.Fix)
		if wp.IAF || wp.IF || wp.FAF {
			e.ErrorString("Unexpected IAF/IF/FAF specification in arrival")
		}
		e.Pop()
	}
}

func (w WaypointArray) checkDescending(e *ErrorLogger) {
	// or at least, check not climbing...
	var lastMin float32
	var minFix string // last fix that established a specific minimum alt

	for _, wp := range w {
		e.Push(wp.Fix)

		if war := wp.AltitudeRestriction; war != nil {
			if war.Range[0] != 0 && war.Range[1] != 0 && war.Range[0] > war.Range[1] {
				e.ErrorString("Minimum altitude %s is higher than maximum %s",
					FormatAltitude(war.Range[0]), FormatAltitude(war.Range[1]))
			}

			// Make sure it's generally reasonable
			if war.Range[0] < 0 || war.Range[0] >= 50000 || war.Range[1] < 0 || war.Range[1] >= 50000 {
				e.ErrorString("Invalid altitude range: should be between 0 and FL500: %s-%s",
					FormatAltitude(war.Range[0]), FormatAltitude(war.Range[1]))
			}

			if war.Range[0] != 0 {
				if minFix != "" && war.Range[0] > lastMin {
					e.ErrorString("Minimum altitude %s is higher than previous fix %s's minimum %s",
						FormatAltitude(war.Range[1]), minFix, FormatAltitude(lastMin))
				}
				minFix = wp.Fix
				lastMin = war.Range[0]
			}
		}

		e.Pop()
	}

}

func parsePTExtent(pt *ProcedureTurn, extent string) error {
	if len(extent) == 0 {
		// Unspecified; we will use the default of 1min for ILS, 4nm for RNAV
		return nil
	}
	if len(extent) < 3 {
		return fmt.Errorf("%s: invalid extent specification for procedure turn", extent)
	}

	var err error
	var limit float64
	if extent[len(extent)-2:] == "nm" {
		if limit, err = strconv.ParseFloat(extent[:len(extent)-2], 32); err != nil {
			return fmt.Errorf("%s: unable to parse length in nm for procedure turn: %v", extent, err)
		}
		pt.NmLimit = float32(limit)
	} else if extent[len(extent)-3:] == "min" {
		if limit, err = strconv.ParseFloat(extent[:len(extent)-3], 32); err != nil {
			return fmt.Errorf("%s: unable to parse minutes in procedure turn: %v", extent, err)
		}
		pt.MinuteLimit = float32(limit)
	} else {
		return fmt.Errorf("%s: invalid extent units for procedure turn", extent)
	}

	return nil
}

func parseWaypoints(str string) ([]Waypoint, error) {
	var waypoints []Waypoint
	for _, field := range strings.Fields(str) {
		if len(field) == 0 {
			return nil, fmt.Errorf("Empty waypoint in string: \"%s\"", str)
		}

		wp := Waypoint{}
		for i, f := range strings.Split(field, "/") {
			if i == 0 {
				wp.Fix = f
			} else if len(f) == 0 {
				return nil, fmt.Errorf("no command found after / in \"%s\"", field)
			} else {
				if f == "ho" {
					wp.Handoff = true
				} else if f == "flyover" {
					wp.FlyOver = true
				} else if f == "delete" {
					wp.Delete = true
				} else if f == "iaf" {
					wp.IAF = true
				} else if f == "if" {
					wp.IF = true
				} else if f == "faf" {
					wp.FAF = true
				} else if (len(f) >= 4 && f[:4] == "pt45") || len(f) >= 5 && f[:5] == "lpt45" {
					if wp.ProcedureTurn == nil {
						wp.ProcedureTurn = &ProcedureTurn{}
					}
					wp.ProcedureTurn.Type = PTStandard45
					wp.ProcedureTurn.RightTurns = f[0] == 'p'

					extent := f[4:]
					if !wp.ProcedureTurn.RightTurns {
						extent = extent[1:]
					}
					if err := parsePTExtent(wp.ProcedureTurn, extent); err != nil {
						return nil, err
					}
				} else if (len(f) >= 5 && f[:5] == "hilpt") || (len(f) >= 6 && f[:6] == "lhilpt") {
					if wp.ProcedureTurn == nil {
						wp.ProcedureTurn = &ProcedureTurn{}
					}
					wp.ProcedureTurn.Type = PTRacetrack
					wp.ProcedureTurn.RightTurns = f[0] == 'h'

					extent := f[5:]
					if !wp.ProcedureTurn.RightTurns {
						extent = extent[1:]
					}
					if err := parsePTExtent(wp.ProcedureTurn, extent); err != nil {
						return nil, err
					}
				} else if len(f) >= 4 && f[:3] == "pta" {
					if wp.ProcedureTurn == nil {
						wp.ProcedureTurn = &ProcedureTurn{}
					}

					if alt, err := strconv.Atoi(f[3:]); err == nil {
						wp.ProcedureTurn.ExitAltitude = alt
					} else {
						return nil, fmt.Errorf("%s: error parsing procedure turn exit altitude: %v", f[3:], err)
					}
				} else if f == "nopt" {
					wp.NoPT = true
				} else if f == "nopt180" {
					if wp.ProcedureTurn == nil {
						wp.ProcedureTurn = &ProcedureTurn{}
					}
					wp.ProcedureTurn.Entry180NoPT = true
				} else if len(f) >= 4 && f[:3] == "arc" {
					spec := f[3:]
					rend := 0
					for rend < len(spec) &&
						((spec[rend] >= '0' && spec[rend] <= '9') || spec[rend] == '.') {
						rend++
					}
					if rend == 0 {
						return nil, fmt.Errorf("%s: radius not found after /arc", f)
					}

					v, err := strconv.ParseFloat(spec[:rend], 32)
					if err != nil {
						return nil, fmt.Errorf("%s: invalid arc radius/length: %w", f, err)
					}

					if rend == len(spec) {
						// no fix given, so interpret it as an arc length
						wp.Arc = &DMEArc{
							Length: float32(v),
						}
					} else {
						wp.Arc = &DMEArc{
							Fix:    spec[rend:],
							Radius: float32(v),
						}
					}

					// Do these last since they only match the first character...
				} else if f[0] == 'a' {
					var err error
					wp.AltitudeRestriction, err = ParseAltitudeRestriction(f[1:])
					if err != nil {
						return nil, err
					}
				} else if f[0] == 's' {
					kts, err := strconv.Atoi(f[1:])
					if err != nil {
						return nil, fmt.Errorf("%s: error parsing number after speed restriction: %v", f[1:], err)
					}
					wp.Speed = kts
				} else if f[0] == 'h' { // after "ho" and "hilpt" check...
					if hdg, err := strconv.Atoi(f[1:]); err != nil {
						return nil, fmt.Errorf("%s: invalid waypoint outbound heading: %v", f[1:], err)
					} else {
						wp.Heading = hdg
					}

				} else {
					return nil, fmt.Errorf("%s: unknown fix modifier: %s", field, f)
				}
			}
		}

		if wp.ProcedureTurn != nil && wp.ProcedureTurn.Type == PTUndefined {
			return nil, fmt.Errorf("%s: no procedure turn specified for fix (e.g., pt45/hilpt) even though PT parameters were given", wp.Fix)
		}

		waypoints = append(waypoints, wp)
	}

	return waypoints, nil
}

///////////////////////////////////////////////////////////////////////////

type RadarSite struct {
	Char           string   `json:"char"`
	PositionString string   `json:"position"`
	Position       Point2LL // not in JSON, set during deserialize

	Elevation      int32   `json:"elevation"`
	PrimaryRange   int32   `json:"primary_range"`
	SecondaryRange int32   `json:"secondary_range"`
	SlopeAngle     float32 `json:"slope_angle"`
	SilenceAngle   float32 `json:"silence_angle"`
}

func (rs *RadarSite) CheckVisibility(w *World, p Point2LL, altitude int) (primary, secondary bool, distance float32) {
	// Check altitude first; this is a quick first cull that
	// e.g. takes care of everyone on the ground.
	if altitude <= int(rs.Elevation) {
		return
	}

	// Time to check the angles..
	palt := float32(altitude) * FeetToNauticalMiles
	ralt := float32(rs.Elevation) * FeetToNauticalMiles
	dalt := palt - ralt
	// not quite true distance, but close enough
	distance = nmdistance2ll(rs.Position, p) + abs(palt-ralt)

	// If we normalize the vector from the radar site to the aircraft, then
	// the z (altitude) component gives the cosine of the angle with the
	// "up" direction; in turn, we can check that against the two angles.
	cosAngle := dalt / distance
	// if angle < silence angle, we can't see it, but the test flips since
	// we're testing cosines.
	// FIXME: it's annoying to be repeatedly computing these cosines here...
	if cosAngle > cos(radians(rs.SilenceAngle)) {
		// inside the cone of silence
		return
	}
	// similarly, if angle > 90-slope angle, we can't see it, but again the
	// test flips.
	if cosAngle < cos(radians(90-rs.SlopeAngle)) {
		// below the slope angle
		return
	}

	primary = distance <= float32(rs.PrimaryRange)
	secondary = !primary && distance <= float32(rs.SecondaryRange)
	return
}

type AirspaceVolume struct {
	Name    string             `json:"name"`
	Type    AirspaceVolumeType `json:"type"`
	Floor   int                `json:"floor"`
	Ceiling int                `json:"ceiling"`
	// Polygon
	Vertices []Point2LL `json:"vertices"`
	// Circle
	Center Point2LL `json:"center"`
	Radius float32  `json:"radius"`
}

type AirspaceVolumeType int

const (
	AirspaceVolumePolygon = iota
	AirspaceVolumeCircle
)

func (t *AirspaceVolumeType) MarshalJSON() ([]byte, error) {
	switch *t {
	case AirspaceVolumePolygon:
		return []byte("\"polygon\""), nil
	case AirspaceVolumeCircle:
		return []byte("\"circle\""), nil
	default:
		return nil, fmt.Errorf("%d: unknown airspace volume type", *t)
	}
}

func (t *AirspaceVolumeType) UnmarshalJSON(b []byte) error {
	switch string(b) {
	case "\"polygon\"":
		*t = AirspaceVolumePolygon
		return nil
	case "\"circle\"":
		*t = AirspaceVolumeCircle
		return nil
	default:
		return fmt.Errorf("%s: unknown airspace volume type", string(b))
	}
}

func (a *AirspaceVolume) Inside(p Point2LL, alt int) bool {
	if alt <= a.Floor || alt > a.Ceiling {
		return false
	}

	switch a.Type {
	case AirspaceVolumePolygon:
		return PointInPolygon2LL(p, a.Vertices)
	case AirspaceVolumeCircle:
		return nmdistance2ll(p, a.Center) < a.Radius
	default:
		lg.Errorf("%d: unhandled airspace volume type", a.Type)
		return false
	}
}

func (a *AirspaceVolume) GenerateDrawCommands(cb *CommandBuffer, nmPerLongitude float32) {
	ld := GetLinesDrawBuilder()

	switch a.Type {
	case AirspaceVolumePolygon:
		var v [][2]float32
		for _, vtx := range a.Vertices {
			v = append(v, [2]float32(vtx))
		}
		ld.AddPolyline([2]float32{}, v)
	case AirspaceVolumeCircle:
		ld.AddLatLongCircle(a.Center, nmPerLongitude, a.Radius, 360)
	default:
		lg.Errorf("%d: unhandled airspace volume type", a.Type)
	}

	ld.GenerateCommands(cb)
	ReturnLinesDrawBuilder(ld)
}

///////////////////////////////////////////////////////////////////////////
// StaticDatabase

// StaticDatabase is a catch-all for data about the world that doesn't
// change after it's loaded.
type StaticDatabase struct {
	Navaids             map[string]Navaid
	Airports            map[string]FAAAirport
	Fixes               map[string]Fix
	Callsigns           map[string]string // 3 letter -> callsign
	AircraftTypeAliases map[string]string
	AircraftPerformance map[string]AircraftPerformance
	Airlines            map[string]Airline
	MagneticGrid        MagneticGrid
	ARTCCs              map[string]ARTCC
	TRACONs             map[string]TRACON
	MVAs                map[string][]MVA // TRACON -> MVAs
}

func (d StaticDatabase) LookupWaypoint(f string) (Point2LL, bool) {
	if n, ok := d.Navaids[f]; ok {
		return n.Location, true
	} else if f, ok := d.Fixes[f]; ok {
		return f.Location, true
	} else {
		return Point2LL{}, false
	}
}

type AircraftPerformance struct {
	Name string `json:"name"`
	ICAO string `json:"icao"`
	// engines, weight class, category
	WeightClass string  `json:"weightClass"`
	Ceiling     float32 `json:"ceiling"`
	Engine      struct {
		AircraftType string `json:"type"`
	} `json:"engines"`
	Rate struct {
		Climb      float32 `json:"climb"` // ft / minute; reduce by 500 after alt 5000 if this is >=2500
		Descent    float32 `json:"descent"`
		Accelerate float32 `json:"accelerate"` // kts / 2 seconds
		Decelerate float32 `json:"decelerate"`
	} `json:"rate"`
	Category struct {
		SRS   int    `json:"srs"`
		LAHSO int    `json:"lahso"`
		CWT   string `json:"cwt"`
	}
	Runway struct {
		Takeoff float32 `json:"takeoff"` // nm
		Landing float32 `json:"landing"` // nm
	} `json:"runway"`
	Speed struct {
		Min        float32 `json:"min"`
		V2         float32 `json:"v2"`
		Landing    float32 `json:"landing"`
		CruiseTAS  float32 `json:"cruise"`
		CruiseMach float32 `json:"cruiseM"`
		MaxTAS     float32 `json:"max"`
		MaxMach    float32 `json:"maxM"`
	} `json:"speed"`
}

type Airline struct {
	ICAO     string `json:"icao"`
	Name     string `json:"name"`
	Callsign struct {
		Name            string   `json:"name"`
		CallsignFormats []string `json:"callsignFormats"`
	} `json:"callsign"`
	JSONFleets map[string][][2]interface{} `json:"fleets"`
	Fleets     map[string][]FleetAircraft
}

type FleetAircraft struct {
	ICAO  string
	Count int
}

func InitializeStaticDatabase() *StaticDatabase {
	start := time.Now()

	db := &StaticDatabase{}
	var wg sync.WaitGroup
	wg.Add(1)
	go func() { db.Airports = parseAirports(); wg.Done() }()
	wg.Add(1)
	go func() { db.AircraftPerformance = parseAircraftPerformance(); wg.Done() }()
	wg.Add(1)
	go func() { db.Airlines, db.Callsigns = parseAirlines(); wg.Done() }()
	var airports map[string]FAAAirport
	wg.Add(1)
	go func() { airports, db.Navaids, db.Fixes = parseCIFP(); wg.Done() }()
	wg.Add(1)
	go func() { db.MagneticGrid = parseMagneticGrid(); wg.Done() }()
	wg.Add(1)
	go func() { db.ARTCCs, db.TRACONs = parseARTCCsAndTRACONs(); wg.Done() }()
	wg.Add(1)
	go func() { db.MVAs = parseMVAs(); wg.Done() }()
	wg.Wait()

	for icao, ap := range airports {
		db.Airports[icao] = ap
	}

	//fmt.Printf("Parsed built-in databases in %v\n", time.Since(start))
	lg.Infof("Parsed built-in databases in %v", time.Since(start))

	return db
}

///////////////////////////////////////////////////////////////////////////
// FAA (and other) databases

// Utility function for parsing CSV files as strings; it breaks each line
// of the file into fields and calls the provided callback function for
// each one.
func mungeCSV(filename string, raw string, fields []string, callback func([]string)) {
	r := bytes.NewReader([]byte(raw))
	cr := csv.NewReader(r)
	cr.ReuseRecord = true

	// Find the index of each field the caller requested
	var fieldIndices []int
	if header, err := cr.Read(); err != nil {
		lg.Errorf("%s: error parsing CSV file: %s", filename, err)
	} else {
		for fi, f := range fields {
			for hi, h := range header {
				if f == strings.TrimSpace(h) {
					fieldIndices = append(fieldIndices, hi)
					break
				}
			}
			if len(fieldIndices) != fi+1 {
				lg.Error("did not find requested field header",
					slog.String("filename", filename),
					slog.String("field", f),
					slog.Any("header", header))
			}
		}
	}

	var strs []string
	for {
		if record, err := cr.Read(); err == io.EOF {
			return
		} else if err != nil {
			lg.Errorf("%s: error parsing CSV file: %s", filename, err)
			return
		} else {
			for _, i := range fieldIndices {
				strs = append(strs, record[i])
			}
			callback(strs)
			strs = strs[:0]
		}
	}
}

func parseAirports() map[string]FAAAirport {
	airports := make(map[string]FAAAirport)

	airportsRaw := LoadResource("airports.csv.zst") // https://ourairports.com/data/

	parse := func(s string) Point2LL {
		loc, err := ParseLatLong([]byte(s))
		if err != nil {
			panic(err)
		}
		return loc
	}

	// These aren't in the FAA database but we need to have them defined
	// for the AAC scenario...
	airports["4V4"] = FAAAirport{Id: "4V4", Name: "", Elevation: 623,
		Location: parse("N36.02.19.900,W95.28.49.512")}
	airports["4Y3"] = FAAAirport{Id: "4Y3", Name: "", Elevation: 624,
		Location: parse("N36.26.30.006,W95.36.21.936")}
	airports["KAAC"] = FAAAirport{Id: "KAAC", Name: "", Elevation: 677,
		Location: parse("N036.11.08.930,W095.45.53.942"),
		Runways: []Runway{
			Runway{Id: "28L", Heading: 280, Threshold: parse("N036.10.37.069,W095.44.51.979"), Elevation: 677},
			Runway{Id: "28R", Heading: 280, Threshold: parse("N036.11.23.280,W095.44.35.912"), Elevation: 677},
			Runway{Id: "10L", Heading: 280, Threshold: parse("N036.10.32.180,W095.44.24.843"), Elevation: 677},
			Runway{Id: "10R", Heading: 280, Threshold: parse("N036.11.19.188,W095.44.10.863"), Elevation: 677},
		}}
	airports["KBRT"] = FAAAirport{Id: "KBRT", Name: "", Elevation: 689,
		Location: parse("N36.30.26.585,W96.16.28.968")}
	airports["KJKE"] = FAAAirport{Id: "KJKE", Name: "", Elevation: 608,
		Location: parse("N035.56.19.765,W095.42.49.812"),
		Runways: []Runway{
			Runway{Id: "27", Heading: 270, Threshold: parse("N035.56.14.615,W095.42.05.152"), Elevation: 689},
			Runway{Id: "9", Heading: 270, Threshold: parse("N035.56.20.355,W095.41.35.791"), Elevation: 689},
		}}
	airports["Z91"] = FAAAirport{Id: "Z91", Name: "", Elevation: 680,
		Location: parse("N36.05.06.948,W96.26.57.501")}

	// FAA database
	mungeCSV("airports", string(airportsRaw),
		[]string{"latitude_deg", "longitude_deg", "elevation_ft", "gps_code", "name"},
		func(s []string) {
			elevation := float64(0)
			if s[2] != "" {
				elevation = atof(s[2])
			}
			loc := Point2LL{float32(atof(s[1])), float32(atof(s[0]))}
			ap := FAAAirport{Id: s[3], Name: s[4], Location: loc, Elevation: int(elevation)}
			if ap.Id != "" {
				airports[ap.Id] = ap
			}
		})

	artccsRaw := LoadResource("airport_artccs.json")
	data := make(map[string]string) // Airport -> ARTCC
	json.Unmarshal(artccsRaw, &data)

	for name, artcc := range data {
		if entry, ok := airports[name]; ok {
			entry.ARTCC = artcc
			airports[name] = entry
		}
	}

	return airports
}

func parseAircraftPerformance() map[string]AircraftPerformance {
	openscopeAircraft := LoadResource("openscope-aircraft.json")

	var acStruct struct {
		Aircraft []AircraftPerformance `json:"aircraft"`
	}
	if err := json.Unmarshal(openscopeAircraft, &acStruct); err != nil {
		lg.Errorf("error in JSON unmarshal of openscope-aircraft: %v", err)
	}

	ap := make(map[string]AircraftPerformance)
	for _, ac := range acStruct.Aircraft {
		// If we have mach but not TAS, do the conversion; the nav code
		// works with TAS..
		if ac.Speed.CruiseMach != 0 && ac.Speed.CruiseTAS == 0 {
			ac.Speed.CruiseTAS = 666.739 * ac.Speed.CruiseMach
		}
		if ac.Speed.MaxMach != 0 && ac.Speed.MaxTAS == 0 {
			ac.Speed.MaxTAS = 666.739 * ac.Speed.MaxMach
		}

		ap[ac.ICAO] = ac

		if ac.Speed.V2 != 0 && ac.Speed.V2 > 1.5*ac.Speed.Min {
			lg.Errorf("%s: aircraft V2 %.0f seems suspiciously high (vs min %.01f)",
				ac.ICAO, ac.Speed.V2, ac.Speed.Min)
		}
	}

	return ap
}

func parseAirlines() (map[string]Airline, map[string]string) {
	openscopeAirlines := LoadResource("openscope-airlines.json")

	var alStruct struct {
		Airlines []Airline `json:"airlines"`
	}
	if err := json.Unmarshal([]byte(openscopeAirlines), &alStruct); err != nil {
		lg.Errorf("error in JSON unmarshal of openscope-airlines: %v", err)
	}

	airlines := make(map[string]Airline)
	callsigns := make(map[string]string)
	for _, al := range alStruct.Airlines {
		fixedAirline := al
		fixedAirline.Fleets = make(map[string][]FleetAircraft)
		for name, aircraft := range fixedAirline.JSONFleets {
			for _, ac := range aircraft {
				fleetAC := FleetAircraft{
					ICAO:  strings.ToUpper(ac[0].(string)),
					Count: int(ac[1].(float64)),
				}
				fixedAirline.Fleets[name] = append(fixedAirline.Fleets[name], fleetAC)
			}
		}
		fixedAirline.JSONFleets = nil

		airlines[strings.ToUpper(al.ICAO)] = fixedAirline
		callsigns[strings.ToUpper(al.ICAO)] = al.Callsign.Name
	}
	return airlines, callsigns
}

// FAA Coded Instrument Flight Procedures (CIFP)
// https://www.faa.gov/air_traffic/flight_info/aeronav/digital_products/cifp/download/
func parseCIFP() (map[string]FAAAirport, map[string]Navaid, map[string]Fix) {
	cifp, err := fs.ReadFile(resourcesFS, "FAACIFP18.zst")
	if err != nil {
		panic(err)
	}

	return ParseARINC424(cifp)
}

type MagneticGrid struct {
	MinLatitude, MaxLatitude   float32
	MinLongitude, MaxLongitude float32
	LatLongStep                float32
	Samples                    []float32
}

func parseMagneticGrid() MagneticGrid {
	/*
		1. Download software and coefficients from https://www.ncei.noaa.gov/products/world-magnetic-model
		2. Build wmm_grid, run with the parameters in the MagneticGrid initializer below, year 2024,
		   altitude 0 -> 0, select "declination" for output.
		3. awk '{print $5}' < GridResults.txt | zstd -19 -o magnetic_grid.txt.zst
	*/
	mg := MagneticGrid{
		MinLatitude:  24,
		MaxLatitude:  50,
		MinLongitude: -125,
		MaxLongitude: -66,
		LatLongStep:  0.25,
	}

	samples := LoadResource("magnetic_grid.txt.zst")
	r := bufio.NewReader(bytes.NewReader(samples))

	for {
		line, err := r.ReadString('\n')
		if err == io.EOF {
			break
		} else if err != nil {
			panic(err)
		}

		if v, err := strconv.ParseFloat(strings.TrimSpace(line), 32); err != nil {
			panic(line + ": parsing error: " + err.Error())
		} else {
			mg.Samples = append(mg.Samples, float32(v))
		}
	}

	nlat := int(1 + (mg.MaxLatitude-mg.MinLatitude)/mg.LatLongStep)
	nlong := int(1 + (mg.MaxLongitude-mg.MinLongitude)/mg.LatLongStep)
	if len(mg.Samples) != nlat*nlong {
		panic(fmt.Sprintf("found %d magnetic grid samples, expected %d x %d = %d",
			len(mg.Samples), nlat, nlong, nlat*nlong))
	}

	return mg
}

func (mg *MagneticGrid) Lookup(p Point2LL) (float32, error) {
	if p[0] < mg.MinLongitude || p[0] > mg.MaxLongitude ||
		p[1] < mg.MinLatitude || p[1] > mg.MaxLatitude {
		return 0, fmt.Errorf("lookup point outside sampled grid")
	}

	nlat := int(1 + (mg.MaxLatitude-mg.MinLatitude)/mg.LatLongStep)
	nlong := int(1 + (mg.MaxLongitude-mg.MinLongitude)/mg.LatLongStep)

	// Round to nearest
	lat := min(int((p[1]-mg.MinLatitude)/mg.LatLongStep+0.5), nlat-1)
	long := min(int((p[0]-mg.MinLongitude)/mg.LatLongStep+0.5), nlong-1)

	// Note: we flip the sign
	return -mg.Samples[long+nlong*lat], nil
}

type MVA struct {
	MinimumLimit          int                      `xml:"minimumLimit"`
	MinimumLimitReference string                   `xml:"minimumLimitReference"`
	Proj                  *MVAHorizontalProjection `xml:"horizontalProjection"`
	ExteriorRing          [][2]float32
	InteriorRings         [][][2]float32
}

func (m *MVA) Inside(p [2]float32) bool {
	if !PointInPolygon(p, m.ExteriorRing) {
		return false
	}
	for _, in := range m.InteriorRings {
		if PointInPolygon(p, in) {
			return false
		}
	}
	return true
}

type MVALinearRing struct {
	PosList string `xml:"posList"`
}

func (r MVALinearRing) Vertices() [][2]float32 {
	var v [][2]float32
	f := strings.Fields(r.PosList)
	if len(f)%2 != 0 {
		panic("odd number of floats?")
	}

	for i := 0; i < len(f); i += 2 {
		v0, err := strconv.ParseFloat(f[i], 32)
		if err != nil {
			panic(err)
		}
		v1, err := strconv.ParseFloat(f[i+1], 32)
		if err != nil {
			panic(err)
		}
		v = append(v, [2]float32{float32(v0), float32(v1)})
	}

	return v
}

type MVAExterior struct {
	LinearRing MVALinearRing `xml:"LinearRing"`
}

type MVAInterior struct {
	LinearRing MVALinearRing `xml:"LinearRing"`
}

type MVAPolygonPatch struct {
	Exterior  MVAExterior   `xml:"exterior"`
	Interiors []MVAInterior `xml:"interior"`
}

type MVAPatches struct {
	PolygonPatch MVAPolygonPatch `xml:"PolygonPatch"`
}

type MVASurface struct {
	Patches MVAPatches `xml:"patches"`
}

type MVAHorizontalProjection struct {
	Surface MVASurface `xml:"Surface"`
}

// To update the MVA data:
// % go run util/scrapemva.go # download the XML files
// % parallel zstd -19 {} ::: *xml
// % zip mva-fus3.zip *FUS3_*zst
// % mv mva*zip ~/vice/resources/
// % /bin/rm MVA_*zst MVA_*xml

func parseMVAs() map[string][]MVA {
	// The MVA files are stored in a zip file to avoid the overhead of
	// opening lots of files to read them in.
	z := LoadResource("mva-fus3.zip")
	zr, err := zip.NewReader(bytes.NewReader(z), int64(len(z)))
	if err != nil {
		panic(err)
	}

	type mvaTracon struct {
		TRACON string
		MVAs   []MVA
	}
	mvaChan := make(chan mvaTracon, len(zr.File))

	for _, f := range zr.File {
		// Launch a goroutine for each one so that we load them in
		// parallel.
		go func(f *zip.File) {
			r, err := f.Open()
			if err != nil {
				// Errors are panics since this all happens at startup time
				// with data that's fixed at release time.
				panic(err)
			}

			b, err := io.ReadAll(r)
			if err != nil {
				panic(err)
			}

			contents := []byte(decompressZstd(string(b)))
			decoder := xml.NewDecoder(bytes.NewReader(contents))

			var mvas []MVA
			tracon := ""
			for {
				// The full XML schema is fairly complex so rather than
				// declaring a ton of helper types to represent the full
				// nested complexity, we'll instead walk through until we
				// find the sections where the MVA altitudes and polygons
				// are defined.
				token, _ := decoder.Token()
				if token == nil {
					break
				}

				if se, ok := token.(xml.StartElement); ok {
					switch se.Name.Local {
					case "description":
						// The first <ns1:description> in the file will be
						// of the form ABE_MVA_FUS3_2022, which gives us
						// the name of the TRACON we've got (ABE, in that
						// case). Subsequent descriptions should all be
						// "MINIMUM VECTORING ALTITUDE (MVA)"
						var desc string
						if err := decoder.DecodeElement(&desc, &se); err != nil {
							panic(fmt.Sprintf("Error decoding element: %v", err))
						}

						if tracon == "" {
							var ok bool
							tracon, _, ok = strings.Cut(desc, "_")
							if !ok {
								panic(desc + ": unexpected description string")
							}
						} else if desc != "MINIMUM VECTORING ALTITUDE (MVA)" {
							panic(desc)
						}

					case "AirspaceVolume":
						var m MVA
						if err := decoder.DecodeElement(&m, &se); err != nil {
							panic(fmt.Sprintf("Error decoding element: %v", err))
						}

						// Parse the floats and initialize the rings
						patch := m.Proj.Surface.Patches.PolygonPatch
						m.ExteriorRing = patch.Exterior.LinearRing.Vertices()
						for _, in := range patch.Interiors {
							m.InteriorRings = append(m.InteriorRings, in.LinearRing.Vertices())
						}

						m.Proj = nil // Don't hold on to the strings

						mvas = append(mvas, m)
					}
				}
			}

			r.Close()

			mvaChan <- mvaTracon{TRACON: tracon, MVAs: mvas}
		}(f)
	}

	mvas := make(map[string][]MVA)
	for range zr.File {
		m := <-mvaChan
		mvas[m.TRACON] = m.MVAs
	}

	return mvas
}

func parseARTCCsAndTRACONs() (map[string]ARTCC, map[string]TRACON) {
	artccJSON := LoadResource("artccs.json")
	var artccs map[string]ARTCC
	if err := json.Unmarshal(artccJSON, &artccs); err != nil {
		panic(fmt.Sprintf("error unmarshalling ARTCCs: %v", err))
	}

	traconJSON := LoadResource("tracons.json")
	var tracons map[string]TRACON
	if err := json.Unmarshal(traconJSON, &tracons); err != nil {
		panic(fmt.Sprintf("error unmarshalling TRACONs: %v", err))
	}

	// Validate that all of the TRACON ARTCCs are known.
	for name, tracon := range tracons {
		if _, ok := artccs[tracon.ARTCC]; !ok {
			panic(tracon.ARTCC + ": ARTCC unknown for TRACON " + name)
		}
	}

	return artccs, tracons
}

///////////////////////////////////////////////////////////////////////////
// Utility methods

func (db *StaticDatabase) CheckAirline(icao, fleet string, e *ErrorLogger) {
	e.Push("Airline " + icao + ", fleet " + fleet)
	defer e.Pop()

	al, ok := database.Airlines[icao]
	if !ok {
		e.ErrorString("airline not known")
		return
	}

	if fleet == "" {
		fleet = "default"
	}

	fl, ok := al.Fleets[fleet]
	if !ok {
		e.ErrorString("fleet unknown")
		return
	}

	for _, aircraft := range fl {
		e.Push("Aircraft " + aircraft.ICAO)
		if perf, ok := database.AircraftPerformance[aircraft.ICAO]; !ok {
			e.ErrorString("aircraft not present in performance database")
		} else {
			if perf.Speed.Min < 35 || perf.Speed.Landing < 35 || perf.Speed.CruiseTAS < 35 ||
				perf.Speed.MaxTAS < 35 || perf.Speed.Min > perf.Speed.MaxTAS {
				e.ErrorString("aircraft's speed specification is questionable: %s", spew.Sdump(perf.Speed))
			}
			if perf.Rate.Climb == 0 || perf.Rate.Descent == 0 || perf.Rate.Accelerate == 0 ||
				perf.Rate.Decelerate == 0 {
				e.ErrorString("aircraft's rate specification is questionable: %s", spew.Sdump(perf.Rate))
			}
		}
		e.Pop()
	}
}

func FixReadback(fix string) string {
	if aid, ok := database.Navaids[fix]; ok {
		return stopShouting(aid.Name)
	} else {
		return fix
	}
}

func cleanRunway(rwy string) string {
	// The runway may have extra text to distinguish different
	// configurations (e.g., "13.JFK-ILS-13"). Find the prefix that is
	// an actual runway specifier to use in the search below.
	for i, ch := range rwy {
		if ch >= '0' && ch <= '9' {
			continue
		} else if ch == 'L' || ch == 'R' || ch == 'C' {
			return rwy[:i+1]
		} else {
			return rwy[:i]
		}
	}
	return rwy
}

func LookupRunway(icao, rwy string) (Runway, bool) {
	if ap, ok := database.Airports[icao]; !ok {
		return Runway{}, false
	} else {
		rwy = cleanRunway(rwy)
		idx := slices.IndexFunc(ap.Runways, func(r Runway) bool { return r.Id == rwy })
		if idx == -1 {
			return Runway{}, false
		}
		return ap.Runways[idx], true
	}
}

func LookupOppositeRunway(icao, rwy string) (Runway, bool) {
	if ap, ok := database.Airports[icao]; !ok {
		return Runway{}, false
	} else {
		rwy = cleanRunway(rwy)

		// Break runway into number and optional extension and swap
		// left/right.
		n := len(rwy)
		num, ext := "", ""
		switch rwy[n-1] {
		case 'R':
			ext = "L"
			num = rwy[:n-1]
		case 'L':
			ext = "R"
			num = rwy[:n-1]
		case 'C':
			ext = "C"
			num = rwy[:n-1]
		default:
			num = rwy
		}

		// Extract the number so we can get the opposite heading
		v, err := strconv.Atoi(num)
		if err != nil {
			return Runway{}, false
		}

		// The (v+18)%36 below would give us 0 for runway 36, so handle 18
		// specially.
		if v == 18 {
			rwy = "36" + ext
		} else {
			rwy = fmt.Sprintf("%d", (v+18)%36) + ext
		}

		idx := slices.IndexFunc(ap.Runways, func(r Runway) bool { return r.Id == rwy })
		if idx == -1 {
			return Runway{}, false
		}
		return ap.Runways[idx], true
	}
}

func (ap FAAAirport) ValidRunways() string {
	return strings.Join(MapSlice(ap.Runways, func(r Runway) string { return r.Id }), ", ")
}

// returns the ratio of air density at the given altitude (in feet) to the
// air density at sea level, subject to assuming the standard atmosphere.
func DensityRatioAtAltitude(alt float32) float32 {
	altm := alt * 0.3048 // altitude in meters

	// https://en.wikipedia.org/wiki/Barometric_formula#Density_equations
	const g0 = 9.80665    // gravitational constant, m/s^2
	const M_air = 0.02897 // molar mass of earth's air, kg/mol
	const R = 8.314463    // universal gas constant J/(mol K)
	const T_b = 288.15    // reference temperature at sea level, degrees K

	return exp(-g0 * M_air * altm / (R * T_b))
}

func IASToTAS(ias, altitude float32) float32 {
	return ias / sqrt(DensityRatioAtAltitude(altitude))
}

func TASToIAS(tas, altitude float32) float32 {
	return tas * sqrt(DensityRatioAtAltitude(altitude))
}

///////////////////////////////////////////////////////////////////////////
// Arrival

func (ar *Arrival) PostDeserialize(sg *ScenarioGroup, e *ErrorLogger) {
	if ar.Route == "" && ar.STAR == "" {
		e.ErrorString("neither \"route\" nor \"star\" specified")
		return
	}

	if ar.Route != "" {
		e.Push("Route " + ar.Route)
	} else {
		e.Push("Route " + ar.STAR)
	}
	defer e.Pop()

	if len(ar.Waypoints) == 0 {
		// STAR details are coming from the FAA CIFP; make sure
		// everything is ok so we don't get into trouble when we
		// spawn arrivals...
		if ar.STAR == "" {
			e.ErrorString("must provide \"star\" if \"waypoints\" aren't given")
			return
		}
		if ar.SpawnWaypoint == "" {
			e.ErrorString("must specify \"spawn\" if \"waypoints\" aren't given with arrival")
			return
		}

		spawnPoint, spawnTString, ok := strings.Cut(ar.SpawnWaypoint, "@")
		spawnT := float32(0)
		if ok {
			if st, err := strconv.ParseFloat(spawnTString, 32); err != nil {
				e.ErrorString("error parsing spawn offset \"%s\": %s", spawnTString, err)
			} else {
				spawnT = float32(st)
			}
		}

		for icao := range ar.Airlines {
			airport, ok := database.Airports[icao]
			if !ok {
				e.ErrorString("airport \"%s\" not found in database", icao)
				continue
			}

			star, ok := airport.STARs[ar.STAR]
			if !ok {
				e.ErrorString("STAR \"%s\" not available for %s. Options: %s",
					ar.STAR, icao, strings.Join(SortedMapKeys(airport.STARs), ", "))
				continue
			}

			star.Check(e)

			if len(ar.Waypoints) == 0 {
				for _, tr := range SortedMapKeys(star.Transitions) {
					wps := star.Transitions[tr]
					if idx := slices.IndexFunc(wps, func(w Waypoint) bool { return w.Fix == spawnPoint }); idx != -1 {
						ar.Waypoints = wps[idx:]
						sg.InitializeWaypointLocations(ar.Waypoints, e)

						if len(ar.Waypoints) >= 2 && spawnT != 0 {
							ar.Waypoints[0].Location = lerp2f(spawnT, ar.Waypoints[0].Location, ar.Waypoints[1].Location)
							ar.Waypoints[0].Fix = "_" + ar.Waypoints[0].Fix
						}

						break
					}
				}
			}

			if star.RunwayWaypoints != nil {
				if ar.RunwayWaypoints == nil {
					ar.RunwayWaypoints = make(map[string]map[string]WaypointArray)
				}
				if ar.RunwayWaypoints[icao] == nil {
					ar.RunwayWaypoints[icao] = make(map[string]WaypointArray)
				}

				for _, rwy := range airport.Runways {
					for starRwy, wp := range star.RunwayWaypoints {
						// Trim leading 0, if any
						if starRwy[0] == '0' {
							starRwy = starRwy[1:]
						}

						n := len(starRwy)
						if starRwy == rwy.Id ||
							(n == len(rwy.Id) && starRwy[n-1] == 'B' /* both */ && starRwy[:n-1] == rwy.Id[:n-1]) {
							ar.RunwayWaypoints[icao][rwy.Id] = DuplicateSlice(wp)
							sg.InitializeWaypointLocations(ar.RunwayWaypoints[icao][rwy.Id], e)
							break
						}
					}
				}
			}
		}
		switch len(ar.Waypoints) {
		case 0:
			e.ErrorString("Couldn't find waypoint %s in any of the STAR routes", spawnPoint)
			return

		case 1:
			ar.Waypoints[0].Handoff = true

		default:
			// add a handoff point randomly halfway between the first two waypoints.
			mid := Waypoint{
				Fix: "_handoff",
				// FIXME: it's a little sketchy to lerp Point2ll coordinates
				// but probably ok over short distances here...
				Location: lerp2f(0.5, ar.Waypoints[0].Location, ar.Waypoints[1].Location),
				Handoff:  true,
			}
			ar.Waypoints = append([]Waypoint{ar.Waypoints[0], mid}, ar.Waypoints[1:]...)
		}
	} else {
		if len(ar.Waypoints) < 2 {
			e.ErrorString("must provide at least two \"waypoints\" for arrival " +
				"(even if \"runway_waypoints\" are provided)")
		}

		sg.InitializeWaypointLocations(ar.Waypoints, e)

		for ap, rwywp := range ar.RunwayWaypoints {
			e.Push("Airport " + ap)

			if _, ok := database.Airports[ap]; !ok {
				e.ErrorString("airport is unknown")
				continue
			}

			for rwy, wp := range rwywp {
				e.Push("Runway " + rwy)

				if _, ok := LookupRunway(ap, rwy); !ok {
					e.ErrorString("runway \"%s\" is unknown. Options: %s", rwy, database.Airports[ap].ValidRunways())
				}

				sg.InitializeWaypointLocations(wp, e)

				if wp[0].Fix != ar.Waypoints[len(ar.Waypoints)-1].Fix {
					e.ErrorString("initial \"runway_waypoints\" fix must match " +
						"last \"waypoints\" fix")
				}

				// For the check, splice together the last common
				// waypoint and the runway waypoints.  This will give
				// us a repeated first fix, but this way we can check
				// compliance with restrictions at that fix...
				ewp := append([]Waypoint{ar.Waypoints[len(ar.Waypoints)-1]}, wp...)
				WaypointArray(ewp).CheckArrival(e)

				e.Pop()
			}
			e.Pop()
		}
	}

	ar.Waypoints.CheckArrival(e)

	for arrivalAirport, airlines := range ar.Airlines {
		e.Push("Arrival airport " + arrivalAirport)
		if len(airlines) == 0 {
			e.ErrorString("no \"airlines\" specified for arrivals to " + arrivalAirport)
		}
		for _, al := range airlines {
			database.CheckAirline(al.ICAO, al.Fleet, e)
			if _, ok := database.Airports[al.Airport]; !ok {
				e.ErrorString("departure airport \"airport\" \"%s\" unknown", al.Airport)
			}
		}

		ap, ok := sg.Airports[arrivalAirport]
		if !ok {
			e.ErrorString("arrival airport \"%s\" unknown", arrivalAirport)
		} else if ar.ExpectApproach != "" {
			if _, ok := ap.Approaches[ar.ExpectApproach]; !ok {
				e.ErrorString("arrival airport \"%s\" doesn't have a \"%s\" approach",
					arrivalAirport, ar.ExpectApproach)
			}
		}

		e.Pop()
	}

	if ar.InitialAltitude == 0 {
		e.ErrorString("must specify \"initial_altitude\"")
	} else {
		// Make sure the initial altitude isn't below any of
		// altitude restrictions.
		for _, wp := range ar.Waypoints {
			if wp.AltitudeRestriction != nil &&
				wp.AltitudeRestriction.TargetAltitude(ar.InitialAltitude) > ar.InitialAltitude {
				e.ErrorString("\"initial_altitude\" is below altitude restriction at \"%s\"", wp.Fix)
			}
		}
	}

	if ar.InitialSpeed == 0 {
		e.ErrorString("must specify \"initial_speed\"")
	}

	if ar.InitialController == "" {
		e.ErrorString("\"initial_controller\" missing")
	} else if _, ok := sg.ControlPositions[ar.InitialController]; !ok {
		e.ErrorString("controller \"%s\" not found for \"initial_controller\"", ar.InitialController)
	}

	for _, controller := range sg.ControlPositions {
		if controller.ERAMFacility && controller.FacilityIdentifier == "" {
			e.ErrorString(fmt.Sprintf("%v is an ERAM facility, but has no facility id specified", controller.Callsign))
		}
	}
}

func (a Arrival) GetRunwayWaypoints(airport, rwy string) WaypointArray {
	if ap, ok := a.RunwayWaypoints[airport]; !ok {
		return nil
	} else if wp, ok := ap[rwy]; !ok {
		return nil
	} else {
		return wp
	}
}<|MERGE_RESOLUTION|>--- conflicted
+++ resolved
@@ -400,11 +400,7 @@
 		DepartureAirport: dep,
 		ArrivalAirport:   arr,
 		AssignedSquawk:   aircraft.Squawk,
-<<<<<<< HEAD
-		ECID: "XXX",
-=======
 		ECID:             "XXX", // TODO. (Mainly for FDIO and ERAM so not super high priority. )
->>>>>>> 6f78f25a
 	}
 }
 
