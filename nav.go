--- conflicted
+++ resolved
@@ -289,7 +289,6 @@
 	}
 }
 
-<<<<<<< HEAD
 func (nav *Nav) EnqueueAltitude(a NavAltitude) {
 	delay := 3 + 3*rand.Float32()
 	now := time.Now()
@@ -299,10 +298,7 @@
 	}
 }
 
-func (nav *Nav) OnApproach() bool {
-=======
 func (nav *Nav) OnApproach(checkAltitude bool) bool {
->>>>>>> ae76cf96
 	if !nav.Approach.Cleared {
 		return false
 	}
