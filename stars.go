// stars.go
// Copyright(c) 2022 Matt Pharr, licensed under the GNU Public License, Version 3.
// SPDX: GPL-3.0-only

// Main missing features:
// Altitude alerts

package main

import (
	"fmt"
	"runtime"
	"slices"
	"sort"
	"strconv"
	"strings"
	"time"
	"unicode"
	"unsafe"

	"github.com/mmp/imgui-go/v4"
)

// IFR TRACON separation requirements
const LateralMinimum = 3
const VerticalMinimum = 1000

// STARS ∆ is U+008A in the FixedDemiBold font we use...
const STARSTriangleCharacter = "\u008A"

var (
	STARSBackgroundColor    = RGB{.2, .2, .2} // at 100 contrast
	STARSListColor          = RGB{.1, .9, .1}
	STARSTextAlertColor     = RGB{1, 0, 0}
	STARSMapColor           = RGB{.55, .55, .55}
	STARSCompassColor       = RGB{.55, .55, .55}
	STARSRangeRingColor     = RGB{.55, .55, .55}
	STARSTrackBlockColor    = RGB{0.12, 0.48, 1}
	STARSTrackHistoryColors = [5]RGB{
		RGB{.12, .31, .78},
		RGB{.28, .28, .67},
		RGB{.2, .2, .51},
		RGB{.16, .16, .43},
		RGB{.12, .12, .35},
	}
	STARSJRingConeColor         = RGB{.5, .5, 1}
	STARSTrackedAircraftColor   = RGB{1, 1, 1}
	STARSUntrackedAircraftColor = RGB{0, 1, 0}
	STARSInboundPointOutColor   = RGB{1, 1, 0}
	STARSGhostColor             = RGB{1, 1, 0}
	STARSSelectedAircraftColor  = RGB{0, 1, 1}

	STARSATPAWarningColor = RGB{1, 1, 0}
	STARSATPAAlertColor   = RGB{1, .215, 0}

	STARSDCBButtonColor         = RGB{0, .4, 0}
	STARSDCBActiveButtonColor   = RGB{0, .8, 0}
	STARSDCBTextColor           = RGB{1, 1, 1}
	STARSDCBTextSelectedColor   = RGB{1, 1, 0}
	STARSDCBDisabledButtonColor = RGB{.4, .4, .4}
	STARSDCBDisabledTextColor   = RGB{.8, .8, .8}
)

const NumSTARSPreferenceSets = 32
const NumSTARSMaps = 28

type STARSPane struct {
	CurrentPreferenceSet  STARSPreferenceSet
	SelectedPreferenceSet int
	PreferenceSets        []STARSPreferenceSet

	SystemMaps map[int]*STARSMap

	weatherRadar WeatherRadar

	systemFont [6]*Font
	dcbFont    [3]*Font // 0, 1, 2 only

	events *EventsSubscription

	// All of the aircraft in the world, each with additional information
	// carried along in an STARSAircraftState.
	Aircraft map[string]*STARSAircraftState

	AircraftToIndex map[string]int // for use in lists
	IndexToAircraft map[int]string // map is sort of wasteful since it's dense, but...

	// explicit JSON name to avoid errors during config deserialization for
	// backwards compatibility, since this used to be a
	// map[string]interface{}.
	AutoTrackDepartures bool `json:"autotrack_departures"`
	LockDisplay         bool
	AirspaceAwareness   struct {
		Interfacility bool
		Intrafacility bool
	}

	// callsign -> controller id
	InboundPointOuts  map[string]string
	OutboundPointOuts map[string]string
	RejectedPointOuts map[string]interface{}

	queryUnassociated *TransientMap[string, interface{}]

	RangeBearingLines []STARSRangeBearingLine
	MinSepAircraft    [2]string

	CAAircraft []CAAircraft

	// For CRDA
	ConvergingRunways []STARSConvergingRunways

	// Various UI state
	scopeClickHandler   func(pw [2]float32, transforms ScopeTransformations) STARSCommandStatus
	activeDCBMenu       int
	selectedPlaceButton string

	dwellAircraft     string
	drawRouteAircraft string

	commandMode       CommandMode
	multiFuncPrefix   string
	previewAreaOutput string
	previewAreaInput  string

	HavePlayedSPCAlertSound map[string]interface{}

	lastTrackUpdate time.Time
	discardTracks   bool

	drawApproachAirspace  bool
	drawDepartureAirspace bool

	// The start of a RBL--one click received, waiting for the second.
	wipRBL *STARSRangeBearingLine
}

type STARSRangeBearingLine struct {
	P [2]struct {
		// If callsign is given, use that aircraft's position;
		// otherwise we have a fixed position.
		Loc      Point2LL
		Callsign string
	}
}

func (rbl STARSRangeBearingLine) GetPoints(ctx *PaneContext, aircraft []*Aircraft, sp *STARSPane) (p0, p1 Point2LL) {
	// Each line endpoint may be specified either by an aircraft's
	// position or by a fixed position. We'll start with the fixed
	// position and then override it if there's a valid *Aircraft.
	p0, p1 = rbl.P[0].Loc, rbl.P[1].Loc
	if ac := ctx.world.Aircraft[rbl.P[0].Callsign]; ac != nil {
		state, ok := sp.Aircraft[ac.Callsign]
		if ok && !state.LostTrack(ctx.world.CurrentTime()) && slices.Contains(aircraft, ac) {
			p0 = state.TrackPosition()
		}
	}
	if ac := ctx.world.Aircraft[rbl.P[1].Callsign]; ac != nil {
		state, ok := sp.Aircraft[ac.Callsign]
		if ok && !state.LostTrack(ctx.world.CurrentTime()) && slices.Contains(aircraft, ac) {
			p1 = state.TrackPosition()
		}
	}
	return
}

type CAAircraft struct {
	Callsigns    [2]string // sorted alphabetically
	Acknowledged bool
}

type QuickLookPosition struct {
	Callsign string
	Id       string
	Plus     bool
}

func parseQuickLookPositions(w *World, s string) ([]QuickLookPosition, string, error) {
	var positions []QuickLookPosition

	subset := ""
	if ctrl, ok := w.Controllers[w.Callsign]; ok { // this will fail if we're an observer
		subset = string(ctrl.SectorId[0])
	}

	// per 6-94, this is "fun"
	// - in general the string is a list of TCPs / sector ids.
	// - each may have a plus at the end
	// - if a single character id is entered, then we prepend the number for
	//   the current controller's sector id. in that case a space is required
	//   before the next one, if any
	ids := strings.Fields(s)
	for i, id := range ids {
		plus := len(id) > 1 && id[len(id)-1] == '+'
		id = strings.TrimRight(id, "+")

		ctrl := w.GetController(id)
		if ctrl == nil && len(id) == 1 && subset != "" {
			id = subset + id
			ctrl = w.GetController(id)
		}
		if ctrl == nil {
			return positions, strings.Join(ids[i:], " "), ErrSTARSIllegalPosition
		} else {
			positions = append(positions, QuickLookPosition{
				Callsign: ctrl.Callsign,
				Id:       id,
				Plus:     plus,
			})
		}
	}

	return positions, "", nil
}

type CRDAMode int

const (
	CRDAModeStagger = iota
	CRDAModeTie
)

// this is read-only, stored in STARSPane for convenience
type STARSConvergingRunways struct {
	ConvergingRunways
	ApproachRegions [2]*ApproachRegion
	Airport         string
	Index           int
}

type STARSDatablockFieldColors struct {
	Start, End int
	Color      RGB
}

type STARSDatablockLine struct {
	Text   string
	Colors []STARSDatablockFieldColors
}

func (s *STARSDatablockLine) RightJustify(n int) {
	if n > len(s.Text) {
		delta := n - len(s.Text)
		s.Text = fmt.Sprintf("%*c", delta, ' ') + s.Text
		// Keep the formatting aligned.
		for i := range s.Colors {
			s.Colors[i].Start += delta
			s.Colors[i].End += delta
		}
	}
}

type STARSDatablock struct {
	Lines [4]STARSDatablockLine
}

func (s *STARSDatablock) RightJustify(n int) {
	for i := range s.Lines {
		s.Lines[i].RightJustify(n)
	}
}

func (s *STARSDatablock) Duplicate() STARSDatablock {
	var sd STARSDatablock
	for i := range s.Lines {
		sd.Lines[i].Text = s.Lines[i].Text
		sd.Lines[i].Colors = DuplicateSlice(s.Lines[i].Colors)
	}
	return sd
}

func (s *STARSDatablock) BoundText(font *Font) (int, int) {
	text := ""
	for i, l := range s.Lines {
		text += l.Text
		if i+1 < len(s.Lines) {
			text += "\n"
		}
	}
	return font.BoundText(text, 0)
}

func (s *STARSDatablock) DrawText(td *TextDrawBuilder, pt [2]float32, font *Font, baseColor RGB,
	brightness STARSBrightness) {
	style := TextStyle{
		Font:        font,
		Color:       brightness.ScaleRGB(baseColor),
		DropShadow:  true,
		LineSpacing: 0}

	for _, line := range s.Lines {
		haveFormatting := len(line.Colors) > 0
		if haveFormatting {
			p0 := pt // save starting point

			// Gather spans of characters that have the same color
			spanColor := baseColor
			start, end := 0, 0

			flush := func(newColor RGB) {
				if end > start {
					style := TextStyle{
						Font:        font,
						Color:       brightness.ScaleRGB(spanColor),
						DropShadow:  true,
						LineSpacing: 0}
					pt = td.AddText(line.Text[start:end], pt, style)
					start = end
				}
				spanColor = newColor
			}

			for ; end < len(line.Text); end++ {
				if line.Text[end] == ' ' {
					// let spaces ride regardless of style
					continue
				}
				// Does this character have a new color?
				chColor := baseColor
				for _, format := range line.Colors {
					if end >= format.Start && end < format.End {
						chColor = format.Color
						break
					}
				}
				if !spanColor.Equals(chColor) {
					flush(chColor)
				}
			}
			flush(spanColor)

			// newline from start so we maintain aligned columns.
			pt = td.AddText("\n", p0, style)
		} else {
			pt = td.AddText(line.Text+"\n", pt, style)
		}
	}
}

type CRDARunwayState struct {
	Enabled                 bool
	LeaderLineDirection     *CardinalOrdinalDirection // nil -> unset
	DrawCourseLines         bool
	DrawQualificationRegion bool
}

// stores the per-preference set state for each STARSConvergingRunways
type CRDARunwayPairState struct {
	Enabled     bool
	Mode        CRDAMode
	RunwayState [2]CRDARunwayState
}

func (c *STARSConvergingRunways) getRunwaysString() string {
	return c.Runways[0] + "/" + c.Runways[1]
}

type CommandMode int

const (
	CommandModeNone = iota
	CommandModeInitiateControl
	CommandModeTerminateControl
	CommandModeHandOff
	CommandModeVP
	CommandModeMultiFunc
	CommandModeFlightData
	CommandModeCollisionAlert
	CommandModeMin
	CommandModeSavePrefAs
	CommandModeMaps
	CommandModeLDR
	CommandModeRangeRings
	CommandModeRange
	CommandModeSiteMenu
)

const (
	DCBMenuMain = iota
	DCBMenuAux
	DCBMenuMaps
	DCBMenuBrite
	DCBMenuCharSize
	DCBMenuPref
	DCBMenuSite
	DCBMenuSSAFilter
	DCBMenuGITextFilter
	DCBMenuTPA
)

type STARSAircraftState struct {
	// Radar tracks are maintained as a ring buffer where tracksIndex is
	// the index of the next track to be written.  (Thus, tracksIndex==0
	// implies that there are no tracks.)  In FUSED mode, radar tracks are
	// updated once per second; otherwise they are updated once every 5
	// seconds. Changing to/from FUSED mode causes tracksIndex to be reset,
	// thus discarding previous tracks.
	tracks      [50]RadarTrack
	tracksIndex int

	DatablockType DatablockType

	IsSelected bool // middle click

	// Only drawn if non-zero
	JRingRadius              float32
	ConeLength               float32
	DisplayTPASize           *bool // unspecified->system default if nil
	DisplayATPAMonitor       *bool // unspecified->system default if nil
	DisplayATPAWarnAlert     *bool // unspecified->system default if nil
	IntrailDistance          float32
	ATPAStatus               ATPAStatus
	MinimumMIT               float32
	ATPALeadAircraftCallsign string
	LastKnownHandoff       string
	// This is only set if a leader line direction was specified for this
	// aircraft individually
	LeaderLineDirection *CardinalOrdinalDirection
	ChosenLeaderLine    *CardinalOrdinalDirection

	Ghost struct {
		PartialDatablock bool
		State            GhostState
	}

	displayPilotAltitude bool
	pilotAltitude        int

	DisplayReportedBeacon bool // note: only for unassociated
	DisplayPTL            bool
	DisableCAWarnings     bool

	MSAW             bool // minimum safe altitude warning
	DisableMSAW      bool
	InhibitMSAW      bool // only applies if in an alert. clear when alert is over?
	MSAWAcknowledged bool

	SPCOverride string

	FirstSeen           time.Time
	FirstRadarTrack     time.Time
	HaveEnteredAirspace bool

	IdentEnd                time.Time
	OutboundHandoffAccepted bool
	OutboundHandoffFlashEnd time.Time

	// This is a little messy: we maintain maps from callsign->sector id
	// for pointouts that track the global state of them. Here we track
	// just inbound pointouts to the current controller so that the first
	// click acks a point out but leaves it yellow and a second clears it
	// entirely.
	PointedOut bool
	ForceQL    bool
}

type ATPAStatus int

const (
	ATPAStatusUnset = iota
	ATPAStatusMonitor
	ATPAStatusWarning
	ATPAStatusAlert
)

type GhostState int

const (
	GhostStateRegular = iota
	GhostStateSuppressed
	GhostStateForced
)

func (s *STARSAircraftState) TrackAltitude() int {
	idx := (s.tracksIndex - 1) % len(s.tracks)
	return s.tracks[idx].Altitude
}

func (s *STARSAircraftState) TrackDeltaAltitude() int {
	if s.tracksIndex < 2 {
		return 0
	}
	prev := (s.tracksIndex - 2) % len(s.tracks)
	return s.TrackAltitude() - s.tracks[prev].Altitude
}

func (s *STARSAircraftState) TrackPosition() Point2LL {
	idx := (s.tracksIndex - 1) % len(s.tracks)
	return s.tracks[idx].Position
}

func (s *STARSAircraftState) TrackGroundspeed() int {
	idx := (s.tracksIndex - 1) % len(s.tracks)
	return s.tracks[idx].Groundspeed
}

func (s *STARSAircraftState) HaveHeading() bool {
	return s.tracksIndex > 1
}

// Note that the vector returned by HeadingVector() is along the aircraft's
// extrapolated path.  Thus, it includes the effect of wind.  The returned
// vector is scaled so that it represents where it is expected to be one
// minute in the future.
func (s *STARSAircraftState) HeadingVector(nmPerLongitude, magneticVariation float32) Point2LL {
	if !s.HaveHeading() {
		return Point2LL{}
	}

	idx0, idx1 := (s.tracksIndex-1)%len(s.tracks), (s.tracksIndex-2)%len(s.tracks)

	p0 := ll2nm(s.tracks[idx0].Position, nmPerLongitude)
	p1 := ll2nm(s.tracks[idx1].Position, nmPerLongitude)
	v := sub2ll(p0, p1)
	v = normalize2f(v)
	// v's length should be groundspeed / 60 nm.
	v = scale2f(v, float32(s.TrackGroundspeed())/60) // hours to minutes
	return nm2ll(v, nmPerLongitude)
}

func (s *STARSAircraftState) TrackHeading(nmPerLongitude float32) float32 {
	if !s.HaveHeading() {
		return 0
	}
	idx0, idx1 := (s.tracksIndex-1)%len(s.tracks), (s.tracksIndex-2)%len(s.tracks)
	return headingp2ll(s.tracks[idx1].Position, s.tracks[idx0].Position, nmPerLongitude, 0)
}

func (s *STARSAircraftState) LostTrack(now time.Time) bool {
	// Only return true if we have at least one valid track from the past
	// but haven't heard from the aircraft recently.
	idx := (s.tracksIndex - 1) % len(s.tracks)
	return s.tracksIndex == 0 || now.Sub(s.tracks[idx].Time) > 30*time.Second
}

func (s *STARSAircraftState) Ident() bool {
	return !s.IdentEnd.IsZero() && s.IdentEnd.After(time.Now())
}

type STARSMap struct {
	Label         string        `json:"label"`
	Group         int           `json:"group"` // 0 -> A, 1 -> B
	Name          string        `json:"name"`
	CommandBuffer CommandBuffer `json:"command_buffer"`
}

///////////////////////////////////////////////////////////////////////////
// STARSPreferenceSet

type STARSPreferenceSet struct {
	Name string

	DisplayDCB  bool
	DCBPosition int

	Center Point2LL
	Range  float32

	CurrentCenter Point2LL
	OffCenter     bool

	RangeRingsCenter Point2LL
	RangeRingRadius  int

	// TODO? cursor speed

	CurrentATIS string
	GIText      [9]string

	RadarTrackHistory int

	DisplayWeatherLevel [6]bool

	// If empty, then then MULTI or FUSED mode, depending on
	// FusedRadarMode.  The custom JSON name is so we don't get errors
	// parsing old configs, which stored this as an array...
	RadarSiteSelected string `json:"RadarSiteSelectedName"`
	FusedRadarMode    bool

	// For tracked by the user
	LeaderLineDirection CardinalOrdinalDirection
	LeaderLineLength    int // 0-7
	// For tracked by other controllers
	ControllerLeaderLineDirections map[string]CardinalOrdinalDirection
	// If not specified in ControllerLeaderLineDirections...
	OtherControllerLeaderLineDirection *CardinalOrdinalDirection
	// Only set if specified by the user (and not used currently...)
	UnassociatedLeaderLineDirection *CardinalOrdinalDirection

	AltitudeFilters struct {
		Unassociated [2]int // low, high
		Associated   [2]int
	}

	QuickLookAll       bool
	QuickLookAllIsPlus bool
	QuickLookPositions []QuickLookPosition

	CRDA struct {
		Disabled bool
		// Has the same size and indexing as corresponding STARSPane
		// STARSConvergingRunways
		RunwayPairState []CRDARunwayPairState
		ForceAllGhosts  bool
	}

	DisplayLDBBeaconCodes bool // TODO: default?
	SelectedBeaconCodes   []string

	// TODO: review--should some of the below not be in prefs but be in STARSPane?

	DisplayUncorrelatedTargets bool

	DisableCAWarnings bool
	DisableMSAW       bool

	OverflightFullDatablocks bool
	AutomaticFDBOffset       bool

	DisplayTPASize               bool
	DisplayATPAIntrailDist       bool
	DisplayATPAWarningAlertCones bool
	DisplayATPAMonitorCones      bool

	VideoMapVisible  map[string]interface{}
	SystemMapVisible map[int]interface{}

	PTLLength      float32
	PTLOwn, PTLAll bool

	DwellMode DwellMode

	TopDownMode     bool
	GroundRangeMode bool

	Bookmarks [10]struct {
		Center      Point2LL
		Range       float32
		TopDownMode bool
	}

	Brightness struct {
		DCB                STARSBrightness
		BackgroundContrast STARSBrightness
		VideoGroupA        STARSBrightness
		VideoGroupB        STARSBrightness
		FullDatablocks     STARSBrightness
		Lists              STARSBrightness
		Positions          STARSBrightness
		LimitedDatablocks  STARSBrightness
		OtherTracks        STARSBrightness
		Lines              STARSBrightness
		RangeRings         STARSBrightness
		Compass            STARSBrightness
		BeaconSymbols      STARSBrightness
		PrimarySymbols     STARSBrightness
		History            STARSBrightness
		Weather            STARSBrightness
		WxContrast         STARSBrightness
	}

	CharSize struct {
		DCB             int
		Datablocks      int
		Lists           int
		Tools           int
		PositionSymbols int
	}

	PreviewAreaPosition [2]float32

	SSAList struct {
		Position [2]float32
		Visible  bool
		Filter   struct {
			All                 bool
			Time                bool
			Altimeter           bool
			Status              bool
			Radar               bool
			Codes               bool
			SpecialPurposeCodes bool
			Range               bool
			PredictedTrackLines bool
			AltitudeFilters     bool
			AirportWeather      bool
			QuickLookPositions  bool
			DisabledTerminal    bool
			ActiveCRDAPairs     bool

			Text struct {
				Main bool
				GI   [9]bool
			}
		}
	}
	VFRList struct {
		Position [2]float32
		Visible  bool
		Lines    int
	}
	TABList struct {
		Position [2]float32
		Visible  bool
		Lines    int
	}
	AlertList struct {
		Position [2]float32
		Visible  bool
		Lines    int
	}
	CoastList struct {
		Position [2]float32
		Visible  bool
		Lines    int
	}
	SignOnList struct {
		Position [2]float32
		Visible  bool
	}
	VideoMapsList struct {
		Position  [2]float32
		Visible   bool
		Selection VideoMapsGroup
	}
	CRDAStatusList struct {
		Position [2]float32
		Visible  bool
	}
	TowerLists [3]struct {
		Position [2]float32
		Visible  bool
		Lines    int
	}
}

type VideoMapsGroup int

const (
	VideoMapsGroupGeo = iota
	VideoMapsGroupSysProc
	VideoMapsGroupCurrent
)

func (ps *STARSPreferenceSet) ResetCRDAState(rwys []STARSConvergingRunways) {
	ps.CRDA.RunwayPairState = nil
	state := CRDARunwayPairState{}
	// The first runway is enabled by default
	state.RunwayState[0].Enabled = true
	for range rwys {
		ps.CRDA.RunwayPairState = append(ps.CRDA.RunwayPairState, state)
	}
}

type DwellMode int

const (
	// Make 0 be "on" so zero-initialization gives "on"
	DwellModeOn = iota
	DwellModeLock
	DwellModeOff
)

func (d DwellMode) String() string {
	switch d {
	case DwellModeOn:
		return "ON"

	case DwellModeLock:
		return "LOCK"

	case DwellModeOff:
		return "OFF"

	default:
		return "unhandled DwellMode"
	}
}

const (
	DCBPositionTop = iota
	DCBPositionLeft
	DCBPositionRight
	DCBPositionBottom
)

func (sp *STARSPane) MakePreferenceSet(name string, w *World) STARSPreferenceSet {
	var ps STARSPreferenceSet

	ps.Name = name

	ps.DisplayDCB = true
	ps.DCBPosition = DCBPositionTop

	if w != nil {
		ps.Center = w.Center
		ps.Range = w.Range
	} else {
		ps.Center = Point2LL{73.475, 40.395} // JFK-ish
		ps.Range = 50
	}

	ps.CurrentCenter = ps.Center

	ps.RangeRingsCenter = ps.Center
	ps.RangeRingRadius = 5

	ps.RadarTrackHistory = 5

	ps.VideoMapVisible = make(map[string]interface{})
	if w != nil && len(w.STARSMaps) > 0 {
		ps.VideoMapVisible[w.STARSMaps[0].Name] = nil
	}
	ps.SystemMapVisible = make(map[int]interface{})

	ps.FusedRadarMode = true

	ps.LeaderLineDirection = North
	ps.LeaderLineLength = 1

	ps.AltitudeFilters.Unassociated = [2]int{100, 60000}
	ps.AltitudeFilters.Associated = [2]int{100, 60000}

	ps.DisplayUncorrelatedTargets = true

	ps.DisplayTPASize = true
	ps.DisplayATPAWarningAlertCones = true

	ps.PTLLength = 1

	ps.Brightness.DCB = 60
	ps.Brightness.BackgroundContrast = 0
	ps.Brightness.VideoGroupA = 50
	ps.Brightness.VideoGroupB = 40
	ps.Brightness.FullDatablocks = 80
	ps.Brightness.Lists = 80
	ps.Brightness.Positions = 80
	ps.Brightness.LimitedDatablocks = 80
	ps.Brightness.OtherTracks = 80
	ps.Brightness.Lines = 40
	ps.Brightness.RangeRings = 20
	ps.Brightness.Compass = 40
	ps.Brightness.BeaconSymbols = 55
	ps.Brightness.PrimarySymbols = 80
	ps.Brightness.History = 60
	ps.Brightness.Weather = 30
	ps.Brightness.WxContrast = 30

	for i := range ps.DisplayWeatherLevel {
		ps.DisplayWeatherLevel[i] = true
	}

	ps.CharSize.DCB = 1
	ps.CharSize.Datablocks = 1
	ps.CharSize.Lists = 1
	ps.CharSize.Tools = 1
	ps.CharSize.PositionSymbols = 0

	ps.PreviewAreaPosition = [2]float32{.05, .8}

	ps.SSAList.Position = [2]float32{.05, .95}
	ps.SSAList.Visible = true
	ps.SSAList.Filter.All = true

	ps.TABList.Position = [2]float32{.05, .7}
	ps.TABList.Lines = 5
	ps.TABList.Visible = true

	ps.VFRList.Position = [2]float32{.05, .2}
	ps.VFRList.Lines = 5
	ps.VFRList.Visible = true

	ps.AlertList.Position = [2]float32{.8, .25}
	ps.AlertList.Lines = 5
	ps.AlertList.Visible = true

	ps.CoastList.Position = [2]float32{.8, .65}
	ps.CoastList.Lines = 5
	ps.CoastList.Visible = false

	ps.SignOnList.Position = [2]float32{.8, .95}
	ps.SignOnList.Visible = true

	ps.VideoMapsList.Position = [2]float32{.85, .5}
	ps.VideoMapsList.Visible = false

	ps.CRDAStatusList.Position = [2]float32{.05, .7}

	ps.TowerLists[0].Position = [2]float32{.05, .5}
	ps.TowerLists[0].Lines = 5
	ps.TowerLists[0].Visible = true

	ps.TowerLists[1].Position = [2]float32{.05, .8}
	ps.TowerLists[1].Lines = 5

	ps.TowerLists[2].Position = [2]float32{.05, .9}
	ps.TowerLists[2].Lines = 5

	ps.ResetCRDAState(sp.ConvergingRunways)

	return ps
}

func (ps *STARSPreferenceSet) Duplicate() STARSPreferenceSet {
	dupe := *ps
	dupe.SelectedBeaconCodes = DuplicateSlice(ps.SelectedBeaconCodes)
	dupe.CRDA.RunwayPairState = DuplicateSlice(ps.CRDA.RunwayPairState)
	dupe.VideoMapVisible = DuplicateMap(ps.VideoMapVisible)
	dupe.SystemMapVisible = DuplicateMap(ps.SystemMapVisible)
	return dupe
}

func (ps *STARSPreferenceSet) Activate(w *World) {
	if ps.VideoMapVisible == nil {
		ps.VideoMapVisible = make(map[string]interface{})
		if w != nil && len(w.STARSMaps) > 0 {
			ps.VideoMapVisible[w.STARSMaps[0].Name] = nil
		}
	}
	if ps.SystemMapVisible == nil {
		ps.SystemMapVisible = make(map[int]interface{})
	}
}

///////////////////////////////////////////////////////////////////////////
// Utility types and methods

type DatablockType int

const (
	PartialDatablock = iota
	LimitedDatablock
	FullDatablock
)

// See STARS Operators Manual 5-184...
func (sp *STARSPane) flightPlanSTARS(w *World, ac *Aircraft) (string, error) {
	fp := ac.FlightPlan
	if fp == nil {
		return "", ErrSTARSIllegalFlight
	}

	fmtTime := func(t time.Time) string {
		return t.UTC().Format("1504")
	}

	// Common stuff
	owner := ""
	if ctrl := w.GetController(ac.TrackingController); ctrl != nil {
		owner = ctrl.SectorId
	}

	numType := ""
	if num, ok := sp.AircraftToIndex[ac.Callsign]; ok {
		numType += fmt.Sprintf("%d/", num)
	}
	numType += fp.AircraftType

	state := sp.Aircraft[ac.Callsign]

	result := ac.Callsign + " " // all start with aricraft id
	if ac.IsDeparture() {
		if state.FirstRadarTrack.IsZero() {
			// Proposed departure
			result += numType + " "
			result += ac.AssignedSquawk.String() + " " + owner + "\n"

			if len(fp.DepartureAirport) > 0 {
				result += fp.DepartureAirport[1:] + " "
			}
			result += ac.Scratchpad + " "
			result += "P" + fmtTime(state.FirstSeen) + " "
			result += "R" + fmt.Sprintf("%03d", fp.Altitude/100)
		} else {
			// Active departure
			result += ac.AssignedSquawk.String() + " "
			if len(fp.DepartureAirport) > 0 {
				result += fp.DepartureAirport[1:] + " "
			}
			result += "D" + fmtTime(state.FirstRadarTrack) + " "
			result += fmt.Sprintf("%03d", int(ac.Altitude())/100) + "\n"

			result += ac.Scratchpad + " "
			result += "R" + fmt.Sprintf("%03d", fp.Altitude/100) + " "

			result += numType
		}
	} else {
		// Format it as an arrival (we don't do overflights...)
		result += numType + " "
		result += ac.AssignedSquawk.String() + " "
		result += owner + " "
		result += fmt.Sprintf("%03d", int(ac.Altitude())/100) + "\n"

		// Use the last item in the route for the entry fix
		routeFields := strings.Fields(fp.Route)
		if n := len(routeFields); n > 0 {
			result += routeFields[n-1] + " "
		}
		result += "A" + fmtTime(state.FirstRadarTrack) + " "
		if len(fp.ArrivalAirport) > 0 {
			result += fp.ArrivalAirport[1:] + " "
		}
	}

	return result, nil
}

func squawkingSPC(squawk Squawk) bool {
	return squawk == Squawk(0o7500) || squawk == Squawk(0o7600) ||
		squawk == Squawk(0o7700) || squawk == Squawk(0o7777)
}

type STARSCommandStatus struct {
	clear  bool
	output string
	err    error
}

type STARSBrightness int

func (b STARSBrightness) RGB() RGB {
	v := float32(b) / 100
	return RGB{v, v, v}
}

func (b STARSBrightness) ScaleRGB(r RGB) RGB {
	return r.Scale(float32(b) / 100)
}

///////////////////////////////////////////////////////////////////////////
// STARSPane proper

func NewSTARSPane(w *World) *STARSPane {
	sp := &STARSPane{
		SelectedPreferenceSet: -1,
	}
	sp.CurrentPreferenceSet = sp.MakePreferenceSet("", w)
	return sp
}

func (sp *STARSPane) Name() string { return "STARS" }

func (sp *STARSPane) Activate(w *World, r Renderer, eventStream *EventStream) {
	if sp.CurrentPreferenceSet.Range == 0 || sp.CurrentPreferenceSet.Center.IsZero() {
		// First launch after switching over to serializing the CurrentPreferenceSet...
		sp.CurrentPreferenceSet = sp.MakePreferenceSet("", w)
	}
	sp.CurrentPreferenceSet.Activate(w)

	if sp.HavePlayedSPCAlertSound == nil {
		sp.HavePlayedSPCAlertSound = make(map[string]interface{})
	}
	if sp.InboundPointOuts == nil {
		sp.InboundPointOuts = make(map[string]string)
	}
	if sp.OutboundPointOuts == nil {
		sp.OutboundPointOuts = make(map[string]string)
	}
	if sp.RejectedPointOuts == nil {
		sp.RejectedPointOuts = make(map[string]interface{})
	}
	if sp.queryUnassociated == nil {
		sp.queryUnassociated = NewTransientMap[string, interface{}]()
	}

	sp.initializeFonts()

	if sp.Aircraft == nil {
		sp.Aircraft = make(map[string]*STARSAircraftState)
	}

	if sp.AircraftToIndex == nil {
		sp.AircraftToIndex = make(map[string]int)
	}
	if sp.IndexToAircraft == nil {
		sp.IndexToAircraft = make(map[int]string)
	}

	sp.events = eventStream.Subscribe()

	ps := sp.CurrentPreferenceSet
	if ps.Brightness.Weather != 0 {
		sp.weatherRadar.Activate(ps.Center, r)
	}

	sp.lastTrackUpdate = time.Time{} // force immediate update at start
}

func (sp *STARSPane) Deactivate() {
	// Drop all of them
	sp.Aircraft = nil

	sp.events.Unsubscribe()
	sp.events = nil

	sp.weatherRadar.Deactivate()
}

func (sp *STARSPane) ResetWorld(w *World) {
	ps := &sp.CurrentPreferenceSet

	ps.Center = w.Center
	ps.Range = w.Range
	ps.CurrentCenter = ps.Center
	ps.RangeRingsCenter = ps.Center

	ps.VideoMapVisible = make(map[string]interface{})
	// Make the scenario's default video maps be visible
	for _, dm := range w.DefaultMaps {
		ps.VideoMapVisible[dm] = nil
	}
	ps.SystemMapVisible = make(map[int]interface{})

	sp.SystemMaps = sp.makeSystemMaps(w)

	ps.CurrentATIS = ""
	for i := range ps.GIText {
		ps.GIText[i] = ""
	}
	ps.RadarSiteSelected = ""

	sp.ConvergingRunways = nil
	for _, name := range SortedMapKeys(w.Airports) {
		ap := w.Airports[name]
		for idx, pair := range ap.ConvergingRunways {
			sp.ConvergingRunways = append(sp.ConvergingRunways, STARSConvergingRunways{
				ConvergingRunways: pair,
				ApproachRegions: [2]*ApproachRegion{ap.ApproachRegions[pair.Runways[0]],
					ap.ApproachRegions[pair.Runways[1]]},
				Airport: name[1:], // drop the leading "K"
				Index:   idx + 1,  // 1-based
			})
		}
	}

	ps.ResetCRDAState(sp.ConvergingRunways)
	for i := range sp.PreferenceSets {
		sp.PreferenceSets[i].ResetCRDAState(sp.ConvergingRunways)
	}

	sp.lastTrackUpdate = time.Time{} // force update
}

func (sp *STARSPane) makeSystemMaps(w *World) map[int]*STARSMap {
	maps := make(map[int]*STARSMap)

	// CA suppression filters
	csf := &STARSMap{
		Label: "ALLCASU",
		Name:  "ALL CA SUPPRESSION FILTERS",
	}
	for _, vol := range w.InhibitCAVolumes {
		vol.GenerateDrawCommands(&csf.CommandBuffer, w.NmPerLongitude)
	}
	maps[400] = csf

	// MVAs
	mvas := &STARSMap{
		Label: w.TRACON + " MVA",
		Name:  "ALL MINIMUM VECTORING ALTITUDES",
	}
	ld := GetLinesDrawBuilder()
	for _, mva := range database.MVAs[w.TRACON] {
		ld.AddClosedPolyline(mva.ExteriorRing)
		p := Extent2DFromPoints(mva.ExteriorRing).Center()
		ld.AddNumber(p, 0.005, fmt.Sprintf("%d", mva.MinimumLimit/100))
	}
	ld.GenerateCommands(&mvas.CommandBuffer)
	ReturnLinesDrawBuilder(ld)
	maps[401] = mvas

	// Radar maps
	radarIndex := 701
	for _, name := range SortedMapKeys(w.RadarSites) {
		sm := &STARSMap{
			Label: name + "RCM",
			Name:  name + " RADAR COVERAGE MAP",
		}

		site := w.RadarSites[name]
		ld := GetLinesDrawBuilder()
		ld.AddLatLongCircle(site.Position, w.NmPerLongitude, float32(site.PrimaryRange), 360)
		ld.AddLatLongCircle(site.Position, w.NmPerLongitude, float32(site.SecondaryRange), 360)
		ld.GenerateCommands(&sm.CommandBuffer)
		maps[radarIndex] = sm

		radarIndex++
		ReturnLinesDrawBuilder(ld)
	}

	// ATPA approach volumes
	atpaIndex := 801
	for _, name := range SortedMapKeys(w.ArrivalAirports) {
		ap := w.ArrivalAirports[name]
		for _, rwy := range SortedMapKeys(ap.ATPAVolumes) {
			vol := ap.ATPAVolumes[rwy]

			sm := &STARSMap{
				Label: name + rwy + " VOL",
				Name:  name + rwy + " ATPA APPROACH VOLUME",
			}

			ld := GetLinesDrawBuilder()
			rect := vol.GetRect(w.NmPerLongitude, w.MagneticVariation)
			for i := range rect {
				ld.AddLine(rect[i], rect[(i+1)%len(rect)])
			}
			ld.GenerateCommands(&sm.CommandBuffer)

			maps[atpaIndex] = sm
			atpaIndex++
			ReturnLinesDrawBuilder(ld)
		}
	}

	return maps
}

func (sp *STARSPane) DrawUI() {
	imgui.Checkbox("Auto track departures", &sp.AutoTrackDepartures)
	imgui.Checkbox("Lock display", &sp.LockDisplay)
}

func (sp *STARSPane) CanTakeKeyboardFocus() bool { return true }

func (sp *STARSPane) processEvents(w *World) {
	// First handle changes in world.Aircraft
	for callsign, ac := range w.Aircraft {
		if _, ok := sp.Aircraft[callsign]; !ok {
			// First we've seen it; create the *STARSAircraftState for it
			sa := &STARSAircraftState{}
			if ac.TrackingController == w.Callsign || ac.ControllingController == w.Callsign {
				sa.DatablockType = FullDatablock
			}
			sp.Aircraft[callsign] = sa

			sa.FirstSeen = w.CurrentTime()
		}

		if squawkingSPC(ac.Squawk) {
			if _, ok := sp.HavePlayedSPCAlertSound[ac.Callsign]; !ok {
				sp.HavePlayedSPCAlertSound[ac.Callsign] = nil
				//globalConfig.AudioSettings.HandleEvent(AudioEventAlert)
			}
		}
	}

	// See if any aircraft we have state for have been removed
	for callsign := range sp.Aircraft {
		if _, ok := w.Aircraft[callsign]; !ok {
			delete(sp.Aircraft, callsign)
		}
	}

	// See if there are any MVA issues
	mvas := database.MVAs[w.TRACON]
	for callsign, ac := range w.Aircraft {
		state := sp.Aircraft[callsign]
		if !ac.MVAsApply() {
			state.MSAW = false
			continue
		}

		warn := slices.ContainsFunc(mvas, func(mva MVA) bool {
			return mva.Inside(ac.Position()) && ac.Altitude() < float32(mva.MinimumLimit)
		})

		if !warn && state.InhibitMSAW {
			// The warning has cleared, so the inhibit is disabled (p.7-25)
			state.InhibitMSAW = false
		}
		if warn && !state.MSAW {
			// It's a new alert
			state.MSAWAcknowledged = false
		}
		state.MSAW = warn
	}

	// Filter out any removed aircraft from the CA list
	sp.CAAircraft = FilterSlice(sp.CAAircraft, func(ca CAAircraft) bool {
		_, a := w.Aircraft[ca.Callsigns[0]]
		_, b := w.Aircraft[ca.Callsigns[1]]
		return a && b
	})

	for _, event := range sp.events.Get() {
		switch event.Type {
		case PointOutEvent:
			if event.ToController == w.Callsign {
				if ctrl := w.GetController(event.FromController); ctrl != nil {
					sp.InboundPointOuts[event.Callsign] = ctrl.SectorId
				} else {
					sp.InboundPointOuts[event.Callsign] = ""
				}
				sp.Aircraft[event.Callsign].DatablockType = FullDatablock
			}
			if event.FromController == w.Callsign {
				if ctrl := w.GetController(event.ToController); ctrl != nil {
					sp.OutboundPointOuts[event.Callsign] = ctrl.SectorId
				} else {
					sp.OutboundPointOuts[event.Callsign] = ""
				}
				sp.Aircraft[event.Callsign].DatablockType = FullDatablock
			}

		case AcknowledgedPointOutEvent:
			if id, ok := sp.OutboundPointOuts[event.Callsign]; ok {
				if ctrl := w.GetController(event.FromController); ctrl != nil && ctrl.SectorId == id {
					delete(sp.OutboundPointOuts, event.Callsign)
				}
			}
			if id, ok := sp.InboundPointOuts[event.Callsign]; ok {
				if ctrl := w.GetController(event.ToController); ctrl != nil && ctrl.SectorId == id {
					delete(sp.InboundPointOuts, event.Callsign)
					sp.Aircraft[event.Callsign].PointedOut = true
				}
			}

		case RejectedPointOutEvent:
			if id, ok := sp.OutboundPointOuts[event.Callsign]; ok {
				if ctrl := w.GetController(event.FromController); ctrl != nil && ctrl.SectorId == id {
					delete(sp.OutboundPointOuts, event.Callsign)
					sp.RejectedPointOuts[event.Callsign] = nil
				}
			}
			if id, ok := sp.InboundPointOuts[event.Callsign]; ok {
				if ctrl := w.GetController(event.ToController); ctrl != nil && ctrl.SectorId == id {
					delete(sp.InboundPointOuts, event.Callsign)
				}
			}

		case InitiatedTrackEvent:
			if event.ToController == w.Callsign {
				state := sp.Aircraft[event.Callsign]
				state.DatablockType = FullDatablock
			}

		case OfferedHandoffEvent:
			if event.ToController == w.Callsign {
				globalConfig.Audio.PlayOnce(AudioInboundHandoff)
			}

		case AcceptedHandoffEvent:
			if event.FromController == w.Callsign && event.ToController != w.Callsign {
				if state, ok := sp.Aircraft[event.Callsign]; !ok {
					lg.Errorf("%s: have AcceptedHandoffEvent but missing STARS state?", event.Callsign)
				} else {
					globalConfig.Audio.PlayOnce(AudioHandoffAccepted)
					state.OutboundHandoffAccepted = true
					state.OutboundHandoffFlashEnd = time.Now().Add(10 * time.Second)
				}
			}

		case IdentEvent:
			if state, ok := sp.Aircraft[event.Callsign]; !ok {
				lg.Errorf("%s: have IdentEvent but missing STARS state?", event.Callsign)
			} else {
				state.IdentEnd = time.Now().Add(10 * time.Second)
			}
		}
	}
}

func (sp *STARSPane) Upgrade(from, to int) {
	if from < 8 {
		sp.CurrentPreferenceSet.Brightness.DCB = 60
		sp.CurrentPreferenceSet.CharSize.DCB = 1
		for i := range sp.PreferenceSets {
			sp.PreferenceSets[i].Brightness.DCB = 60
			sp.PreferenceSets[i].CharSize.DCB = 1
		}
	}
	if from < 9 {
		remap := func(b *STARSBrightness) {
			*b = STARSBrightness(min(*b*2, 100))
		}
		remap(&sp.CurrentPreferenceSet.Brightness.VideoGroupA)
		remap(&sp.CurrentPreferenceSet.Brightness.VideoGroupB)
		remap(&sp.CurrentPreferenceSet.Brightness.RangeRings)
		remap(&sp.CurrentPreferenceSet.Brightness.Compass)
		for i := range sp.PreferenceSets {
			remap(&sp.PreferenceSets[i].Brightness.VideoGroupA)
			remap(&sp.PreferenceSets[i].Brightness.VideoGroupB)
			remap(&sp.PreferenceSets[i].Brightness.RangeRings)
			remap(&sp.PreferenceSets[i].Brightness.Compass)
		}
	}
	if from < 12 {
		if sp.CurrentPreferenceSet.Brightness.DCB == 0 {
			sp.CurrentPreferenceSet.Brightness.DCB = 60
		}
		for i := range sp.PreferenceSets {
			if sp.PreferenceSets[i].Brightness.DCB == 0 {
				sp.PreferenceSets[i].Brightness.DCB = 60
			}
		}
	}
	if from < 17 {
		// Added DisplayWeatherLevel
		for i := range sp.CurrentPreferenceSet.DisplayWeatherLevel {
			sp.CurrentPreferenceSet.DisplayWeatherLevel[i] = true
		}
		for i := range sp.PreferenceSets {
			for j := range sp.PreferenceSets[i].DisplayWeatherLevel {
				sp.PreferenceSets[i].DisplayWeatherLevel[j] = true
			}
		}
	}
	if from < 18 {
		// ATPA; set defaults
		sp.CurrentPreferenceSet.DisplayATPAIntrailDist = true
		sp.CurrentPreferenceSet.DisplayATPAWarningAlertCones = true
		for i := range sp.PreferenceSets {
			sp.PreferenceSets[i].DisplayATPAIntrailDist = true
			sp.PreferenceSets[i].DisplayATPAWarningAlertCones = true
		}
	}
}

func (sp *STARSPane) Draw(ctx *PaneContext, cb *CommandBuffer) {
	sp.processEvents(ctx.world)
	sp.updateRadarTracks(ctx.world)

	if ctx.world.STARSInputOverride != "" {
		sp.previewAreaInput = ctx.world.STARSInputOverride
		ctx.world.STARSInputOverride = ""
	}

	ps := sp.CurrentPreferenceSet

	// Clear to background color
	cb.ClearRGB(ps.Brightness.BackgroundContrast.ScaleRGB(STARSBackgroundColor))

	if ctx.mouse != nil && ctx.mouse.Clicked[MouseButtonPrimary] {
		wmTakeKeyboardFocus(sp, false)
	}
	sp.processKeyboardInput(ctx)

	transforms := GetScopeTransformations(ctx.paneExtent, ctx.world.MagneticVariation, ctx.world.NmPerLongitude,
		ps.CurrentCenter, float32(ps.Range), 0)

	paneExtent := ctx.paneExtent
	if ps.DisplayDCB {
		paneExtent = sp.DrawDCB(ctx, transforms, cb)

		// Update scissor and viewport for what's left and to protect the DCB.
		cb.SetDrawBounds(paneExtent)

		// Clean up for the updated paneExtent that accounts for the space the DCB took.
		transforms = GetScopeTransformations(paneExtent, ctx.world.MagneticVariation, ctx.world.NmPerLongitude,
			sp.CurrentPreferenceSet.CurrentCenter, float32(ps.Range), 0)
		if ctx.mouse != nil {
			// The mouse position is provided in Pane coordinates, so that needs to be updated unless
			// the DCB is at the top, in which case it's unchanged.
			ms := *ctx.mouse
			ctx.mouse = &ms
			ctx.mouse.Pos[0] += ctx.paneExtent.p0[0] - paneExtent.p0[0]
			ctx.mouse.Pos[1] += ctx.paneExtent.p0[1] - paneExtent.p0[1]
		}
	}

	weatherBrightness := float32(ps.Brightness.Weather) / float32(100)
	weatherContrast := float32(ps.Brightness.WxContrast) / float32(100)
	sp.weatherRadar.Draw(ctx, weatherBrightness, weatherContrast, ps.DisplayWeatherLevel,
		transforms, cb)

	if ps.Brightness.RangeRings > 0 {
		color := ps.Brightness.RangeRings.ScaleRGB(STARSRangeRingColor)
		cb.LineWidth(1)
		DrawRangeRings(ctx, ps.RangeRingsCenter, float32(ps.RangeRingRadius), color, transforms, cb)
	}

	transforms.LoadWindowViewingMatrices(cb)

	// Maps
	cb.PointSize(5)
	cb.LineWidth(1)
	for _, vmap := range ctx.world.STARSMaps {
		if _, ok := ps.VideoMapVisible[vmap.Name]; !ok {
			continue
		}

		color := ps.Brightness.VideoGroupA.ScaleRGB(STARSMapColor)
		if vmap.Group == 1 {
			color = ps.Brightness.VideoGroupB.ScaleRGB(STARSMapColor)
		}
		cb.SetRGB(color)
		transforms.LoadLatLongViewingMatrices(cb)
		cb.Call(vmap.CommandBuffer)
	}

	for _, idx := range SortedMapKeys(ps.SystemMapVisible) {
		color := ps.Brightness.VideoGroupA.ScaleRGB(STARSMapColor)
		cb.SetRGB(color)
		transforms.LoadLatLongViewingMatrices(cb)
		cb.Call(sp.SystemMaps[idx].CommandBuffer)
	}

	ctx.world.DrawScenarioRoutes(transforms, sp.systemFont[ps.CharSize.Tools],
		ps.Brightness.Lists.ScaleRGB(STARSListColor), cb)

	sp.drawCRDARegions(ctx, transforms, cb)
	sp.drawSelectedRoute(ctx, transforms, cb)

	transforms.LoadWindowViewingMatrices(cb)

	if ps.Brightness.Compass > 0 {
		cb.LineWidth(1)
		cbright := ps.Brightness.Compass.ScaleRGB(STARSCompassColor)
		font := sp.systemFont[ps.CharSize.Tools]
		DrawCompass(ps.CurrentCenter, ctx, 0, font, cbright, paneExtent, transforms, cb)
	}

	// Per-aircraft stuff: tracks, datablocks, vector lines, range rings, ...
	// Sort the aircraft so that they are always drawn in the same order
	// (go's map iterator randomization otherwise randomizes the order,
	// which can cause shimmering when datablocks overlap (especially if
	// one is selected). We'll go with alphabetical by callsign, with the
	// selected aircraft, if any, always drawn last.
	aircraft := sp.visibleAircraft(ctx.world)
	sort.Slice(aircraft, func(i, j int) bool {
		return aircraft[i].Callsign < aircraft[j].Callsign
	})

	sp.drawSystemLists(aircraft, ctx, paneExtent, transforms, cb)

	// Tools before datablocks
	sp.drawPTLs(aircraft, ctx, transforms, cb)
	sp.drawRingsAndCones(aircraft, ctx, transforms, cb)
	sp.drawRBLs(aircraft, ctx, transforms, cb)
	sp.drawMinSep(ctx, transforms, cb)
	sp.drawAirspace(ctx, transforms, cb)

	DrawHighlighted(ctx, transforms, cb)

	sp.drawTracks(aircraft, ctx, transforms, cb)
	sp.drawDatablocks(aircraft, ctx, transforms, cb)

	ghosts := sp.getGhostAircraft(aircraft, ctx)
	sp.drawGhosts(ghosts, ctx, transforms, cb)
	sp.consumeMouseEvents(ctx, ghosts, transforms, cb)
	sp.drawMouseCursor(ctx, paneExtent, transforms, cb)

	// Play the CA sound if any CAs or MSAWs are unacknowledged
	playAlertSound := !ps.DisableCAWarnings && slices.ContainsFunc(sp.CAAircraft,
		func(ca CAAircraft) bool {
			return !ca.Acknowledged && !sp.Aircraft[ca.Callsigns[0]].DisableCAWarnings &&
				!sp.Aircraft[ca.Callsigns[1]].DisableCAWarnings
		})
	if !ps.DisableMSAW {
		for _, ac := range aircraft {
			state := sp.Aircraft[ac.Callsign]
			if state.MSAW && !state.MSAWAcknowledged && !state.InhibitMSAW && !state.DisableMSAW {
				playAlertSound = true
				break
			}
		}
	}
	if playAlertSound {
		globalConfig.Audio.StartPlayContinuous(AudioConflictAlert)
	} else {
		globalConfig.Audio.StopPlayContinuous(AudioConflictAlert)
	}

	// Do this at the end of drawing so that we hold on to the tracks we
	// have for rendering the current frame.
	if sp.discardTracks {
		for _, state := range sp.Aircraft {
			state.tracksIndex = 0
		}
		sp.lastTrackUpdate = time.Time{} // force update
		sp.discardTracks = false
	}
}

func (sp *STARSPane) updateRadarTracks(w *World) {
	// FIXME: all aircraft radar tracks are updated at the same time.
	now := w.CurrentTime()
	if sp.radarMode(w) == RadarModeFused {
		if now.Sub(sp.lastTrackUpdate) < 1*time.Second {
			return
		}
	} else {
		if now.Sub(sp.lastTrackUpdate) < 5*time.Second {
			return
		}
	}
	sp.lastTrackUpdate = now

	for callsign, state := range sp.Aircraft {
		ac, ok := w.Aircraft[callsign]
		if distance2f(ac.Position(), w.Center) > 1.66 && ac.IsDeparture() {
			lg.Infof("%v being deleted due to being greater than 100nm from the center", ac.Callsign)
			w.DeleteAircraft(ac, nil)
		}
		if !ok {
			lg.Errorf("%s: not found in World Aircraft?", callsign)
			continue
		}

		idx := state.tracksIndex % len(state.tracks)
		state.tracks[idx] = RadarTrack{
			Position:    ac.Position(),
			Altitude:    int(ac.Altitude()),
			Groundspeed: int(ac.Nav.FlightState.GS),
			Time:        now,
		}
		state.tracksIndex++
	}

	aircraft := sp.visibleAircraft(w)
	sort.Slice(aircraft, func(i, j int) bool {
		return aircraft[i].Callsign < aircraft[j].Callsign
	})

	sp.updateCAAircraft(w, aircraft)

	sp.updateIntrailDistance(aircraft, w)
}

func (sp *STARSPane) processKeyboardInput(ctx *PaneContext) {
	if !ctx.haveFocus || ctx.keyboard == nil {
		return
	}

	input := strings.ToUpper(ctx.keyboard.Input)
	if sp.commandMode == CommandModeMultiFunc && sp.multiFuncPrefix == "" && len(input) > 0 {
		sp.multiFuncPrefix = string(input[0])
		input = input[1:]
	}
	sp.previewAreaInput += strings.Replace(input, "`", STARSTriangleCharacter, -1)

	ps := &sp.CurrentPreferenceSet

	if ctx.keyboard.IsPressed(KeyControl) && len(input) == 1 && unicode.IsDigit(rune(input[0])) {
		idx := byte(input[0]) - '0'
		// This test should be redundant given the IsDigit check, but just to be safe...
		if int(idx) < len(ps.Bookmarks) {
			if ctx.keyboard.IsPressed(KeyAlt) {
				// Record bookmark
				ps.Bookmarks[idx].Center = ps.CurrentCenter
				ps.Bookmarks[idx].Range = ps.Range
				ps.Bookmarks[idx].TopDownMode = ps.TopDownMode
			} else {
				// Recall bookmark
				ps.Center = ps.Bookmarks[idx].Center
				ps.CurrentCenter = ps.Bookmarks[idx].Center
				ps.Range = ps.Bookmarks[idx].Range
				ps.TopDownMode = ps.Bookmarks[idx].TopDownMode
			}
		}
	}

	for key := range ctx.keyboard.Pressed {
		switch key {
		case KeyBackspace:
			if len(sp.previewAreaInput) > 0 {
				// We need to be careful to deal with UTF8 for the triangle...
				r := []rune(sp.previewAreaInput)
				sp.previewAreaInput = string(r[:len(r)-1])
			} else {
				sp.multiFuncPrefix = ""
			}

		case KeyEnd:
			sp.resetInputState()
			sp.commandMode = CommandModeMin

		case KeyEnter:
			if status := sp.executeSTARSCommand(sp.previewAreaInput, ctx); status.err != nil {
				sp.previewAreaOutput = GetSTARSError(status.err).Error()
			} else {
				if status.clear {
					sp.resetInputState()
				}
				sp.previewAreaOutput = status.output
			}

		case KeyEscape:
			sp.resetInputState()
			sp.activeDCBMenu = DCBMenuMain
			// Also disable any mouse capture from spinners, just in case
			// the user is mashing escape to get out of one.
			sp.disableMenuSpinner(ctx)
			sp.wipRBL = nil

		case KeyF1:
			if ctx.keyboard.IsPressed(KeyControl) {
				// Recenter
				ps.Center = ctx.world.Center
				ps.CurrentCenter = ps.Center
			}

		case KeyF2:
			if ctx.keyboard.IsPressed(KeyControl) {
				if ps.DisplayDCB {
					sp.disableMenuSpinner(ctx)
					sp.activeDCBMenu = DCBMenuMaps
				}
				sp.resetInputState()
				sp.commandMode = CommandModeMaps
			}

		case KeyF3:
			sp.resetInputState()
			sp.commandMode = CommandModeInitiateControl

		case KeyF4:
			if ctx.keyboard.IsPressed(KeyControl) && ps.DisplayDCB {
				sp.disableMenuSpinner(ctx)
				sp.activeDCBMenu = DCBMenuBrite
			} else {
				sp.resetInputState()
				sp.commandMode = CommandModeTerminateControl
			}

		case KeyF5:
			if ctx.keyboard.IsPressed(KeyControl) && ps.DisplayDCB {
				sp.activeDCBMenu = DCBMenuMain
				sp.activateMenuSpinner(unsafe.Pointer(&ps.LeaderLineLength))
			} else {
				sp.resetInputState()
				sp.commandMode = CommandModeHandOff
			}

		case KeyF6:
			if ctx.keyboard.IsPressed(KeyControl) && ps.DisplayDCB {
				sp.disableMenuSpinner(ctx)
				sp.activeDCBMenu = DCBMenuCharSize
			} else {
				sp.resetInputState()
				sp.commandMode = CommandModeVP
			}

		case KeyF7:
			if ctx.keyboard.IsPressed(KeyControl) && ps.DisplayDCB {
				sp.disableMenuSpinner(ctx)
				if sp.activeDCBMenu == DCBMenuMain {
					sp.activeDCBMenu = DCBMenuAux
				} else {
					sp.activeDCBMenu = DCBMenuMain
				}
			} else {
				sp.resetInputState()
				sp.commandMode = CommandModeMultiFunc
			}

		case KeyF8:
			if ctx.keyboard.IsPressed(KeyControl) {
				sp.disableMenuSpinner(ctx)
				ps.DisplayDCB = !ps.DisplayDCB
			}

		case KeyF9:
			if ctx.keyboard.IsPressed(KeyControl) && ps.DisplayDCB {
				sp.disableMenuSpinner(ctx)
				sp.activateMenuSpinner(unsafe.Pointer(&ps.RangeRingRadius))
			} else {
				sp.resetInputState()
				sp.commandMode = CommandModeFlightData
			}

		case KeyF10:
			if ctx.keyboard.IsPressed(KeyControl) && ps.DisplayDCB {
				sp.disableMenuSpinner(ctx)
				sp.activateMenuSpinner(unsafe.Pointer(&ps.Range))
			}

		case KeyF11:
			if ctx.keyboard.IsPressed(KeyControl) && ps.DisplayDCB {
				sp.disableMenuSpinner(ctx)
				sp.activeDCBMenu = DCBMenuSite
			} else {
				sp.resetInputState()
				sp.commandMode = CommandModeCollisionAlert
			}
		}
	}
}

func (sp *STARSPane) disableMenuSpinner(ctx *PaneContext) {
	activeSpinner = nil
	ctx.platform.EndCaptureMouse()
}

func (sp *STARSPane) activateMenuSpinner(ptr unsafe.Pointer) {
	activeSpinner = ptr
}

func (sp *STARSPane) getAircraftIndex(ac *Aircraft) int {
	if idx, ok := sp.AircraftToIndex[ac.Callsign]; ok {
		return idx
	} else {
		idx := len(sp.AircraftToIndex) + 1
		sp.AircraftToIndex[ac.Callsign] = idx
		sp.IndexToAircraft[idx] = ac.Callsign
		return idx
	}
}

func (sp *STARSPane) executeSTARSCommand(cmd string, ctx *PaneContext) (status STARSCommandStatus) {
	lookupAircraft := func(callsign string) *Aircraft {
		if ac := ctx.world.GetAircraft(callsign); ac != nil {
			return ac
		}

		// try to match squawk code
		for _, ac := range sp.visibleAircraft(ctx.world) {
			if ac.Squawk.String() == callsign {
				return ac
			}
		}

		if idx, err := strconv.Atoi(callsign); err == nil {
			if callsign, ok := sp.IndexToAircraft[idx]; ok {
				return ctx.world.Aircraft[callsign]
			}
		}

		return nil
	}
	lookupCallsign := func(callsign string) string {
		ac := lookupAircraft(callsign)
		if ac != nil {
			return ac.Callsign
		}
		return callsign
	}

	ps := &sp.CurrentPreferenceSet
	switch sp.commandMode {
	case CommandModeNone:
		switch cmd {
		case "*AE":
			// Enable ATPA warning/alert cones
			ps.DisplayATPAWarningAlertCones = true
			status.clear = true
			return

		case "*AI":
			// Inhibit ATPA warning/alert cones
			ps.DisplayATPAWarningAlertCones = false
			status.clear = true
			return

		case "*BE":
			// Enable ATPA monitor cones
			ps.DisplayATPAMonitorCones = true
			status.clear = true
			return

		case "*BI":
			// Inhibit ATPA monitor cones
			ps.DisplayATPAMonitorCones = false
			status.clear = true
			return

		case "*DE":
			// Enable ATPA in-trail distances
			ps.DisplayATPAIntrailDist = true
			status.clear = true
			return

		case "*DI":
			// Inhibit ATPA in-trail distances
			ps.DisplayATPAIntrailDist = false
			status.clear = true
			return

		case "*D+":
			// Toggle
			ps.DisplayTPASize = !ps.DisplayTPASize
			for _, state := range sp.Aircraft {
				state.DisplayTPASize = nil
			}
			status.output = Select(ps.DisplayTPASize, "TPA SIZE ON", "TPA SIZE OFF")
			status.clear = true
			return

		case "*D+E":
			// Enable
			ps.DisplayTPASize = true
			for _, state := range sp.Aircraft {
				state.DisplayTPASize = nil
			}
			status.clear = true
			status.output = "TPA SIZE ON"
			return

		case "*D+I":
			// Inhibit
			ps.DisplayTPASize = false
			for _, state := range sp.Aircraft {
				state.DisplayTPASize = nil
			}
			status.clear = true
			status.output = "TPA SIZE OFF"
			return

		case "**J":
			// remove all j-rings
			for _, state := range sp.Aircraft {
				state.JRingRadius = 0
			}
			status.clear = true
			return

		case "**P":
			// remove all cones
			for _, state := range sp.Aircraft {
				state.ConeLength = 0
			}
			status.clear = true
			return

		case "DA":
			sp.drawApproachAirspace = !sp.drawApproachAirspace
			status.clear = true
			return

		case "DD":
			sp.drawDepartureAirspace = !sp.drawDepartureAirspace
			status.clear = true
			return

		case ".ROUTE":
			sp.drawRouteAircraft = ""
			status.clear = true
			return
		}

		if len(cmd) > 5 && cmd[:2] == "**" { // Force QL
			// Manual 6-69
			cmd = cmd[2:]

			callsign, tcps, _ := strings.Cut(cmd, " ")
			aircraft := lookupAircraft(callsign)
			if aircraft == nil {
				status.err = ErrSTARSNoFlight
			} else {
				for _, tcp := range strings.Split(tcps, " ") {
					if tcp == "ALL" {
						var fac string
						for _, control := range ctx.world.Controllers {
							if control.Callsign == ctx.world.Callsign {
								fac = control.FacilityIdentifier
							}
						}
						for _, control := range ctx.world.Controllers {
							if !control.ERAMFacility && control.FacilityIdentifier == fac {
								sp.forceQL(ctx, aircraft.Callsign, control.SectorId)
							}
						}
					} else {
						ok, control := sp.calculateController(ctx, tcp, aircraft.Callsign)
						if !ok {
							status.err = GetSTARSError(ErrSTARSIllegalPosition) // assume it's this
							return
						}
						sp.forceQL(ctx, aircraft.Callsign, control)
					}
				}
				status.clear = true
				return
			}
		}

		if len(cmd) >= 2 && cmd[:2] == "*T" {
			suffix := cmd[2:]
			if suffix == "" {
				// Remove all RBLs
				sp.wipRBL = nil
				sp.RangeBearingLines = nil
				status.clear = true
			} else if idx, err := strconv.Atoi(cmd[2:]); err == nil {
				// Delete specified rbl
				idx--
				if idx >= 0 && idx < len(sp.RangeBearingLines) {
					sp.RangeBearingLines = DeleteSliceElement(sp.RangeBearingLines, idx)
					status.clear = true
				} else {
					status.err = ErrSTARSIllegalParam
				}
			} else if p, ok := ctx.world.Locate(suffix); ok {
				// Fix name for first or second point of RBL
				if rbl := sp.wipRBL; rbl != nil {
					rbl.P[1].Loc = p
					sp.RangeBearingLines = append(sp.RangeBearingLines, *rbl)
					sp.wipRBL = nil
					status.clear = true
				} else {
					sp.wipRBL = &STARSRangeBearingLine{}
					sp.wipRBL.P[0].Loc = p
					sp.scopeClickHandler = rblSecondClickHandler(ctx, sp)
					sp.previewAreaInput = "*T" // set up for the second point
				}
			} else {
				status.err = ErrSTARSIllegalFix
			}
			return
		}

		f := strings.Fields(cmd)
		if len(f) > 1 {
			if f[0] == ".AUTOTRACK" && len(f) == 2 {
				if f[1] == "NONE" {
					sp.AutoTrackDepartures = false
					status.clear = true
					return
				} else if f[1] == "ALL" {
					sp.AutoTrackDepartures = true
					status.clear = true
					return
				}
			} else if f[0] == ".FIND" {
				if pos, ok := ctx.world.Locate(f[1]); ok {
					globalConfig.highlightedLocation = pos
					globalConfig.highlightedLocationEndTime = time.Now().Add(5 * time.Second)
					status.clear = true
					return
				} else {
					status.err = ErrSTARSIllegalFix
					return
				}
			} else if ac := lookupAircraft(f[0]); ac != nil && len(f) > 1 {
				acCmds := strings.Join(f[1:], " ")
				ctx.world.RunAircraftCommands(ac, acCmds,
					func(err error) {
						globalConfig.Audio.PlayOnce(AudioCommandError)
						sp.previewAreaOutput = GetSTARSError(err).Error()
					})

				status.clear = true
				return
			}
		}
		if len(cmd) > 0 {
			ok, control := sp.calculateController(ctx, cmd, "")
			if !ok {
				status.err = GetSTARSError(ErrSTARSIllegalPosition)
				return
			}
			for _, controler := range ctx.world.Controllers {
				if controler.SectorId == control {
					positions, input, err := parseQuickLookPositions(ctx.world, cmd)
					if len(positions) > 0 {
						ps.QuickLookAll = false

						for _, pos := range positions {
							// Toggle
							match := func(q QuickLookPosition) bool { return q.Id == pos.Id && q.Plus == pos.Plus }
							matchId := func(q QuickLookPosition) bool { return q.Id == pos.Id }
							if slices.ContainsFunc(ps.QuickLookPositions, match) {
								nomatch := func(q QuickLookPosition) bool { return !match(q) }
								ps.QuickLookPositions = FilterSlice(ps.QuickLookPositions, nomatch)
							} else if idx := slices.IndexFunc(ps.QuickLookPositions, matchId); idx != -1 {
								// Toggle plus
								ps.QuickLookPositions[idx].Plus = !ps.QuickLookPositions[idx].Plus
							} else {
								ps.QuickLookPositions = append(ps.QuickLookPositions, pos)
							}
						}
						sort.Slice(ps.QuickLookPositions,
							func(i, j int) bool { return ps.QuickLookPositions[i].Id < ps.QuickLookPositions[j].Id })
					}

					if err == nil {
						status.clear = true
					} else {
						status.err = err
						sp.previewAreaInput = input
					}
					return
				}
			}
		}

	case CommandModeInitiateControl:
		if ac := lookupAircraft(cmd); ac == nil {
			status.err = ErrSTARSNoFlight
		} else {
			sp.initiateTrack(ctx, ac.Callsign)
			status.clear = true
		}
		return

	case CommandModeTerminateControl:
		if cmd == "ALL" {
			for callsign, ac := range ctx.world.Aircraft {
				if ac.TrackingController == ctx.world.Callsign {
					sp.dropTrack(ctx, callsign)
				}
			}
			status.clear = true
			return
		} else {
			sp.dropTrack(ctx, lookupCallsign(cmd))
			return
		}

	case CommandModeHandOff:
		if cmd != "" && string(cmd[0]) == "C" { // Enabling/ disabling automatic handoff processing
			// Manual 4-30
			if string(cmd[1]) == "X" {
				if string(cmd[2]) == "E" {
					sp.AirspaceAwareness.Interfacility = true
				} else if string(cmd[2]) == "I" {
					sp.AirspaceAwareness.Interfacility = false
				}
			} else if string(cmd[1]) == "T" {
				if string(cmd[2]) == "E" {
					sp.AirspaceAwareness.Intrafacility = true
				} else if string(cmd[2]) == "I" {
					sp.AirspaceAwareness.Intrafacility = false
				}
			}
			if string(cmd[1]) == "E" {
				sp.AirspaceAwareness.Intrafacility = true
				sp.AirspaceAwareness.Interfacility = true
			} else if string(cmd[1]) == "I" {
				sp.AirspaceAwareness.Intrafacility = false
				sp.AirspaceAwareness.Interfacility = false
			}
		}
		f := strings.Fields(cmd)
		switch len(f) {
		case 0:
			// Accept hand off of target closest to range rings center
			var closest *Aircraft
			var closestDistance float32
			for _, ac := range sp.visibleAircraft(ctx.world) {
				if ac.HandoffTrackController != ctx.world.Callsign {
					continue
				}

				state := sp.Aircraft[ac.Callsign]
				d := nmdistance2ll(ps.RangeRingsCenter, state.TrackPosition())
				if closest == nil || d < closestDistance {
					closest = ac
					closestDistance = d
				}
			}

			if closest != nil {
				sp.acceptHandoff(ctx, closest.Callsign)
			}
			status.clear = true
			return
		case 1:
			sp.cancelHandoff(ctx, lookupCallsign(f[0]))
			status.clear = true
			return
		case 2:
			sp.handoffTrack(ctx, lookupCallsign(f[1]), f[0])
			status.clear = true
			return
		}

	case CommandModeVP:
		// TODO
		status.err = ErrSTARSCommandFormat
		return

	case CommandModeMultiFunc:
		switch sp.multiFuncPrefix {
		case "B":
			validBeacon := func(s string) bool {
				for ch := range s {
					if !(ch == '0' || ch == '1' || ch == '2' || ch == '3' ||
						ch == '4' || ch == '5' || ch == '6' || ch == '7') {
						return false
					}
				}
				return true
			}
			toggleBeacon := func(code string) {
				sfilt := FilterSlice(ps.SelectedBeaconCodes,
					func(c string) bool { return c == code })
				if len(sfilt) < len(ps.SelectedBeaconCodes) {
					// it was in there, so we'll toggle it off
					ps.SelectedBeaconCodes = sfilt
				} else {
					ps.SelectedBeaconCodes = append(ps.SelectedBeaconCodes, code)
				}
			}

			if cmd == "" {
				// B -> for unassociated track, toggle display of beacon code in LDB
				ps.DisplayLDBBeaconCodes = !ps.DisplayLDBBeaconCodes
				status.clear = true
				return
			} else if cmd == "E" {
				// BE -> enable display of beacon code in ldbs
				ps.DisplayLDBBeaconCodes = true
				status.clear = true
				return
			} else if cmd == "I" {
				// BI -> inhibit display of beacon code in ldbs
				ps.DisplayLDBBeaconCodes = false
				status.clear = true
				return
			} else if len(cmd) == 2 && validBeacon(cmd) {
				// B[0-7][0-7] -> toggle select beacon code block
				toggleBeacon(cmd)
				status.clear = true
				return
			} else if len(cmd) == 4 && validBeacon(cmd) {
				// B[0-7][0-7][0-7][0-7] -> toggle select discrete beacon code
				toggleBeacon(cmd)
				status.clear = true
				return
			}

		case "D":
			if cmd == "E" {
				ps.DwellMode = DwellModeOn
				status.clear = true
			} else if cmd == "L" {
				ps.DwellMode = DwellModeLock
				status.clear = true
			} else if cmd == "I" { // inhibit
				ps.DwellMode = DwellModeOff
				status.clear = true
			} else if len(cmd) == 1 {
				// illegal value for dwell
				status.err = ErrSTARSIllegalValue
			} else if ac := lookupAircraft(cmd); ac != nil {
				// D(callsign)
				// Display flight plan
				status.output, status.err = sp.flightPlanSTARS(ctx.world, ac)
				if status.err == nil {
					status.clear = true
				}
			} else {
				status.err = ErrSTARSNoFlight
			}
			return

		case "E":
			if cmd == "" {
				ps.OverflightFullDatablocks = !ps.OverflightFullDatablocks
				status.clear = true
				return
			}

		case "F":
			// altitude filters
			af := &ps.AltitudeFilters
			if cmd == "" {
				// F -> display current in preview area
				status.output = fmt.Sprintf("%03d %03d\n%03d %03d",
					af.Unassociated[0]/100, af.Unassociated[1]/100,
					af.Associated[0]/100, af.Associated[1]/100)
				status.clear = true
				return
			} else if cmd[0] == 'C' {
				// FC(low associated)(high associated)
				if len(cmd[1:]) != 6 {
					status.err = ErrSTARSCommandFormat
				} else if digits, err := strconv.Atoi(cmd[1:]); err == nil {
					// TODO: validation?
					// The first three digits give the low altitude in 100s of feet
					af.Associated[0] = (digits / 1000) * 100
					// And the last three give the high altitude in 100s of feet
					af.Associated[1] = (digits % 1000) * 100
				} else {
					status.err = ErrSTARSIllegalParam
				}
				status.clear = true
				return
			} else {
				// F(low unassociated)(high unassociated) (low associated)(high associated)
				if len(cmd) != 13 {
					status.err = ErrSTARSCommandFormat
				} else {
					unassoc, assoc := cmd[0:6], cmd[7:13]
					if digits, err := strconv.Atoi(unassoc); err == nil {
						// TODO: more validation?
						af.Unassociated[0] = (digits / 1000) * 100
						// And the last three give the high altitude in 100s of feet
						af.Unassociated[1] = (digits % 1000) * 100

						if digits, err := strconv.Atoi(assoc); err == nil {
							// TODO: more validation?
							af.Associated[0] = (digits / 1000) * 100
							// And the last three give the high altitude in 100s of feet
							af.Associated[1] = (digits % 1000) * 100
						} else {
							status.err = ErrSTARSIllegalParam
						}
					} else {
						status.err = ErrSTARSIllegalParam
					}
				}
				status.clear = true
				return
			}

		case "I":
			if cmd == "*" {
				// I* clears the status area(?!)
				status.clear = true
				return
			}

		case "L":
			// leader lines
			if l := len(cmd); l == 0 {
				status.err = ErrSTARSCommandFormat
				return
			} else if l == 1 {
				if dir, ok := numpadToDirection(cmd[0]); ok && dir != nil {
					// Tracked by me
					ps.LeaderLineDirection = *dir
					status.clear = true
				} else {
					status.err = ErrSTARSIllegalParam
				}
				return
			} else if l == 2 {
				if dir, ok := numpadToDirection(cmd[0]); ok && cmd[1] == 'U' {
					// Unassociated tracks
					ps.UnassociatedLeaderLineDirection = dir
					status.clear = true
				} else if ok && cmd[1] == '*' {
					// Tracked by other controllers
					ps.OtherControllerLeaderLineDirection = dir
					status.clear = true
				} else {
					status.err = ErrSTARSIllegalParam
				}
				return
			} else if f := strings.Fields(cmd); len(f) == 2 {
				// either L(id)(space)(dir) or L(dir)(space)(callsign)
				if len(f[0]) == 1 {
					// L(dir)(space)(callsign)
					if dir, ok := numpadToDirection(f[0][0]); ok {
						if ac := lookupAircraft(f[1]); ac != nil {
							sp.Aircraft[ac.Callsign].LeaderLineDirection = dir
							status.clear = true
						} else {
							status.err = ErrSTARSNoFlight
						}
					} else {
						status.err = ErrSTARSCommandFormat
					}
					return
				} else {
					// L(id)(space)(dir)
					if ctrl := ctx.world.GetController(f[0]); ctrl != nil {
						if dir, ok := numpadToDirection(f[1][0]); ok && len(f[1]) == 1 {
							// Per-controller leaderline
							if ps.ControllerLeaderLineDirections == nil {
								ps.ControllerLeaderLineDirections = make(map[string]CardinalOrdinalDirection)
							}
							if dir != nil {
								ps.ControllerLeaderLineDirections[ctrl.Callsign] = *dir
							} else {
								delete(ps.ControllerLeaderLineDirections, ctrl.Callsign)
							}
							status.clear = true
						} else {
							status.err = ErrSTARSCommandFormat
						}
					} else {
						status.err = ErrSTARSIllegalPosition
					}
					return
				}
			}

		case "N":
			// CRDA...
			if cmd == "" {
				// Toggle CRDA processing (on by default). Note that when
				// it is disabled we still hold on to CRDARunwayPairState array so
				// that we're back where we started if CRDA is reenabled.
				ps.CRDA.Disabled = !ps.CRDA.Disabled
				status.clear = true
				return
			} else if cmd == "*ALL" {
				ps.CRDA.ForceAllGhosts = !ps.CRDA.ForceAllGhosts
				status.clear = true
				return
			} else if n := len(cmd); n >= 5 {
				// All commands are at least 5 characters, so check that up front
				validAirport := func(ap string) bool {
					for _, pair := range sp.ConvergingRunways {
						if pair.Airport == ap {
							return true
						}
					}
					return false
				}

				getRunway := func(s string) (string, string) {
					i := 0
					for i < len(s) {
						ch := s[i]
						if ch >= '0' && ch <= '9' {
							i++
						} else if ch == 'L' || ch == 'R' || ch == 'C' {
							i++
							break
						} else {
							break
						}
					}
					return s[:i], s[i:]
				}

				getState := func(ap, rwy string) (*CRDARunwayPairState, *CRDARunwayState) {
					for i, pair := range sp.ConvergingRunways {
						if pair.Airport != ap {
							continue
						}

						pairState := &ps.CRDA.RunwayPairState[i]
						if !pairState.Enabled {
							continue
						}

						for j, pairRunway := range pair.Runways {
							if rwy == pairRunway {
								return pairState, &pairState.RunwayState[j]
							}
						}
					}
					return nil, nil
				}

				if cmd[0] == 'L' && validAirport(cmd[1:4]) {
					// Set leader line direction: NL<airport><runway><1-9>
					rwy, num := getRunway(cmd[4:])
					_, runwayState := getState(cmd[1:4], rwy)
					if len(num) == 1 {
						if dir, ok := numpadToDirection(num[0]); ok {
							runwayState.LeaderLineDirection = dir
							status.clear = true
							return
						}
					}
				} else if ap := cmd[:3]; validAirport(ap) {
					if cmd[n-1] == 'S' || cmd[n-1] == 'T' || cmd[n-1] == 'D' {
						// enable/disable a runway pair
						if index, err := strconv.Atoi(cmd[3 : n-1]); err == nil {
							for i, pair := range sp.ConvergingRunways {
								if pair.Airport == ap && pair.Index == index {
									if cmd[n-1] == 'D' {
										ps.CRDA.RunwayPairState[i].Enabled = false
										status.clear = true
										status.output = ap + " " + pair.getRunwaysString() + " INHIBITED"
										return
									} else {
										// Make sure neither of the runways involved is already enabled with
										// another pair.
										for j, pairState := range ps.CRDA.RunwayPairState {
											if !pairState.Enabled {
												continue
											}
											if sp.ConvergingRunways[j].Runways[0] == pair.Runways[0] ||
												sp.ConvergingRunways[j].Runways[0] == pair.Runways[1] ||
												sp.ConvergingRunways[j].Runways[1] == pair.Runways[0] ||
												sp.ConvergingRunways[j].Runways[1] == pair.Runways[1] {
												status.err = ErrSTARSIllegalParam
												return
											}
										}

										if cmd[n-1] == 'S' {
											ps.CRDA.RunwayPairState[i].Mode = CRDAModeStagger
										} else {
											ps.CRDA.RunwayPairState[i].Mode = CRDAModeTie
										}
										ps.CRDA.RunwayPairState[i].Enabled = true
										status.output = ap + " " + pair.getRunwaysString() + " ENABLED"
										status.clear = true
										return
									}
								}
							}
						}
					} else {
						// there should be a valid runway following the
						// airport
						rwy, extra := getRunway(cmd[3:])

						pairState, runwayState := getState(ap, rwy)
						if pairState != nil && runwayState != nil {
							switch extra {
							case "":
								// toggle ghosts for runway
								runwayState.Enabled = !runwayState.Enabled
								status.output = ap + " " + rwy + " GHOSTING " +
									Select(runwayState.Enabled, "ENABLED", "INHIBITED")
								if !runwayState.Enabled {
									runwayState.DrawQualificationRegion = false
									runwayState.DrawCourseLines = false
								}
								status.clear = true
								return

							case "E":
								// enable ghosts for runway
								runwayState.Enabled = true
								status.output = ap + " " + rwy + " GHOSTING ENABLED"
								status.clear = true
								return

							case "I":
								// disable ghosts for runway
								runwayState.Enabled = false
								status.output = ap + " " + rwy + " GHOSTING INHIBITED"
								// this also disables the runway's visualizations
								runwayState.DrawQualificationRegion = false
								runwayState.DrawCourseLines = false
								status.clear = true
								return

							case " B":
								runwayState.DrawQualificationRegion = !runwayState.DrawQualificationRegion
								status.clear = true
								return

							case " L":
								runwayState.DrawCourseLines = !runwayState.DrawCourseLines
								status.clear = true
								return
							}
						}
					}
				}

				status.err = ErrSTARSIllegalParam
				return
			}

		case "O":
			if len(cmd) > 2 {
				aircraft := lookupAircraft(cmd)
				if aircraft == nil {
					status.err = GetSTARSError(ErrSTARSCommandFormat)
					return
				} else if aircraft.TrackingController == "" {
					status.err = GetSTARSError(ErrSTARSIllegalTrack)
					return
				} else {
					status.output = strings.Join(aircraft.PointOutHistory, " ")
					status.clear = true
					return
				}
			}
			if cmd == "" {
				ps.AutomaticFDBOffset = !ps.AutomaticFDBOffset
				status.clear = true
				return
			} else if cmd == "E" {
				ps.AutomaticFDBOffset = true
				status.clear = true
				return
			} else if cmd == "I" {
				ps.AutomaticFDBOffset = true
				status.clear = true
				return
			}

		case "P":
			updateTowerList := func(idx int) {
				if len(cmd[1:]) == 0 {
					ps.TowerLists[idx].Visible = !ps.TowerLists[idx].Visible
					status.clear = true
				} else {
					if n, err := strconv.Atoi(cmd[1:]); err == nil {
						n = clamp(n, 1, 100)
						ps.TowerLists[idx].Lines = n
					} else {
						status.err = ErrSTARSIllegalParam
					}
					status.clear = true
				}
			}

			if len(cmd) == 1 {
				switch cmd[0] {
				case '1':
					updateTowerList(0)
					return
				case '2':
					updateTowerList(1)
					return
				case '3':
					updateTowerList(2)
					return
				}
			}

		case "Q": // quicklook
			if len(cmd) == 0 {
				// inhibit for all
				ps.QuickLookAll = false
				ps.QuickLookAllIsPlus = false
				ps.QuickLookPositions = nil
				status.clear = true
				return
			} else if cmd == "ALL" {
				if ps.QuickLookAll && ps.QuickLookAllIsPlus {
					ps.QuickLookAllIsPlus = false
				} else {
					ps.QuickLookAll = !ps.QuickLookAll
					ps.QuickLookAllIsPlus = false
					ps.QuickLookPositions = nil
				}
				status.clear = true
				return
			} else if cmd == "ALL+" {
				if ps.QuickLookAll && !ps.QuickLookAllIsPlus {
					ps.QuickLookAllIsPlus = true
				} else {
					ps.QuickLookAll = !ps.QuickLookAll
					ps.QuickLookAllIsPlus = false
					ps.QuickLookPositions = nil
				}
				status.clear = true
				return
			} else {
				positions, input, err := parseQuickLookPositions(ctx.world, cmd)
				if len(positions) > 0 {
					ps.QuickLookAll = false

					for _, pos := range positions {
						// Toggle
						match := func(q QuickLookPosition) bool { return q.Id == pos.Id && q.Plus == pos.Plus }
						matchId := func(q QuickLookPosition) bool { return q.Id == pos.Id }
						if slices.ContainsFunc(ps.QuickLookPositions, match) {
							nomatch := func(q QuickLookPosition) bool { return !match(q) }
							ps.QuickLookPositions = FilterSlice(ps.QuickLookPositions, nomatch)
						} else if idx := slices.IndexFunc(ps.QuickLookPositions, matchId); idx != -1 {
							// Toggle plus
							ps.QuickLookPositions[idx].Plus = !ps.QuickLookPositions[idx].Plus
						} else {
							ps.QuickLookPositions = append(ps.QuickLookPositions, pos)
						}
					}
					sort.Slice(ps.QuickLookPositions,
						func(i, j int) bool { return ps.QuickLookPositions[i].Id < ps.QuickLookPositions[j].Id })
				}

				if err == nil {
					status.clear = true
				} else {
					status.err = err
					sp.previewAreaInput = input
				}
				return
			}

		case "S":
			switch len(cmd) {
			case 0:
				// S -> clear atis, first line of text
				ps.CurrentATIS = ""
				ps.GIText[0] = ""
				status.clear = true
				return

			case 1:
				if cmd[0] == '*' {
					// S* -> clear atis
					ps.CurrentATIS = ""
					status.clear = true
					return
				} else if cmd[0] >= '1' && cmd[0] <= '9' {
					// S[1-9] -> clear corresponding line of text
					idx := cmd[0] - '1'
					ps.GIText[idx] = ""
					status.clear = true
					return
				} else if cmd[0] >= 'A' && cmd[0] <= 'Z' {
					// S(atis) -> set atis code
					ps.CurrentATIS = string(cmd[0])
					status.clear = true
					return
				} else {
					status.err = ErrSTARSIllegalParam
					return
				}

			default:
				if len(cmd) == 2 && cmd[0] >= 'A' && cmd[0] <= 'Z' && cmd[1] == '*' {
					// S(atis)* -> set atis, delete first line of text
					ps.CurrentATIS = string(cmd[0])
					ps.GIText[0] = ""
					status.clear = true
					return
				} else if cmd[0] == '*' {
					// S*(text) -> clear atis, set first line of gi text
					ps.CurrentATIS = ""
					ps.GIText[0] = cmd[1:]
					status.clear = true
					return
				} else if cmd[0] >= '1' && cmd[0] <= '9' && cmd[1] == ' ' {
					// S[1-9](spc)(text) -> set corresponding line of GI text
					idx := cmd[0] - '1'
					ps.GIText[idx] = cmd[2:]
					status.clear = true
					return
				} else if cmd[0] >= 'A' && cmd[0] <= 'Z' {
					// S(atis)(text) -> set atis and first line of GI text
					ps.CurrentATIS = string(cmd[0])
					ps.GIText[0] = cmd[1:]
					status.clear = true
					return
				} else {
					status.err = ErrSTARSIllegalParam
					return
				}

			}

		case "T":
			updateList := func(cmd string, visible *bool, lines *int) {
				if cmd == "" {
					*visible = !*visible
				} else if lines != nil {
					if n, err := strconv.Atoi(cmd); err == nil {
						*lines = clamp(n, 1, 100) // TODO: or error if out of range? (and below..)
					} else {
						status.err = ErrSTARSIllegalParam
					}
				}
				status.clear = true
			}

			if len(cmd) == 0 {
				updateList("", &ps.TABList.Visible, &ps.TABList.Lines)
				return
			} else {
				switch cmd[0] {
				case '0', '1', '2', '3', '4', '5', '6', '7', '8', '9':
					updateList(cmd, &ps.TABList.Visible, &ps.TABList.Lines)
					return
				case 'V':
					updateList(cmd[1:], &ps.VFRList.Visible, &ps.VFRList.Lines)
					return
				case 'M':
					updateList(cmd[1:], &ps.AlertList.Visible, &ps.AlertList.Lines)
					return
				case 'C':
					updateList(cmd[1:], &ps.CoastList.Visible, &ps.CoastList.Lines)
					return
				case 'S':
					updateList(cmd[1:], &ps.SignOnList.Visible, nil)
					return
				case 'X':
					updateList(cmd[1:], &ps.VideoMapsList.Visible, nil)
					return
				case 'N':
					updateList(cmd[1:], &ps.CRDAStatusList.Visible, nil)
					return
				}
			}

		case "V":
			switch cmd {
			case "MI":
				ps.DisableMSAW = true
				status.clear = true
				return
			case "ME":
				ps.DisableMSAW = false
				status.clear = true
				return
			}

		case "Y":
			isSecondary := false
			if len(cmd) > 0 && cmd[0] == '+' {
				isSecondary = true
				cmd = cmd[1:]
			}

			f := strings.Fields(cmd)
			if len(f) == 1 {
				// Y callsign -> clear scratchpad and reported altitude
				// Y+ callsign -> secondary scratchpad..
				callsign := lookupCallsign(f[0])
				if state, ok := sp.Aircraft[callsign]; ok {
					state.pilotAltitude = 0
					if err := sp.setScratchpad(ctx, callsign, "", isSecondary); err != nil {
						status.err = err
					} else {
						status.clear = true
					}
				}
				return
			} else if len(f) == 2 {
				// Y callsign <space> scratch -> set scatchpad
				// Y callsign <space> ### -> set pilot alt
				// as above, Y+ -> secondary scratchpad

				// Either pilot alt or scratchpad entry
				if ac := lookupAircraft(f[0]); ac == nil {
					status.err = ErrSTARSNoFlight
				} else if alt, err := strconv.Atoi(f[1]); err == nil {
					sp.Aircraft[ac.Callsign].pilotAltitude = alt * 100
				} else {
					if err := sp.setScratchpad(ctx, ac.Callsign, f[1], isSecondary); err != nil {
						status.err = err
					}
				}
				status.clear = true
				return
			}

		case "Z":
			if cmd == "A" {
				// TODO: test audible alarm
				status.clear = true
				return
			}
			status.err = ErrSTARSCommandFormat
			return

		case "9":
			if cmd == "" {
				ps.GroundRangeMode = !ps.GroundRangeMode
			} else {
				status.err = ErrSTARSCommandFormat
			}
			status.clear = true
			return
		}

	case CommandModeFlightData:
		f := strings.Fields(cmd)
		if len(f) == 1 {
			callsign := lookupCallsign(f[0])
			status.err = ctx.world.SetSquawkAutomatic(callsign)
		} else if len(f) == 2 {
			if squawk, err := ParseSquawk(f[1]); err == nil {
				callsign := lookupCallsign(f[0])
				status.err = ctx.world.SetSquawk(callsign, squawk)
			} else {
				status.err = ErrSTARSIllegalCode
			}
		} else {
			status.err = ErrSTARSCommandFormat
		}
		status.clear = true
		return

	case CommandModeCollisionAlert:
		if len(cmd) > 3 && cmd[:2] == "K " {
			if ac := lookupAircraft(cmd[2:]); ac != nil {
				state := sp.Aircraft[ac.Callsign]
				state.DisableCAWarnings = !state.DisableCAWarnings
			} else {
				status.err = ErrSTARSNoFlight
			}
			status.clear = true
			return
		} else if cmd == "AI" {
			ps.DisableCAWarnings = true
			status.clear = true
			return
		} else if cmd == "AE" {
			ps.DisableCAWarnings = false
			status.clear = true
			return
		}

	case CommandModeMin:
		if cmd == "" {
			// Clear min sep
			sp.MinSepAircraft[0] = ""
			sp.MinSepAircraft[1] = ""
			status.clear = true
		} else {
			status.err = ErrSTARSCommandFormat
		}
		return

	case CommandModeSavePrefAs:
		psave := sp.CurrentPreferenceSet.Duplicate()
		psave.Name = cmd
		sp.PreferenceSets = append(sp.PreferenceSets, psave)
		sp.SelectedPreferenceSet = len(sp.PreferenceSets) - 1
		status.clear = true
		globalConfig.Save()
		return

	case CommandModeMaps:
		if cmd == "A" {
			// remove all maps
			ps.VideoMapVisible = make(map[string]interface{})
			ps.SystemMapVisible = make(map[int]interface{})
			status.clear = true
			return
		} else if n := len(cmd); n >= 2 {
			op := "T"            // toggle by default
			if cmd[n-1] == 'E' { // enable
				op = "E"
				cmd = cmd[:n-1]
			} else if cmd[n-1] == 'I' { // inhibit
				op = "T"
				cmd = cmd[:n-1]
			}

			if idx, err := strconv.Atoi(cmd); err != nil {
				status.err = ErrSTARSCommandFormat
			} else if idx <= 0 {
				status.err = ErrSTARSIllegalMap
			} else if idx > len(ctx.world.STARSMaps) {
				// is it a system map?
				if _, ok := sp.SystemMaps[idx]; ok {
					if _, ok := ps.SystemMapVisible[idx]; (ok && op == "T") || op == "I" {
						delete(ps.SystemMapVisible, idx)
					} else if (!ok && op == "T") || op == "E" {
						ps.SystemMapVisible[idx] = nil
					}
					status.clear = true
					return
				}
				status.err = ErrSTARSIllegalMap
			} else {
				idx--
				name := ctx.world.STARSMaps[idx].Name
				if _, ok := ps.VideoMapVisible[name]; (ok && op == "T") || op == "I" {
					delete(ps.VideoMapVisible, name)
				} else if (!ok && op == "T") || op == "E" {
					ps.VideoMapVisible[name] = nil
				}
			}
			status.clear = true
			return
		}

	case CommandModeLDR:
		if len(cmd) > 0 {
			if r, err := strconv.Atoi(cmd); err != nil {
				status.err = ErrSTARSCommandFormat
			} else if r < 0 || r > 7 {
				status.err = ErrSTARSIllegalValue
			} else {
				ps.Range = float32(r)
			}
			status.clear = true
			return
		}

	case CommandModeRangeRings:
		// TODO: what if user presses enter?
		switch cmd {
		case "2":
			ps.RangeRingRadius = 2
		case "5":
			ps.RangeRingRadius = 5
		case "10":
			ps.RangeRingRadius = 10
		case "20":
			ps.RangeRingRadius = 20
		default:
			status.err = ErrSTARSIllegalValue
		}
		status.clear = true
		return

	case CommandModeRange:
		if len(cmd) > 0 {
			if r, err := strconv.Atoi(cmd); err != nil {
				status.err = ErrSTARSCommandFormat
			} else if r < 6 || r > 256 {
				status.err = ErrSTARSIllegalValue
			} else {
				ps.Range = float32(r)
			}
			status.clear = true
			return
		}

	case CommandModeSiteMenu:
		if cmd == "~" {
			ps.RadarSiteSelected = ""
			status.clear = true
			return
		} else if len(cmd) > 0 {
			// Index, character id, or name
			if i, err := strconv.Atoi(cmd); err == nil {
				if i < 0 || i >= len(ctx.world.RadarSites) {
					status.err = ErrSTARSIllegalValue
				} else {
					ps.RadarSiteSelected = SortedMapKeys(ctx.world.RadarSites)[i]
					status.clear = true
				}
				return
			}
			for id, rs := range ctx.world.RadarSites {
				if cmd == rs.Char || cmd == id {
					ps.RadarSiteSelected = id
					status.clear = true
				}
				return
			}
			status.clear = true
			status.err = ErrSTARSIllegalParam
			return
		}
	}

	status.err = ErrSTARSCommandFormat
	return
}

func (sp *STARSPane) setScratchpad(ctx *PaneContext, callsign string, contents string, isSecondary bool) error {
	if len(contents) > 4 {
		return ErrSTARSIllegalScratchpad
	}

	if isSecondary {
		ctx.world.SetSecondaryScratchpad(callsign, contents, nil,
			func(err error) {
				sp.previewAreaOutput = GetSTARSError(err).Error()
			})
	} else {
		ctx.world.SetScratchpad(callsign, contents, nil,
			func(err error) {
				sp.previewAreaOutput = GetSTARSError(err).Error()
			})
	}
	return nil
}

func (sp *STARSPane) setTemporaryAltitude(ctx *PaneContext, callsign string, alt int) {
	ctx.world.SetTemporaryAltitude(callsign, alt, nil,
		func(err error) {
			sp.previewAreaOutput = GetSTARSError(err).Error()
		})
}

func (sp *STARSPane) setGlobalLeaderLine(ctx *PaneContext, callsign string, dir *CardinalOrdinalDirection) {
	ctx.world.SetGlobalLeaderLine(callsign, dir, nil,
		func(err error) {
			sp.previewAreaOutput = GetSTARSError(err).Error()
		})
}

func (sp *STARSPane) initiateTrack(ctx *PaneContext, callsign string) {
	ctx.world.InitiateTrack(callsign,
		func(any) {
			if state, ok := sp.Aircraft[callsign]; ok {
				state.DatablockType = FullDatablock
			}
			if ac, ok := ctx.world.Aircraft[callsign]; ok {
				sp.previewAreaOutput, _ = sp.flightPlanSTARS(ctx.world, ac)
			}
		},
		func(err error) {
			sp.previewAreaOutput = GetSTARSError(err).Error()
		})
}

func (sp *STARSPane) dropTrack(ctx *PaneContext, callsign string) {
	ctx.world.DropTrack(callsign, nil,
		func(err error) {
			sp.previewAreaOutput = GetSTARSError(err).Error()
		})
}

func (sp *STARSPane) acceptHandoff(ctx *PaneContext, callsign string) {
	ctx.world.AcceptHandoff(callsign,
		func(any) {
			if state, ok := sp.Aircraft[callsign]; ok {
				state.DatablockType = FullDatablock
			}
			if ac, ok := ctx.world.Aircraft[callsign]; ok {
				sp.previewAreaOutput, _ = sp.flightPlanSTARS(ctx.world, ac)
			}
		},
		func(err error) {
			sp.previewAreaOutput = GetSTARSError(err).Error()
		})
}

func (sp *STARSPane) handoffTrack(ctx *PaneContext, callsign string, controller string) error {
	// Change the "C" to "N56" for example
	ok, control := sp.calculateController(ctx, controller, callsign)
	if !ok {
		return ErrSTARSIllegalPosition
	}

	ctx.world.HandoffTrack(callsign, control, nil,
		func(err error) {
			sp.previewAreaOutput = GetSTARSError(err).Error()
		})

	return nil
}

func (sp *STARSPane) redirectHandoff(ctx *PaneContext, callsign, controller string) error {
	ok, control := sp.calculateController(ctx, controller, callsign)
	if !ok {
		return ErrSTARSIllegalPosition
	}

	ctx.world.RedirectHandoff(callsign, control, nil,
		func(err error) {
			sp.previewAreaOutput = GetSTARSError(err).Error()
		})

	return nil
}

func (sp *STARSPane) acceptRedirectedHandoff(ctx *PaneContext, callsign string) {
	ctx.world.AcceptRedirectedHandoff(callsign,
		func(any) {
			if state, ok := sp.Aircraft[callsign]; ok {
				state.DatablockType = FullDatablock
			}
			if ac, ok := ctx.world.Aircraft[callsign]; ok {
				sp.previewAreaOutput, _ = sp.flightPlanSTARS(ctx.world, ac)
			}
		},
		func(err error) {
			sp.previewAreaOutput = GetSTARSError(err).Error()
		})
}

func (sp *STARSPane) slewRedirect(ctx *PaneContext, callsign string) {
	ctx.world.SlewRedirectedHandoff(callsign,
		func(any) {
			if state, ok := sp.Aircraft[callsign]; ok {
				state.DatablockType = FullDatablock
			}
		},
		func(err error) {
			sp.previewAreaOutput = GetSTARSError(err).Error()
		})
}

func (sp *STARSPane) recallRedirectedHandoff(ctx *PaneContext, callsign string) {
	ctx.world.RecallRedirectedHandoff(callsign,
		func(any) {
			if state, ok := sp.Aircraft[callsign]; ok {
				state.DatablockType = FullDatablock
			}
		},
		func(err error) {
			sp.previewAreaOutput = GetSTARSError(err).Error()
		})
}

// returns the controller responsible for the aircraft given its altitude
// and route.
func calculateAirspace(ctx *PaneContext, callsign string) (string, bool) {
	ac := ctx.world.Aircraft[callsign]
	aircraftType := database.AircraftPerformance[ac.FlightPlan.BaseType()].Engine.AircraftType
	for _, rules := range ctx.world.STARSFacilityAdaptation.AirspaceAwareness {
		for _, fix := range rules.Fix {
			if strings.Contains(ac.FlightPlan.Route, fix) {
				alt := rules.AltitudeRange
				if (alt[0] == 0 && alt[1] == 0) /* none specified */ ||
					(ac.FlightPlan.Altitude >= alt[0] && ac.FlightPlan.Altitude <= alt[1]) {
					if len(rules.AircraftType)== 0 || slices.Contains(rules.AircraftType, aircraftType) {
						return rules.ReceivingController, rules.ToCenter
					}			
				}
			}
		}
	}

	return "", false
}


func (sp *STARSPane) handoffControl(ctx *PaneContext, callsign string) {
	ctx.world.HandoffControl(callsign, nil,
		func(err error) {
			sp.previewAreaOutput = GetSTARSError(err).Error()
		})
}

func singleScope(ctx *PaneContext,facilityIdentifier string) *Controller {
	controllers := ctx.world.GetAllControllers()
	var controllersInFacility []*Controller
	for _, controller := range controllers {
		if controller.FacilityIdentifier == facilityIdentifier {
			controllersInFacility = append(controllersInFacility, controller)
		}
	}
	if len(controllersInFacility) == 1 {
		return controllersInFacility[0]
	} else {
		return nil
	}
}

// Give a bool if the handoff is good and the correct syntax.
// Also decode the controller into its regular sector (N4P -> 4P)
func (sp *STARSPane) calculateController(ctx *PaneContext, controller, callsign string) (bool, string) {
	userController := *ctx.world.GetController(ctx.world.Callsign)

	controller = strings.TrimSuffix(controller, "*")
	lc := len(controller)
	// ARTCC airspaceawareness
	haveTrianglePrefix := strings.HasPrefix(controller, STARSTriangleCharacter)
	if controller == "C" || (haveTrianglePrefix && lc == 3) {
		control, toCenter := calculateAirspace(ctx, callsign)
		if control != "" && ((controller == "C" && toCenter) || (controller == ctx.world.GetController(control).FacilityIdentifier && !toCenter) ||
		(controller == ctx.world.GetController(control).FacilityIdentifier && !toCenter) ){
			state := sp.Aircraft[callsign]
			state.LastKnownHandoff = ctx.world.GetController(control).Scope
			return true, control
		} else if controller := singleScope(ctx, string(controller[2])); controller != nil {
			return true, controller.SectorId
		}
	} else {
		// Non ARTCC airspaceawareness handoffs
		if lc == 1 && !haveTrianglePrefix { // Must be a same sector.
			for _, control := range ctx.world.Controllers { // If the controller fac/ sector == userControllers fac/ sector its all good!
				if control.FacilityIdentifier == "" && // Same facility? (Facility ID will be "" if they are the same fac)
					string(control.SectorId[0]) == string(userController.SectorId[0]) && // Same Sector?
					string(control.SectorId[1]) == controller { // The actual controller
					return true, control.SectorId
				}
			}
		} else if lc == 2 && !haveTrianglePrefix { // Must be a same sector || same fac.
			controllers := ctx.world.GetAllControllers()
			// Find the controller fac
			for _, control := range controllers {
				if control.SectorId == controller && control.FacilityIdentifier == "" { // Found the facility
					return true, control.SectorId
				}
			}

		} else if lc == 5 && haveTrianglePrefix { // ∆N4P for example. Must be different fac	
			controller = controller[2:] // Remove the ∆
			receivingController := ctx.world.GetController(controller[1:])
			if receivingController == nil {
				return false, ""
			}
			if receivingController.FacilityIdentifier != "" && string(controller[0]) == receivingController.FacilityIdentifier{
				state := sp.Aircraft[callsign]
				state.LastKnownHandoff = receivingController.Scope
				return true, receivingController.SectorId
			}

		} 
			for _, control := range ctx.world.Controllers {
				if control.ERAMFacility && control.SectorId == controller {
					state := sp.Aircraft[callsign]
					state.LastKnownHandoff = control.Scope
					return true, control.SectorId
				}
			}
		

	}
	if lc > 3 || (lc > 3 && ctx.world.STARSFacilityAdaptation.ScratchpadRules[0]) {
		return false, "sp one" // Should to to scratchpad one
	}
	return false, ""
}

func (sp *STARSPane) forceQL(ctx *PaneContext, callsign, controller string) {
	ctx.world.ForceQL(callsign, controller, nil,
		func(err error) {
			sp.previewAreaOutput = GetSTARSError(err).Error()
		})
}

func (sp *STARSPane) RemoveForceQL(ctx *PaneContext, callsign, controller string) {
	ctx.world.RemoveForceQL(callsign, controller, nil, nil) // Just a slew so the slew could be for other things
}

func (sp *STARSPane) pointOut(ctx *PaneContext, callsign string, controller string) {
	ctx.world.PointOut(callsign, controller, nil,
		func(err error) {
			sp.previewAreaOutput = GetSTARSError(err).Error()
		})
}

func (sp *STARSPane) acknowledgePointOut(ctx *PaneContext, callsign string) {
	ctx.world.AcknowledgePointOut(callsign, nil,
		func(err error) {
			sp.previewAreaOutput = GetSTARSError(err).Error()
		})
}

func (sp *STARSPane) cancelHandoff(ctx *PaneContext, callsign string) {
	ctx.world.CancelHandoff(callsign, nil,
		func(err error) {
			sp.previewAreaOutput = GetSTARSError(err).Error()
		})
}

func (sp *STARSPane) executeSTARSClickedCommand(ctx *PaneContext, cmd string, mousePosition [2]float32,
	ghosts []*GhostAircraft, transforms ScopeTransformations) (status STARSCommandStatus) {
	// See if an aircraft was clicked
	ac, acDistance := sp.tryGetClosestAircraft(ctx.world, mousePosition, transforms)
	ghost, ghostDistance := sp.tryGetClosestGhost(ghosts, mousePosition, transforms)

	isControllerId := func(id string) bool {
		// FIXME: check--this is likely to be pretty slow, relatively
		// speaking...
		for _, ctrl := range ctx.world.GetAllControllers() {
			if ctrl.SectorId == id {
				return true
			}
		}
		return false
	}

	ps := &sp.CurrentPreferenceSet

	// The only thing that can happen with a ghost is to switch between a full/partial
	// datablock. Note that if we found both an aircraft and a ghost and a command was entered,
	// we don't issue an error for a bad ghost command but
	if ghost != nil && ghostDistance < acDistance {
		if sp.commandMode == CommandModeNone && cmd == "" {
			state := sp.Aircraft[ghost.Callsign]
			state.Ghost.PartialDatablock = !state.Ghost.PartialDatablock
			status.clear = true
			return
		} else if sp.commandMode == CommandModeMultiFunc && sp.multiFuncPrefix == "N" {
			if cmd == "" {
				// Suppress ghost
				state := sp.Aircraft[ghost.Callsign]
				state.Ghost.State = GhostStateSuppressed
				status.clear = true
				return
			} else if cmd == "*" {
				// Display parent aircraft flight plan
				ac := ctx.world.Aircraft[ghost.Callsign]
				status.output, status.err = sp.flightPlanSTARS(ctx.world, ac)
				if status.err == nil {
					status.clear = true
				}
				return
			}
		}
	}

	if ac != nil {
		state := sp.Aircraft[ac.Callsign]

		switch sp.commandMode {
		case CommandModeNone:
			if cmd == "" {
				user := ctx.world.GetController(ctx.world.Callsign)
				if ac.RedirectedHandoff.RedirectedTo == user.SectorId {
					sp.acceptRedirectedHandoff(ctx, ac.Callsign)
					status.clear = true
					return
				} else if slices.Contains(ac.RedirectedHandoff.Redirector, user.SectorId) {
					sp.recallRedirectedHandoff(ctx, ac.Callsign)
					status.clear = true
					return
				} else if ac.RedirectedHandoff.RDIndicator && ac.RedirectedHandoff.RedirectedTo == "" {
					sp.slewRedirect(ctx, ac.Callsign)
					status.clear = true
					return
				} else if ac.HandoffTrackController == ctx.world.Callsign {
					status.clear = true
					sp.acceptHandoff(ctx, ac.Callsign)
					return
				} else if slices.Contains(ac.ForceQLControllers, ctx.world.Callsign) {
					sp.RemoveForceQL(ctx, ac.Callsign, ctx.world.Callsign)
					status.clear = true
					return
				} else if slices.ContainsFunc(sp.CAAircraft, func(ca CAAircraft) bool {
					return (ca.Callsigns[0] == ac.Callsign || ca.Callsigns[1] == ac.Callsign) &&
						!ca.Acknowledged
				}) {
					// Acknowledged a CA
					for i, ca := range sp.CAAircraft {
						if ca.Callsigns[0] == ac.Callsign || ca.Callsigns[1] == ac.Callsign {
							status.clear = true
							sp.CAAircraft[i].Acknowledged = true
							return
						}
					}
				} else if state.MSAW && !state.MSAWAcknowledged {
					// Acknowledged a MSAW
					state.MSAWAcknowledged = true
				} else if ac.HandoffTrackController != "" && ac.HandoffTrackController != ctx.world.Callsign &&
					ac.TrackingController == ctx.world.Callsign {
					// cancel offered handoff offered
					status.clear = true
					sp.cancelHandoff(ctx, ac.Callsign)
					return
				} else if _, ok := sp.InboundPointOuts[ac.Callsign]; ok {
					// ack point out
					sp.acknowledgePointOut(ctx, ac.Callsign)
					status.clear = true
					return
				} else if state.PointedOut {
					state.PointedOut = false
					status.clear = true
					return
				} else if state.ForceQL {
					state.ForceQL = false
					status.clear = true
				} else if _, ok := sp.RejectedPointOuts[ac.Callsign]; ok {
					// ack rejected point out
					delete(sp.RejectedPointOuts, ac.Callsign)
					status.clear = true
					return
				} else if state.OutboundHandoffAccepted {
					// ack an accepted handoff, which we will treat as also
					// handing off control.
					status.clear = true
					state.OutboundHandoffAccepted = false
					state.OutboundHandoffFlashEnd = time.Now()
					sp.handoffControl(ctx, ac.Callsign)
					return
				} else if ctx.keyboard != nil {
					_, ctrl := ctx.keyboard.Pressed[KeyControl]
					_, shift := ctx.keyboard.Pressed[KeyShift]
					if ctrl && shift {
						// initiate track, CRC style
						status.clear = true
						sp.initiateTrack(ctx, ac.Callsign)
						return
					}
				}

				if state.DatablockType != FullDatablock {
					state.DatablockType = FullDatablock
					// do not collapse datablock if user is tracking the aircraft
				} else if ac.TrackingController != ctx.world.Callsign {
					state.DatablockType = PartialDatablock
				}
			} else if cmd == "." {
				if err := sp.setScratchpad(ctx, ac.Callsign, "", false); err != nil {
					status.err = err
				} else {
					status.clear = true
				}
				return
			} else if cmd == "+" {
				if err := sp.setScratchpad(ctx, ac.Callsign, "", true); err != nil {
					status.err = err
				} else {
					status.clear = true
				}
				return
			} else if cmd == "*" {
				from := sp.Aircraft[ac.Callsign].TrackPosition()
				sp.scopeClickHandler = func(pw [2]float32, transforms ScopeTransformations) (status STARSCommandStatus) {
					p := transforms.LatLongFromWindowP(pw)
					hdg := headingp2ll(from, p, ac.NmPerLongitude(), ac.MagneticVariation())
					dist := nmdistance2ll(from, p)

					status.output = fmt.Sprintf("%03d/%.2f", int(hdg+.5), dist)
					status.clear = true
					return
				}
				return
			} else if dir, ok := numpadToDirection(cmd[0]); ok && (len(cmd) == 1 || (len(cmd) == 2 && unicode.IsDigit(rune(cmd[1])))) {
				if len(cmd) == 1 {
					state.LeaderLineDirection = dir
					state.ChosenLeaderLine = dir
					status.clear = true
					return
				} else if len(cmd) == 2 { // Global leader lines
					if cmd[0] != cmd[1] || strings.Contains(cmd, "0") {
						status.err = GetSTARSError(ErrSTARSCommandFormat)
						return
					}
					if ac.TrackingController != ctx.world.Callsign {
						status.err = GetSTARSError(ErrSTARSIllegalPosition)
						return
					}
					if dir, ok := numpadToDirection(cmd[0]); ok {
						sp.setGlobalLeaderLine(ctx, ac.Callsign, dir)
						status.clear = true
					}
					return

				}
			} else if cmd == "?" {
				ctx.world.PrintInfo(ac)
				status.clear = true
				return
			} else if cmd == "X" {
				ctx.world.DeleteAircraft(ac, func(e error) {
					status.err = ErrSTARSIllegalTrack
				})
				status.clear = true
				return
			} else if isControllerId(cmd) || cmd == "C" { // For ARTCC handoffs
				if err := sp.handoffTrack(ctx, ac.Callsign, cmd); err != nil {
					// Try running it as a command
					ctx.world.RunAircraftCommands(ac, cmd,
						func(err error) {
							// If it's not a command, set the scratchpad if it fits.
							if len(cmd) <= 3 || (len(cmd) >= 4 && ctx.world.STARSFacilityAdaptation.ScratchpadRules[0]) {
								sp.setScratchpad(ctx, ac.Callsign, cmd, false)
							} else {
								globalConfig.Audio.PlayOnce(AudioCommandError)
								sp.previewAreaOutput = GetSTARSError(err).Error()
							}
						})
				}
				status.clear = true
				return
			} else if cmd == "*J" {
				// remove j-ring for aircraft
				state.JRingRadius = 0
				status.clear = true
				return
			} else if cmd == "*P" {
				// remove cone for aircraft
				state.ConeLength = 0
				status.clear = true
				return
			} else if cmd == "*T" {
				// range bearing line
				sp.wipRBL = &STARSRangeBearingLine{}
				sp.wipRBL.P[0].Callsign = ac.Callsign
				sp.scopeClickHandler = rblSecondClickHandler(ctx, sp)
				// Do not clear the input area to allow entering a fix for the second location
				return
			} else if cmd == "HJ" || cmd == "RF" || cmd == "EM" || cmd == "MI" || cmd == "SI" {
				state.SPCOverride = cmd
				status.clear = true
				return
			} else if cmd == "UN" {
				ctx.world.RejectPointOut(ac.Callsign, nil, func(err error) {
					sp.previewAreaOutput = GetSTARSError(err).Error()
				})
				status.clear = true
				return
			} else if lc := len(cmd); lc >= 2 && cmd[0:2] == "**" { // Force QL. You need to specify a TCP unless otherwise specified in STARS config
				// STARS Manual 6-70 (On slew). Cannot go interfacility
				// TODO: Or can be used to accept a pointout as a handoff.

				if cmd == "**" { // Non specified TCP
					if ctx.world.STARSFacilityAdaptation.ForceQLToSelf && ac.TrackingController == ctx.world.Callsign {
						state.ForceQL = true
						status.clear = true
						return
					} else {
						status.err = GetSTARSError(ErrSTARSIllegalPosition)
						return
					}
				} else {
					tcps := strings.Split(cmd[2:], " ")
					if len(tcps) > 0 && tcps[0] == "ALL" {
						// Force QL for all TCP
						// Find user fac
						for _, control := range ctx.world.Controllers {
							if control.Callsign == ctx.world.Callsign && !control.ERAMFacility {
								sp.forceQL(ctx, ac.Callsign, control.SectorId)
							}
						}
					}
					for _, tcp := range tcps {
						ok, control := sp.calculateController(ctx, tcp, ac.Callsign)
						if !ok {
							status.err = GetSTARSError(ErrSTARSIllegalPosition)
							return
						}
						sp.forceQL(ctx, ac.Callsign, control)
					}
					status.clear = true
					return
				}

			} else if cmd == "*D+" {
				// TODO: this and the following two should give ILL FNCT if
				// there's no j-ring/[A]TPA cone being displayed for the
				// track (6-173).

				// toggle TPA size display
				if state.DisplayTPASize == nil {
					b := ps.DisplayTPASize // new variable; don't alias ps.DisplayTPASize!
					state.DisplayTPASize = &b
				}
				*state.DisplayTPASize = !*state.DisplayTPASize
				status.clear = true
				return
			} else if cmd == "*D+E" {
				// enable TPA size display
				b := true
				state.DisplayTPASize = &b
				status.clear = true
				return
			} else if cmd == "*D+I" {
				// inhibit TPA size display
				b := false
				state.DisplayTPASize = &b
				status.clear = true
				return
			} else if cmd == "*AE" {
				// Enable ATPA warning/alert cones for the track
				// TODO: for this and *AI and the two *B commands below, we
				// should issue an error if not IFR, not displaying FDB, or
				// not in ATPA approach volume (6-176).
				b := true
				state.DisplayATPAWarnAlert = &b
				status.clear = true
				return
			} else if cmd == "*AI" {
				// Inhibit ATPA warning/alert cones for the track
				b := false
				state.DisplayATPAWarnAlert = &b
				status.clear = true
				return
			} else if cmd == "*BE" {
				// Enable ATPA monitor cones for the track
				b := true
				state.DisplayATPAMonitor = &b
				status.clear = true
				return
			} else if cmd == "*BI" {
				// Inhibit ATPA monitor cones for the track
				b := false
				state.DisplayATPAMonitor = &b
				status.clear = true
				return
			} else if alt, err := strconv.Atoi(cmd); err == nil && len(cmd) == 3 {
				state.pilotAltitude = alt * 100
				status.clear = true
				return
			} else if len(cmd) == 5 && cmd[:2] == "++" {
				if alt, err := strconv.Atoi(cmd[2:]); err == nil {
					status.err = amendFlightPlan(ctx.world, ac.Callsign, func(fp *FlightPlan) {
						fp.Altitude = alt * 100
					})
					status.clear = true
				} else {
					status.err = ErrSTARSCommandFormat
				}
				return
			} else if len(cmd) >= 2 && cmd[0] == '+' {
				if alt, err := strconv.Atoi(cmd[1:]); err == nil {
					sp.setTemporaryAltitude(ctx, ac.Callsign, alt*100)
					status.clear = true
				} else {
					if err := sp.setScratchpad(ctx, ac.Callsign, cmd[1:], true); err != nil {
						status.err = err
					} else {
						status.clear = true
					}
				}
				return
			} else if cmd == ".ROUTE" {
				sp.drawRouteAircraft = ac.Callsign
				status.clear = true
				return
			} else if len(cmd) > 2 && cmd[:2] == "*J" {
				if r, err := strconv.Atoi(cmd[2:]); err == nil {
					if r < 1 || r > 30 {
						status.err = ErrSTARSIllegalValue
					} else {
						state.JRingRadius = float32(r)
					}
					status.clear = true
				} else if r, err := strconv.ParseFloat(cmd[2:], 32); err == nil {
					if r < 1 || r > 30 {
						status.err = ErrSTARSIllegalValue
					} else {
						state.JRingRadius = float32(r)
					}
					status.clear = true
				} else {
					status.err = ErrSTARSIllegalParam
				}
				return
			} else if len(cmd) > 2 && cmd[:2] == "*P" {
				if r, err := strconv.Atoi(cmd[2:]); err == nil {
					if r < 1 || r > 30 {
						status.err = ErrSTARSIllegalValue
					} else {
						state.ConeLength = float32(r)
					}
					status.clear = true
				} else if r, err := strconv.ParseFloat(cmd[2:], 32); err == nil {
					if r < 1 || r > 30 {
						status.err = ErrSTARSIllegalValue
					} else {
						state.ConeLength = float32(r)
					}
					status.clear = true
				} else {
					status.err = ErrSTARSIllegalParam
				}
				return
			} else if lc := len(cmd); lc >= 2 && cmd[lc-1] == '*' { // Some sort of pointout
				// First check for errors. (Manual 6-73)

				// Check if arrival
				for _, airport := range ctx.world.ArrivalAirports {
					if airport.Name == ac.FlightPlan.ArrivalAirport {
						status.err = GetSTARSError(ErrSTARSIllegalTrack)
						return
					}
				}
				// Check if being handed off, pointed out or suspended (TODO suspended)
				if sp.OutboundPointOuts[ac.Callsign] != "" || sp.InboundPointOuts[ac.Callsign] != "" ||
					(ac.HandoffTrackController != "" && ac.HandoffTrackController != ctx.world.Callsign) {
					status.err = GetSTARSError(ErrSTARSIllegalTrack)
					return
				}

				ok, control := sp.calculateController(ctx, cmd, ac.Callsign)
				if !ok {
					sp.previewAreaOutput = GetSTARSError(ErrSTARSIllegalPosition).Error()
				} else {
					status.clear = true
					sp.pointOut(ctx, ac.Callsign, control)
					return
				}

			} else if len(cmd) > 0 {
				// See if cmd works as a sector id; if so, make it a handoff.
				user := ctx.world.GetController(ctx.world.Callsign)
				if ac.HandoffTrackController == user.Callsign || ac.RedirectedHandoff.RedirectedTo == user.SectorId { // Redirect
					cmd = strings.TrimPrefix(cmd, STARSTriangleCharacter)
					ok, control := sp.calculateController(ctx, cmd, ac.Callsign)
					if !ok {
						status.err = GetSTARSError(ErrSTARSIllegalPosition)
						return
					}
					err := sp.redirectHandoff(ctx, ac.Callsign, control)
					if err == nil {
						status.clear = true
						return
					}
				} else {
					err := sp.handoffTrack(ctx, ac.Callsign, cmd)
					if err == nil {
						status.clear = true
						return
					}
				}

				// If it didn't match a controller, try to run it as a command
				ctx.world.RunAircraftCommands(ac, cmd,
					func(err error) {
						// If it's not a valid command and fits the requirements for a scratchpad, set the scratchpad.
						if len(cmd) <= 3 || (len(cmd) >= 4 && ctx.world.STARSFacilityAdaptation.ScratchpadRules[0]) {
							sp.setScratchpad(ctx, ac.Callsign, cmd, false)
						} else {
							globalConfig.Audio.PlayOnce(AudioCommandError)
							sp.previewAreaOutput = GetSTARSError(err).Error()
						}
					})
				status.clear = true
				return
			}

		case CommandModeInitiateControl:
			// TODO: error if cmd != ""?
			status.clear = true
			sp.initiateTrack(ctx, ac.Callsign)
			return

		case CommandModeTerminateControl:
			// TODO: error if cmd != ""?
			status.clear = true
			sp.dropTrack(ctx, ac.Callsign)
			return

		case CommandModeHandOff:
			if cmd == "" {
				status.clear = true
				sp.cancelHandoff(ctx, ac.Callsign)
			} else {
				status.clear = true
				sp.handoffTrack(ctx, ac.Callsign, cmd)
			}
			return

		case CommandModeVP:
			// TODO: implement
			status.err = ErrSTARSCommandFormat
			return

		case CommandModeMultiFunc:
			switch sp.multiFuncPrefix {
			case "B":
				if cmd == "" {
					state.DisplayReportedBeacon = !state.DisplayReportedBeacon
					status.clear = true
				} else {
					status.err = ErrSTARSCommandFormat
				}
				return

			case "D":
				if cmd == "" {
					status.output, status.err = sp.flightPlanSTARS(ctx.world, ac)
					if status.err == nil {
						status.clear = true
					}
				} else {
					status.err = ErrSTARSCommandFormat
				}
				return

			case "L":
				if len(cmd) == 1 {
					if dir, ok := numpadToDirection(cmd[0]); ok {
						state.LeaderLineDirection = dir
						state.ChosenLeaderLine = dir
						status.clear = true
						return
					}
				} else if len(cmd) == 2 { // Global leader lines
					if cmd[0] != cmd[1] || strings.Contains(cmd, "0") {
						status.err = GetSTARSError(ErrSTARSCommandFormat)
						return
					}
					if ac.TrackingController != ctx.world.Callsign {
						status.err = GetSTARSError(ErrSTARSIllegalPosition)
						return
					}
					if dir, ok := numpadToDirection(cmd[0]); ok {
						sp.setGlobalLeaderLine(ctx, ac.Callsign, dir)
						status.clear = true
					}
					return

				}
				status.err = ErrSTARSCommandFormat
				return

			case "M":
				if cmd == "" {
					state.displayPilotAltitude = !state.displayPilotAltitude
					status.clear = true
				} else {
					status.err = ErrSTARSCommandFormat
				}
				return

			case "N":
				// CRDA
				if cmd == "" || cmd == "*" { // TODO: it's not clear what the difference should be
					if state.Ghost.State == GhostStateForced {
						state.Ghost.State = GhostStateRegular
					} else {
						state.Ghost.State = GhostStateForced
					}
					status.clear = true
				} else {
					status.err = ErrSTARSCommandFormat
				}
				return

			case "Q":
				if cmd == "" {
					if ac.TrackingController != ctx.world.Callsign && ac.ControllingController != ctx.world.Callsign {
						status.err = ErrSTARSIllegalTrack
					} else {
						status.clear = true
						state.InhibitMSAW = true
					}
				} else {
					status.err = ErrSTARSCommandFormat
				}
				return

			case "R":
				if cmd == "" {
					state.DisplayPTL = !state.DisplayPTL
					status.clear = true
				} else {
					status.err = ErrSTARSCommandFormat
				}
				return

			case "V":
				if cmd == "" {
					if ac.TrackingController != ctx.world.Callsign && ac.ControllingController != ctx.world.Callsign {
						status.err = ErrSTARSIllegalTrack
					} else {
						state.DisableMSAW = !state.DisableMSAW
						status.clear = true
					}
				} else {
					status.err = ErrSTARSCommandFormat
				}
				return

			case "Y":
				isSecondary := false
				if len(cmd) > 0 && cmd[0] == '+' {
					isSecondary = true
					cmd = cmd[1:]
				}

				if cmd == "" {
					// Clear pilot reported altitude and scratchpad
					state.pilotAltitude = 0
					if err := sp.setScratchpad(ctx, ac.Callsign, "", isSecondary); err != nil {
						status.err = err
					} else {
						status.clear = true
					}
					return
				} else {
					// Is it an altitude or a scratchpad update?
					if alt, err := strconv.Atoi(cmd); err == nil && len(cmd) == 3 {
						state.pilotAltitude = alt * 100
						status.clear = true
					} else {
						if err := sp.setScratchpad(ctx, ac.Callsign, cmd, isSecondary); err != nil {
							status.err = err
						} else {
							status.clear = true
						}
					}
					return
				}
			case "O": //Pointout history
				if ac.TrackingController != ctx.world.Callsign {
					status.err = GetSTARSError(ErrSTARSIllegalTrack)
					return
				}

				status.output = strings.Join(ac.PointOutHistory, " ")
				status.clear = true
				return
			}

		case CommandModeFlightData:
			if cmd == "" {
				status.clear = true
				status.err = ctx.world.SetSquawkAutomatic(ac.Callsign)
				return
			} else {
				if squawk, err := ParseSquawk(cmd); err == nil {
					status.err = ctx.world.SetSquawk(ac.Callsign, squawk)
				} else {
					status.err = ErrSTARSIllegalParam
				}
				status.clear = true
				return
			}

		case CommandModeCollisionAlert:
			if cmd == "K" {
				state := sp.Aircraft[ac.Callsign]
				state.DisableCAWarnings = !state.DisableCAWarnings
				status.clear = true
				// TODO: check should we set sp.commandMode = CommandMode
				// (applies here and also to others similar...)
				return
			}

		case CommandModeMin:
			if cmd == "" {
				sp.MinSepAircraft[0] = ac.Callsign
				sp.scopeClickHandler = func(pw [2]float32, transforms ScopeTransformations) (status STARSCommandStatus) {
					if ac, _ := sp.tryGetClosestAircraft(ctx.world, pw, transforms); ac != nil {
						sp.MinSepAircraft[1] = ac.Callsign
						status.clear = true
					} else {
						status.err = ErrSTARSNoFlight
					}
					return
				}
			} else {
				status.err = ErrSTARSCommandFormat
				return
			}
		}
	}

	// No aircraft selected
	if sp.commandMode == CommandModeNone {
		if cmd == "*T" {
			sp.wipRBL = &STARSRangeBearingLine{}
			sp.wipRBL.P[0].Loc = transforms.LatLongFromWindowP(mousePosition)
			sp.scopeClickHandler = rblSecondClickHandler(ctx, sp)
			return
		}
	}

	if sp.commandMode == CommandModeMultiFunc {
		cmd = sp.multiFuncPrefix + cmd
		if cmd == "D*" {
			pll := transforms.LatLongFromWindowP(mousePosition)
			format := func(v float32) string {
				d := int(v)
				v = 60 * (v - float32(d))
				m := int(v)
				v = 60 * (v - float32(d))
				s := int(v)
				return fmt.Sprintf("%3d %02d.%02d", d, m, s)
			}
			status.output = fmt.Sprintf("%s %s", format(pll.Longitude()), format(pll.Latitude()))
			status.clear = true
			return
		} else if cmd == "P" {
			ps.PreviewAreaPosition = transforms.NormalizedFromWindowP(mousePosition)
			status.clear = true
			return
		} else if cmd == "S" {
			ps.SSAList.Position = transforms.NormalizedFromWindowP(mousePosition)
			ps.SSAList.Visible = true
			status.clear = true
			return
		} else if cmd == "T" {
			ps.TABList.Position = transforms.NormalizedFromWindowP(mousePosition)
			ps.TABList.Visible = true
			status.clear = true
			return
		} else if cmd == "TV" {
			ps.VFRList.Position = transforms.NormalizedFromWindowP(mousePosition)
			ps.VFRList.Visible = true
			status.clear = true
			return
		} else if cmd == "TM" {
			ps.AlertList.Position = transforms.NormalizedFromWindowP(mousePosition)
			ps.AlertList.Visible = true
			status.clear = true
			return
		} else if cmd == "TC" {
			ps.CoastList.Position = transforms.NormalizedFromWindowP(mousePosition)
			ps.CoastList.Visible = true
			status.clear = true
			return
		} else if cmd == "TS" {
			ps.SignOnList.Position = transforms.NormalizedFromWindowP(mousePosition)
			ps.SignOnList.Visible = true
			status.clear = true
			return
		} else if cmd == "TX" {
			ps.VideoMapsList.Position = transforms.NormalizedFromWindowP(mousePosition)
			ps.VideoMapsList.Visible = true
			status.clear = true
			return
		} else if cmd == "TN" {
			ps.CRDAStatusList.Position = transforms.NormalizedFromWindowP(mousePosition)
			ps.CRDAStatusList.Visible = true
			status.clear = true
			return
		} else if len(cmd) == 2 && cmd[0] == 'P' {
			if idx, err := strconv.Atoi(cmd[1:]); err == nil && idx > 0 && idx <= 3 {
				ps.TowerLists[idx-1].Position = transforms.NormalizedFromWindowP(mousePosition)
				ps.TowerLists[idx-1].Visible = true
				status.clear = true
				return
			}
		}
	}

	if cmd != "" {
		status.err = ErrSTARSCommandFormat
	}
	return
}

func numpadToDirection(key byte) (*CardinalOrdinalDirection, bool) {
	var dir CardinalOrdinalDirection
	switch key {
	case '1':
		dir = CardinalOrdinalDirection(SouthWest)
		return &dir, true
	case '2':
		dir = CardinalOrdinalDirection(South)
		return &dir, true
	case '3':
		dir = CardinalOrdinalDirection(SouthEast)
		return &dir, true
	case '4':
		dir = CardinalOrdinalDirection(West)
		return &dir, true
	case '5':
		return nil, true
	case '6':
		dir = CardinalOrdinalDirection(East)
		return &dir, true
	case '7':
		dir = CardinalOrdinalDirection(NorthWest)
		return &dir, true
	case '8':
		dir = CardinalOrdinalDirection(North)
		return &dir, true
	case '9':
		dir = CardinalOrdinalDirection(NorthEast)
		return &dir, true
	}
	return nil, false
}

func rblSecondClickHandler(ctx *PaneContext, sp *STARSPane) func([2]float32, ScopeTransformations) (status STARSCommandStatus) {
	return func(pw [2]float32, transforms ScopeTransformations) (status STARSCommandStatus) {
		if sp.wipRBL == nil {
			// this shouldn't happen, but let's not crash if it does...
			return
		}

		rbl := *sp.wipRBL
		sp.wipRBL = nil
		if ac, _ := sp.tryGetClosestAircraft(ctx.world, pw, transforms); ac != nil {
			rbl.P[1].Callsign = ac.Callsign
		} else {
			rbl.P[1].Loc = transforms.LatLongFromWindowP(pw)
		}
		sp.RangeBearingLines = append(sp.RangeBearingLines, rbl)
		status.clear = true
		return
	}
}

func (sp *STARSPane) DrawDCB(ctx *PaneContext, transforms ScopeTransformations, cb *CommandBuffer) Extent2D {
	ps := &sp.CurrentPreferenceSet

	// Find a scale factor so that the buttons all fit in the window, if necessary
	const NumDCBSlots = 20
	// Sigh; on windows we want the button size in pixels on high DPI displays
	ds := Select(runtime.GOOS == "windows", ctx.platform.DPIScale(), float32(1))
	var buttonScale float32
	// Scale based on width or height available depending on DCB position
	if ps.DCBPosition == DCBPositionTop || ps.DCBPosition == DCBPositionBottom {
		buttonScale = min(ds, (ds*ctx.paneExtent.Width()-4)/(NumDCBSlots*STARSButtonSize))
	} else {
		buttonScale = min(ds, (ds*ctx.paneExtent.Height()-4)/(NumDCBSlots*STARSButtonSize))
	}

	sp.StartDrawDCB(ctx, buttonScale, transforms, cb)

	switch sp.activeDCBMenu {
	case DCBMenuMain:
		STARSCallbackSpinner(ctx, "RANGE\n", &ps.Range,
			func(v float32) string { return strconv.Itoa(int(v)) },
			func(v, delta float32) float32 {
				if delta > 0 {
					v++
				} else if delta < 0 {
					v--
				}
				return clamp(v, 6, 256)
			}, STARSButtonFull, buttonScale)
		sp.STARSPlaceButton("PLACE\nCNTR", STARSButtonHalfVertical, buttonScale,
			func(pw [2]float32, transforms ScopeTransformations) (status STARSCommandStatus) {
				ps.Center = transforms.LatLongFromWindowP(pw)
				ps.CurrentCenter = ps.Center
				sp.weatherRadar.UpdateCenter(ps.Center)
				status.clear = true
				return
			})
		ps.OffCenter = ps.CurrentCenter != ps.Center
		if STARSToggleButton("OFF\nCNTR", &ps.OffCenter, STARSButtonHalfVertical, buttonScale) {
			ps.CurrentCenter = ps.Center
		}
		STARSCallbackSpinner(ctx, "RR\n", &ps.RangeRingRadius,
			func(v int) string { return strconv.Itoa(v) },
			func(v int, delta float32) int {
				di := 0
				if delta > 0 {
					di = 1
				} else if delta < 0 {
					di = -1
				}

				valid := []int{2, 5, 10, 20}
				for i := range valid {
					if v == valid[i] {
						i = clamp(i+di, 0, len(valid)-1)
						return valid[i]
					}
				}
				lg.Errorf("%d: invalid value for RR spinner", v)
				return valid[0]
			}, STARSButtonFull, buttonScale)
		sp.STARSPlaceButton("PLACE\nRR", STARSButtonHalfVertical, buttonScale,
			func(pw [2]float32, transforms ScopeTransformations) (status STARSCommandStatus) {
				ps.RangeRingsCenter = transforms.LatLongFromWindowP(pw)
				status.clear = true
				return
			})
		if STARSSelectButton("RR\nCNTR", STARSButtonHalfVertical, buttonScale) {
			cw := [2]float32{ctx.paneExtent.Width() / 2, ctx.paneExtent.Height() / 2}
			ps.RangeRingsCenter = transforms.LatLongFromWindowP(cw)
		}
		if STARSSelectButton("MAPS", STARSButtonFull, buttonScale) {
			sp.activeDCBMenu = DCBMenuMaps
		}
		for i := 0; i < 6; i++ {
			if i >= len(ctx.world.STARSMaps) {
				STARSDisabledButton(fmt.Sprintf(" %d\n", i+1), STARSButtonHalfVertical, buttonScale)
			} else {
				text := fmt.Sprintf(" %d\n%s", i+1, ctx.world.STARSMaps[i].Label)
				name := ctx.world.STARSMaps[i].Name
				_, visible := ps.VideoMapVisible[name]
				if STARSToggleButton(text, &visible, STARSButtonHalfVertical, buttonScale) {
					if visible {
						ps.VideoMapVisible[name] = nil
					} else {
						delete(ps.VideoMapVisible, name)
					}
				}
			}
		}
		for i := range ps.DisplayWeatherLevel {
			STARSToggleButton("WX"+strconv.Itoa(i), &ps.DisplayWeatherLevel[i], STARSButtonHalfHorizontal, buttonScale)
		}
		if STARSSelectButton("BRITE", STARSButtonFull, buttonScale) {
			sp.activeDCBMenu = DCBMenuBrite
		}
		STARSCallbackSpinner(ctx, "LDR DIR\n   ", &ps.LeaderLineDirection,
			func(d CardinalOrdinalDirection) string { return d.ShortString() },
			func(d CardinalOrdinalDirection, delta float32) CardinalOrdinalDirection {
				if delta == 0 {
					return d
				} else if delta < 0 {
					return CardinalOrdinalDirection((d + 7) % 8)
				} else {
					return CardinalOrdinalDirection((d + 1) % 8)
				}
			}, STARSButtonHalfVertical, buttonScale)
		STARSCallbackSpinner(ctx, "LDR\n ", &ps.LeaderLineLength,
			func(v int) string { return strconv.Itoa(v) },
			func(v int, delta float32) int {
				if delta == 0 {
					return v
				} else if delta < 0 {
					return max(0, v-1)
				} else {
					return min(7, v+1)
				}
			}, STARSButtonHalfVertical, buttonScale)

		if STARSSelectButton("CHAR\nSIZE", STARSButtonFull, buttonScale) {
			sp.activeDCBMenu = DCBMenuCharSize
		}
		STARSDisabledButton("MODE\nFSL", STARSButtonFull, buttonScale)
		if STARSSelectButton("PREF\n"+ps.Name, STARSButtonFull, buttonScale) {
			sp.activeDCBMenu = DCBMenuPref
		}

		site := sp.radarSiteId(ctx.world)
		if len(ctx.world.RadarSites) == 0 {
			STARSDisabledButton("SITE\n"+site, STARSButtonFull, buttonScale)
		} else {
			if STARSSelectButton("SITE\n"+site, STARSButtonFull, buttonScale) {
				sp.activeDCBMenu = DCBMenuSite
			}
		}
		if STARSSelectButton("SSA\nFILTER", STARSButtonHalfVertical, buttonScale) {
			sp.activeDCBMenu = DCBMenuSSAFilter
		}
		if STARSSelectButton("GI TEXT\nFILTER", STARSButtonHalfVertical, buttonScale) {
			sp.activeDCBMenu = DCBMenuGITextFilter
		}
		if STARSSelectButton("SHIFT", STARSButtonFull, buttonScale) {
			sp.activeDCBMenu = DCBMenuAux
		}

	case DCBMenuAux:
		STARSDisabledButton("VOL\n10", STARSButtonFull, buttonScale)
		STARSIntSpinner(ctx, "HISTORY\n", &ps.RadarTrackHistory, 0, 10, STARSButtonFull, buttonScale)
		STARSDisabledButton("CURSOR\nHOME", STARSButtonFull, buttonScale)
		STARSDisabledButton("CSR SPD\n4", STARSButtonFull, buttonScale)
		STARSDisabledButton("MAP\nUNCOR", STARSButtonFull, buttonScale)
		STARSToggleButton("UNCOR", &ps.DisplayUncorrelatedTargets, STARSButtonFull, buttonScale)
		STARSDisabledButton("BEACON\nMODE-2", STARSButtonFull, buttonScale)
		STARSDisabledButton("RTQC", STARSButtonFull, buttonScale)
		STARSDisabledButton("MCP", STARSButtonFull, buttonScale)
		top := ps.DCBPosition == DCBPositionTop
		if STARSToggleButton("DCB\nTOP", &top, STARSButtonHalfVertical, buttonScale) {
			ps.DCBPosition = DCBPositionTop
		}
		left := ps.DCBPosition == DCBPositionLeft
		if STARSToggleButton("DCB\nLEFT", &left, STARSButtonHalfVertical, buttonScale) {
			ps.DCBPosition = DCBPositionLeft
		}
		right := ps.DCBPosition == DCBPositionRight
		if STARSToggleButton("DCB\nRIGHT", &right, STARSButtonHalfVertical, buttonScale) {
			ps.DCBPosition = DCBPositionRight
		}
		bottom := ps.DCBPosition == DCBPositionBottom
		if STARSToggleButton("DCB\nBOTTOM", &bottom, STARSButtonHalfVertical, buttonScale) {
			ps.DCBPosition = DCBPositionBottom
		}
		STARSFloatSpinner(ctx, "PTL\nLNTH\n", &ps.PTLLength, 0.1, 20, STARSButtonFull, buttonScale)
		STARSToggleButton("PTL OWN", &ps.PTLOwn, STARSButtonHalfVertical, buttonScale)
		STARSToggleButton("PTL ALL", &ps.PTLAll, STARSButtonHalfVertical, buttonScale)
		STARSCallbackSpinner(ctx, "DWELL\n", &ps.DwellMode,
			func(mode DwellMode) string { return mode.String() },
			func(mode DwellMode, delta float32) DwellMode {
				if delta > 0 {
					return [3]DwellMode{DwellModeLock, DwellModeLock, DwellModeOn}[mode]
				} else if delta < 0 {
					return [3]DwellMode{DwellModeOff, DwellModeOn, DwellModeOff}[mode]
				}
				return mode
			},
			STARSButtonFull, buttonScale)
		if STARSSelectButton("TPA/\nATPA", STARSButtonFull, buttonScale) {
			sp.activeDCBMenu = DCBMenuTPA
		}
		if STARSSelectButton("SHIFT", STARSButtonFull, buttonScale) {
			sp.activeDCBMenu = DCBMenuMain
		}

	case DCBMenuMaps:
		STARSDisabledButton("MAPS", STARSButtonFull, buttonScale)
		if STARSSelectButton("DONE", STARSButtonHalfVertical, buttonScale) {
			sp.activeDCBMenu = DCBMenuMain
		}
		if STARSSelectButton("CLR ALL", STARSButtonHalfVertical, buttonScale) {
			ps.VideoMapVisible = make(map[string]interface{})
			ps.SystemMapVisible = make(map[int]interface{})
		}
		for i := 0; i < NumSTARSMaps; i++ {
			if i >= len(ctx.world.STARSMaps) {
				STARSDisabledButton(fmt.Sprintf(" %d", i+1), STARSButtonHalfVertical, buttonScale)
			} else {
				name := ctx.world.STARSMaps[i].Name
				_, visible := ps.VideoMapVisible[name]
				if STARSToggleButton(ctx.world.STARSMaps[i].Label, &visible, STARSButtonHalfVertical, buttonScale) {
					if visible {
						ps.VideoMapVisible[name] = nil
					} else {
						delete(ps.VideoMapVisible, name)
					}
				}
			}
		}

		geoMapsSelected := ps.VideoMapsList.Selection == VideoMapsGroupGeo && ps.VideoMapsList.Visible
		if STARSToggleButton("GEO\nMAPS", &geoMapsSelected, STARSButtonHalfVertical, buttonScale) {
			ps.VideoMapsList.Selection = VideoMapsGroupGeo
			ps.VideoMapsList.Visible = geoMapsSelected
		}
		STARSDisabledButton("AIRPORT", STARSButtonHalfVertical, buttonScale)
		sysProcSelected := ps.VideoMapsList.Selection == VideoMapsGroupSysProc && ps.VideoMapsList.Visible
		if STARSToggleButton("SYS\nPROC", &sysProcSelected, STARSButtonHalfVertical, buttonScale) {
			ps.VideoMapsList.Selection = VideoMapsGroupSysProc
			ps.VideoMapsList.Visible = sysProcSelected
		}
		currentMapsSelected := ps.VideoMapsList.Selection == VideoMapsGroupCurrent && ps.VideoMapsList.Visible
		if STARSToggleButton("CURRENT", &currentMapsSelected, STARSButtonHalfVertical, buttonScale) {
			ps.VideoMapsList.Selection = VideoMapsGroupCurrent
			ps.VideoMapsList.Visible = currentMapsSelected
		}

	case DCBMenuBrite:
		STARSBrightnessSpinner(ctx, "DCB ", &ps.Brightness.DCB, 25, false, STARSButtonHalfVertical, buttonScale)
		STARSBrightnessSpinner(ctx, "BKC ", &ps.Brightness.BackgroundContrast, 0, false, STARSButtonHalfVertical, buttonScale)
		STARSBrightnessSpinner(ctx, "MPA ", &ps.Brightness.VideoGroupA, 5, false, STARSButtonHalfVertical, buttonScale)
		STARSBrightnessSpinner(ctx, "MPB ", &ps.Brightness.VideoGroupB, 5, false, STARSButtonHalfVertical, buttonScale)
		STARSBrightnessSpinner(ctx, "FDB ", &ps.Brightness.FullDatablocks, 5, true, STARSButtonHalfVertical, buttonScale)
		STARSBrightnessSpinner(ctx, "LST ", &ps.Brightness.Lists, 25, false, STARSButtonHalfVertical, buttonScale)
		STARSBrightnessSpinner(ctx, "POS ", &ps.Brightness.Positions, 5, true, STARSButtonHalfVertical, buttonScale)
		STARSBrightnessSpinner(ctx, "LDB ", &ps.Brightness.LimitedDatablocks, 5, true, STARSButtonHalfVertical, buttonScale)
		STARSBrightnessSpinner(ctx, "OTH ", &ps.Brightness.OtherTracks, 5, true, STARSButtonHalfVertical, buttonScale)
		STARSBrightnessSpinner(ctx, "TLS ", &ps.Brightness.Lines, 5, true, STARSButtonHalfVertical, buttonScale)
		STARSBrightnessSpinner(ctx, "RR ", &ps.Brightness.RangeRings, 5, true, STARSButtonHalfVertical, buttonScale)
		STARSBrightnessSpinner(ctx, "CMP ", &ps.Brightness.Compass, 5, true, STARSButtonHalfVertical, buttonScale)
		STARSBrightnessSpinner(ctx, "BCN ", &ps.Brightness.BeaconSymbols, 5, true, STARSButtonHalfVertical, buttonScale)
		STARSBrightnessSpinner(ctx, "PRI ", &ps.Brightness.PrimarySymbols, 5, true, STARSButtonHalfVertical, buttonScale)
		STARSBrightnessSpinner(ctx, "HST ", &ps.Brightness.History, 5, true, STARSButtonHalfVertical, buttonScale)
		// The STARS manual, p.4-74 actually says that weather can't go to OFF... FIXME?
		STARSBrightnessSpinner(ctx, "WX ", &ps.Brightness.Weather, 5, true, STARSButtonHalfVertical, buttonScale)
		STARSBrightnessSpinner(ctx, "WXC ", &ps.Brightness.WxContrast, 5, false, STARSButtonHalfVertical, buttonScale)
		if ps.Brightness.Weather != 0 {
			sp.weatherRadar.Activate(sp.CurrentPreferenceSet.Center, ctx.renderer)
		} else {
			// Don't fetch weather maps if they're not going to be displayed.
			sp.weatherRadar.Deactivate()
		}
		if STARSSelectButton("DONE", STARSButtonHalfVertical, buttonScale) {
			sp.activeDCBMenu = DCBMenuMain
		}

	case DCBMenuCharSize:
		STARSIntSpinner(ctx, "DATA\nBLOCKS\n", &ps.CharSize.Datablocks, 0, 5, STARSButtonFull, buttonScale)
		STARSIntSpinner(ctx, "LISTS\n", &ps.CharSize.Lists, 0, 5, STARSButtonFull, buttonScale)
		STARSIntSpinner(ctx, "DCB\n", &ps.CharSize.DCB, 0, 2, STARSButtonFull, buttonScale)
		STARSIntSpinner(ctx, "TOOLS\n", &ps.CharSize.Tools, 0, 5, STARSButtonFull, buttonScale)
		STARSIntSpinner(ctx, "POS\n", &ps.CharSize.PositionSymbols, 0, 5, STARSButtonFull, buttonScale)
		if STARSSelectButton("DONE", STARSButtonFull, buttonScale) {
			sp.activeDCBMenu = DCBMenuMain
		}

	case DCBMenuPref:
		for i := range sp.PreferenceSets {
			text := fmt.Sprintf("%d\n%s", i+1, sp.PreferenceSets[i].Name)
			flags := STARSButtonHalfVertical
			if i == sp.SelectedPreferenceSet {
				flags = flags | STARSButtonSelected
			}
			if STARSSelectButton(text, flags, buttonScale) {
				// Make this one current
				sp.SelectedPreferenceSet = i
				sp.CurrentPreferenceSet = sp.PreferenceSets[i]
				sp.weatherRadar.Activate(sp.CurrentPreferenceSet.Center, ctx.renderer)
			}
		}
		for i := len(sp.PreferenceSets); i < NumSTARSPreferenceSets; i++ {
			STARSDisabledButton(fmt.Sprintf("%d\n", i+1), STARSButtonHalfVertical, buttonScale)
		}

		if STARSSelectButton("DEFAULT", STARSButtonHalfVertical, buttonScale) {
			sp.CurrentPreferenceSet = sp.MakePreferenceSet("", ctx.world)
		}
		STARSDisabledButton("FSSTARS", STARSButtonHalfVertical, buttonScale)
		if STARSSelectButton("RESTORE", STARSButtonHalfVertical, buttonScale) {
			// TODO: restore settings in effect when entered the Pref sub-menu
		}

		validSelection := sp.SelectedPreferenceSet != -1 && sp.SelectedPreferenceSet < len(sp.PreferenceSets)
		if validSelection {
			if STARSSelectButton("SAVE", STARSButtonHalfVertical, buttonScale) {
				sp.PreferenceSets[sp.SelectedPreferenceSet] = sp.CurrentPreferenceSet
				globalConfig.Save()
			}
		} else {
			STARSDisabledButton("SAVE", STARSButtonHalfVertical, buttonScale)
		}
		STARSDisabledButton("CHG PIN", STARSButtonHalfVertical, buttonScale)
		if STARSSelectButton("SAVE AS", STARSButtonHalfVertical, buttonScale) {
			// A command mode handles prompting for the name and then saves
			// when enter is pressed.
			sp.commandMode = CommandModeSavePrefAs
		}
		if validSelection {
			if STARSSelectButton("DELETE", STARSButtonHalfVertical, buttonScale) {
				sp.PreferenceSets = DeleteSliceElement(sp.PreferenceSets, sp.SelectedPreferenceSet)
			}
		} else {
			STARSDisabledButton("DELETE", STARSButtonHalfVertical, buttonScale)
		}

		if STARSSelectButton("DONE", STARSButtonHalfVertical, buttonScale) {
			sp.activeDCBMenu = DCBMenuMain
		}

	case DCBMenuSite:
		for _, id := range SortedMapKeys(ctx.world.RadarSites) {
			site := ctx.world.RadarSites[id]
			label := " " + site.Char + " " + "\n" + id
			selected := ps.RadarSiteSelected == id
			if STARSToggleButton(label, &selected, STARSButtonFull, buttonScale) {
				if selected {
					ps.RadarSiteSelected = id
				} else {
					ps.RadarSiteSelected = ""
				}
			}
		}
		// Fill extras with empty disabled buttons
		for i := len(ctx.world.RadarSites); i < 15; i++ {
			STARSDisabledButton("", STARSButtonFull, buttonScale)
		}
		multi := sp.radarMode(ctx.world) == RadarModeMulti
		if STARSToggleButton("MULTI", &multi, STARSButtonFull, buttonScale) && multi {
			ps.RadarSiteSelected = ""
			if ps.FusedRadarMode {
				sp.discardTracks = true
			}
			ps.FusedRadarMode = false
		}
		fused := sp.radarMode(ctx.world) == RadarModeFused
		if STARSToggleButton("FUSED", &fused, STARSButtonFull, buttonScale) && fused {
			ps.RadarSiteSelected = ""
			ps.FusedRadarMode = true
			sp.discardTracks = true
		}
		if STARSSelectButton("DONE", STARSButtonFull, buttonScale) {
			sp.activeDCBMenu = DCBMenuMain
		}

	case DCBMenuSSAFilter:
		STARSToggleButton("ALL", &ps.SSAList.Filter.All, STARSButtonHalfVertical, buttonScale)
		STARSDisabledButton("WX", STARSButtonHalfVertical, buttonScale) // ?? TODO
		STARSToggleButton("TIME", &ps.SSAList.Filter.Time, STARSButtonHalfVertical, buttonScale)
		STARSToggleButton("ALTSTG", &ps.SSAList.Filter.Altimeter, STARSButtonHalfVertical, buttonScale)
		STARSToggleButton("STATUS", &ps.SSAList.Filter.Status, STARSButtonHalfVertical, buttonScale)
		STARSDisabledButton("PLAN", STARSButtonHalfVertical, buttonScale) // ?? TODO
		STARSToggleButton("RADAR", &ps.SSAList.Filter.Radar, STARSButtonHalfVertical, buttonScale)
		STARSToggleButton("CODES", &ps.SSAList.Filter.Codes, STARSButtonHalfVertical, buttonScale)
		STARSToggleButton("SPC", &ps.SSAList.Filter.SpecialPurposeCodes, STARSButtonHalfVertical, buttonScale)
		STARSDisabledButton("SYS OFF", STARSButtonHalfVertical, buttonScale) // ?? TODO
		STARSToggleButton("RANGE", &ps.SSAList.Filter.Range, STARSButtonHalfVertical, buttonScale)
		STARSToggleButton("PTL", &ps.SSAList.Filter.PredictedTrackLines, STARSButtonHalfVertical, buttonScale)
		STARSToggleButton("ALT FIL", &ps.SSAList.Filter.AltitudeFilters, STARSButtonHalfVertical, buttonScale)
		STARSDisabledButton("NAS I/F", STARSButtonHalfVertical, buttonScale) // ?? TODO
		STARSToggleButton("AIRPORT", &ps.SSAList.Filter.AirportWeather, STARSButtonHalfVertical, buttonScale)
		STARSDisabledButton("OP MODE", STARSButtonHalfVertical, buttonScale) // ?? TODO
		STARSDisabledButton("TT", STARSButtonHalfVertical, buttonScale)      // ?? TODO
		STARSDisabledButton("WX HIST", STARSButtonHalfVertical, buttonScale) // ?? TODO
		STARSToggleButton("QL", &ps.SSAList.Filter.QuickLookPositions, STARSButtonHalfVertical, buttonScale)
		STARSToggleButton("TW OFF", &ps.SSAList.Filter.DisabledTerminal, STARSButtonHalfVertical, buttonScale)
		STARSDisabledButton("CON/CPL", STARSButtonHalfVertical, buttonScale) // ?? TODO
		STARSDisabledButton("OFF IND", STARSButtonHalfVertical, buttonScale) // ?? TODO
		STARSToggleButton("CRDA", &ps.SSAList.Filter.ActiveCRDAPairs, STARSButtonHalfVertical, buttonScale)
		STARSDisabledButton("", STARSButtonHalfVertical, buttonScale)
		if STARSSelectButton("DONE", STARSButtonFull, buttonScale) {
			sp.activeDCBMenu = DCBMenuMain
		}

	case DCBMenuGITextFilter:
		STARSToggleButton("MAIN", &ps.SSAList.Filter.Text.Main, STARSButtonHalfVertical, buttonScale)
		for i := range ps.SSAList.Filter.Text.GI {
			STARSToggleButton(fmt.Sprintf("GI %d", i+1), &ps.SSAList.Filter.Text.GI[i],
				STARSButtonHalfVertical, buttonScale)
		}
		if STARSSelectButton("DONE", STARSButtonFull, buttonScale) {
			sp.activeDCBMenu = DCBMenuMain
		}

	case DCBMenuTPA:
		onoff := func(b bool) string { return Select(b, "ENABLED", "INHIBTD") }
		if STARSSelectButton("A/TPA\nMILEAGE\n"+onoff(ps.DisplayTPASize), STARSButtonFull, buttonScale) {
			ps.DisplayTPASize = !ps.DisplayTPASize
		}
		if STARSSelectButton("INTRAIL\nDIST\n"+onoff(ps.DisplayATPAIntrailDist), STARSButtonFull, buttonScale) {
			ps.DisplayATPAIntrailDist = !ps.DisplayATPAIntrailDist
		}
		if STARSSelectButton("ALERT\nCONES\n"+onoff(ps.DisplayATPAWarningAlertCones), STARSButtonFull, buttonScale) {
			ps.DisplayATPAWarningAlertCones = !ps.DisplayATPAWarningAlertCones
		}
		if STARSSelectButton("MONITOR\nCONES\n"+onoff(ps.DisplayATPAMonitorCones), STARSButtonFull, buttonScale) {
			ps.DisplayATPAMonitorCones = !ps.DisplayATPAMonitorCones
		}
		if STARSSelectButton("DONE", STARSButtonFull, buttonScale) {
			sp.activeDCBMenu = DCBMenuAux
		}
	}

	sp.EndDrawDCB()

	sz := starsButtonSize(STARSButtonFull, buttonScale)
	paneExtent := ctx.paneExtent
	switch ps.DCBPosition {
	case DCBPositionTop:
		paneExtent.p1[1] -= sz[1]

	case DCBPositionLeft:
		paneExtent.p0[0] += sz[0]

	case DCBPositionRight:
		paneExtent.p1[0] -= sz[0]

	case DCBPositionBottom:
		paneExtent.p0[1] += sz[1]
	}

	return paneExtent
}

func (sp *STARSPane) drawSystemLists(aircraft []*Aircraft, ctx *PaneContext, paneExtent Extent2D,
	transforms ScopeTransformations, cb *CommandBuffer) {
	for name := range ctx.world.AllAirports() {
		ctx.world.AddAirportForWeather(name)
	}

	ps := sp.CurrentPreferenceSet

	transforms.LoadWindowViewingMatrices(cb)

	font := sp.systemFont[ps.CharSize.Lists]
	style := TextStyle{
		Font:       font,
		Color:      ps.Brightness.Lists.ScaleRGB(STARSListColor),
		DropShadow: true,
	}
	alertStyle := TextStyle{
		Font:       font,
		Color:      ps.Brightness.Lists.ScaleRGB(STARSTextAlertColor),
		DropShadow: true,
	}

	td := GetTextDrawBuilder()
	defer ReturnTextDrawBuilder(td)

	normalizedToWindow := func(p [2]float32) [2]float32 {
		return [2]float32{p[0] * paneExtent.Width(), p[1] * paneExtent.Height()}
	}
	drawList := func(text string, p [2]float32) {
		if text != "" {
			pw := normalizedToWindow(p)
			td.AddText(text, pw, style)
		}
	}

	// Do the preview area while we're at it
	pt := sp.previewAreaOutput + "\n"
	switch sp.commandMode {
	case CommandModeInitiateControl:
		pt += "IC\n"
	case CommandModeTerminateControl:
		pt += "TC\n"
	case CommandModeHandOff:
		pt += "HD\n"
	case CommandModeVP:
		pt += "VP\n"
	case CommandModeMultiFunc:
		pt += "F" + sp.multiFuncPrefix + "\n"
	case CommandModeFlightData:
		pt += "DA\n"
	case CommandModeCollisionAlert:
		pt += "CA\n"
	case CommandModeMin:
		pt += "MIN\n"
	case CommandModeMaps:
		pt += "MAP\n"
	case CommandModeSavePrefAs:
		pt += "SAVE AS\n"
	case CommandModeLDR:
		pt += "LLL\n"
	case CommandModeRangeRings:
		pt += "RR\n"
	case CommandModeRange:
		pt += "RANGE\n"
	case CommandModeSiteMenu:
		pt += "SITE\n"
	}
	pt += strings.Join(strings.Fields(sp.previewAreaInput), "\n") // spaces are rendered as newlines
	drawList(pt, ps.PreviewAreaPosition)

	stripK := func(airport string) string {
		if len(airport) == 4 && airport[0] == 'K' {
			return airport[1:]
		} else {
			return airport
		}
	}

	formatMETAR := func(ap string, metar *METAR) string {
		alt := strings.TrimPrefix(metar.Altimeter, "A")
		if len(alt) == 4 {
			alt = alt[:2] + "." + alt[2:]
		}
		wind := strings.TrimSuffix(metar.Wind, "KT")
		return stripK(ap) + " " + alt + " " + wind
	}

	if ps.SSAList.Visible {
		pw := normalizedToWindow(ps.SSAList.Position)
		x := pw[0]
		newline := func() {
			pw[0] = x
			pw[1] -= float32(font.size)
		}

		// Inverted red triangle and green box...
		trid := GetColoredTrianglesDrawBuilder()
		defer ReturnColoredTrianglesDrawBuilder(trid)
		ld := GetColoredLinesDrawBuilder()
		defer ReturnColoredLinesDrawBuilder(ld)

		pIndicator := add2f(pw, [2]float32{5, 0})
		tv := EquilateralTriangleVertices(7)
		for i := range tv {
			tv[i] = add2f(pIndicator, scale2f(tv[i], -1))
		}
		trid.AddTriangle(tv[0], tv[1], tv[2], ps.Brightness.Lists.ScaleRGB(STARSTextAlertColor))
		trid.GenerateCommands(cb)

		square := [4][2]float32{[2]float32{-5, -5}, [2]float32{5, -5}, [2]float32{5, 5}, [2]float32{-5, 5}}
		ld.AddPolyline(pIndicator, ps.Brightness.Lists.ScaleRGB(STARSListColor), square[:])
		ld.GenerateCommands(cb)

		pw[1] -= 10

		filter := ps.SSAList.Filter
		if filter.All || filter.Time || filter.Altimeter {
			text := ""
			if filter.All || filter.Time {
				text += ctx.world.CurrentTime().UTC().Format("1504/05 ")
			}
			if filter.All || filter.Altimeter {
				if metar := ctx.world.GetMETAR(ctx.world.PrimaryAirport); metar != nil {
					text += formatMETAR(ctx.world.PrimaryAirport, metar)
				}
			}
			td.AddText(text, pw, style)
			newline()
		}

		// ATIS and GI text always, apparently
		if ps.CurrentATIS != "" {
			pw = td.AddText(ps.CurrentATIS+" "+ps.GIText[0], pw, style)
			newline()
		} else if ps.GIText[0] != "" {
			pw = td.AddText(ps.GIText[0], pw, style)
			newline()
		}
		for i := 1; i < len(ps.GIText); i++ {
			if txt := ps.GIText[i]; txt != "" {
				pw = td.AddText(txt, pw, style)
				newline()
			}
		}

		if filter.All || filter.Status || filter.Radar {
			if filter.All || filter.Status {
				if ctx.world.Connected() {
					pw = td.AddText("OK/OK/NA ", pw, style)
				} else {
					pw = td.AddText("NA/NA/NA ", pw, alertStyle)
				}
			}
			if filter.All || filter.Radar {
				pw = td.AddText(sp.radarSiteId(ctx.world), pw, style)
			}
			newline()
		}

		if filter.All || filter.Codes {
			if len(ps.SelectedBeaconCodes) > 0 {
				pw = td.AddText(strings.Join(ps.SelectedBeaconCodes, " "), pw, style)
				newline()
			}
		}

		if filter.All || filter.SpecialPurposeCodes {
			// Special purpose codes listed in red, if anyone is squawking
			// those.
			var hj, rf, em, mi bool
			for _, ac := range aircraft {
				state := sp.Aircraft[ac.Callsign]
				if ac.Squawk == Squawk(0o7500) || state.SPCOverride == "HJ" {
					hj = true
				} else if ac.Squawk == Squawk(0o7600) || state.SPCOverride == "RF" {
					rf = true
				} else if ac.Squawk == Squawk(0o7700) || state.SPCOverride == "EM" {
					em = true
				} else if ac.Squawk == Squawk(0o7777) || state.SPCOverride == "MI" {
					mi = true
				}
			}

			var codes []string
			if hj {
				codes = append(codes, "HJ")
			}
			if rf {
				codes = append(codes, "RF")
			}
			if em {
				codes = append(codes, "EM")
			}
			if mi {
				codes = append(codes, "MI")
			}
			if len(codes) > 0 {
				td.AddText(strings.Join(codes, " "), pw, alertStyle)
				newline()
			}
		}

		if filter.All || filter.Range || filter.PredictedTrackLines {
			text := ""
			if filter.All || filter.Range {
				text += fmt.Sprintf("%dNM ", int(ps.Range))
			}
			if filter.All || filter.PredictedTrackLines {
				text += fmt.Sprintf("PTL: %.1f", ps.PTLLength)
			}
			pw = td.AddText(text, pw, style)
			newline()
		}

		if filter.All || filter.AltitudeFilters {
			af := ps.AltitudeFilters
			text := fmt.Sprintf("%03d %03d U %03d %03d A",
				af.Unassociated[0]/100, af.Unassociated[1]/100,
				af.Associated[0]/100, af.Associated[1]/100)
			pw = td.AddText(text, pw, style)
			newline()
		}

		if filter.All || filter.AirportWeather {
			var lines []string
			airports := SortedMapKeys(ctx.world.AllAirports())
			// Sort via 1. primary? 2. tower list index, 3. alphabetic
			sort.Slice(airports, func(i, j int) bool {
				if airports[i] == ctx.world.PrimaryAirport {
					return true
				} else if airports[j] == ctx.world.PrimaryAirport {
					return false
				} else {
					a, b := ctx.world.GetAirport(airports[i]), ctx.world.GetAirport(airports[j])
					ai := Select(a.TowerListIndex != 0, a.TowerListIndex, 1000)
					bi := Select(b.TowerListIndex != 0, b.TowerListIndex, 1000)
					if ai != bi {
						return ai < bi
					}
				}
				return airports[i] < airports[j]
			})

			for _, icao := range airports {
				if metar := ctx.world.GetMETAR(icao); metar != nil {
					lines = append(lines, formatMETAR(icao, metar))
				}
			}
			if len(lines) > 0 {
				pw = td.AddText(strings.Join(lines, "\n"), pw, style)
				newline()
			}
		}

		if (filter.All || filter.QuickLookPositions) && (ps.QuickLookAll || len(ps.QuickLookPositions) > 0) {
			if ps.QuickLookAll {
				if ps.QuickLookAllIsPlus {
					pw = td.AddText("QL: ALL+", pw, style)
				} else {
					pw = td.AddText("QL: ALL", pw, style)
				}
			} else {
				pos := MapSlice(ps.QuickLookPositions,
					func(q QuickLookPosition) string {
						return q.Id + Select(q.Plus, "+", "")
					})
				pw = td.AddText("QL: "+strings.Join(pos, " "), pw, style)
			}
			newline()
		}

		if filter.All || filter.DisabledTerminal {
			var disabled []string
			if ps.DisableCAWarnings {
				disabled = append(disabled, "CA")
			}
			if ps.CRDA.Disabled {
				disabled = append(disabled, "CRDA")
			}
			if ps.DisableMSAW {
				disabled = append(disabled, "MSAW")
			}
			// TODO: others?
			if len(disabled) > 0 {
				text := "TW OFF: " + strings.Join(disabled, " ")
				pw = td.AddText(text, pw, style)
				newline()
			}
		}

		if (filter.All || filter.ActiveCRDAPairs) && !ps.CRDA.Disabled {
			for i, crda := range ps.CRDA.RunwayPairState {
				if !crda.Enabled {
					continue
				}

				text := "*"
				text += Select(crda.Mode == CRDAModeStagger, "S ", "T ")
				text += sp.ConvergingRunways[i].Airport + " "
				text += sp.ConvergingRunways[i].getRunwaysString()

				pw = td.AddText(text, pw, style)
				newline()
			}
		}
	}

	if ps.VFRList.Visible {
		vfr := make(map[int]*Aircraft)
		// Find all untracked VFR aircraft
		for _, ac := range aircraft {
			if ac.Squawk == Squawk(0o1200) && ac.TrackingController == "" {
				vfr[sp.getAircraftIndex(ac)] = ac
			}
		}

		text := "VFR LIST\n"
		if len(vfr) > ps.VFRList.Lines {
			text += fmt.Sprintf("MORE: %d/%d\n", ps.VFRList.Lines, len(vfr))
		}
		for i, acIdx := range SortedMapKeys(vfr) {
			ac := vfr[acIdx]
			text += fmt.Sprintf("%2d %-7s VFR\n", acIdx, ac.Callsign)

			// Limit to the user limit
			if i == ps.VFRList.Lines {
				break
			}
		}

		drawList(text, ps.VFRList.Position)
	}

	if ps.TABList.Visible {
		dep := make(map[int]*Aircraft)
		// Untracked departures departing from one of our airports
		for _, ac := range aircraft {
			if fp := ac.FlightPlan; fp != nil && ac.TrackingController == "" {
				if ap := ctx.world.DepartureAirports[fp.DepartureAirport]; ap != nil {
					dep[sp.getAircraftIndex(ac)] = ac
					break
				}
			}
		}

		text := "FLIGHT PLAN\n"
		if len(dep) > ps.TABList.Lines {
			text += fmt.Sprintf("MORE: %d/%d\n", ps.TABList.Lines, len(dep))
		}
		for i, acIdx := range SortedMapKeys(dep) {
			ac := dep[acIdx]
			text += fmt.Sprintf("%2d %-7s %s\n", acIdx, ac.Callsign, ac.Squawk.String())
			// Limit to the user limit
			if i == ps.TABList.Lines {
				break
			}
		}

		drawList(text, ps.TABList.Position)
	}

	if ps.AlertList.Visible {
		var lists []string
		n := 0 // total number of aircraft in the mix
		if !ps.DisableMSAW {
			lists = append(lists, "LA")
			for _, ac := range aircraft {
				if sp.Aircraft[ac.Callsign].MSAW {
					n++
				}
			}
		}
		if !ps.DisableCAWarnings {
			lists = append(lists, "CA")
			n += len(sp.CAAircraft)
		}

		if len(lists) > 0 {
			text := strings.Join(lists, "/") + "\n"
			if n > ps.AlertList.Lines {
				text += fmt.Sprintf("MORE: %d/%d\n", ps.AlertList.Lines, n)
			}

			// LA
			if !ps.DisableMSAW {
				for _, ac := range aircraft {
					if n == 0 {
						break
					}
					if sp.Aircraft[ac.Callsign].MSAW {
						text += fmt.Sprintf("%-14s%03d LA\n", ac.Callsign, int((ac.Altitude()+50)/100))
						n--
					}
				}
			}

			// CA
			if !ps.DisableCAWarnings {
				for _, pair := range sp.CAAircraft {
					if n == 0 {
						break
					}

					text += fmt.Sprintf("%-17s CA\n", pair.Callsigns[0]+"*"+pair.Callsigns[1])
					n--
				}
			}

			drawList(text, ps.AlertList.Position)
		}
	}

	if ps.CoastList.Visible {
		text := "COAST/SUSPEND"
		// TODO
		drawList(text, ps.CoastList.Position)
	}

	if ps.VideoMapsList.Visible {
		text := ""
		format := func(m STARSMap, i int, vis bool) string {
			text := Select(vis, ">", " ") + " "
			text += fmt.Sprintf("%3d ", i)
			text += fmt.Sprintf("%8s ", strings.ToUpper(m.Label))
			text += strings.ToUpper(m.Name) + "\n"
			return text
		}
		if ps.VideoMapsList.Selection == VideoMapsGroupGeo {
			text += "GEOGRAPHIC MAPS\n"
			for i, m := range ctx.world.STARSMaps {
				_, vis := ps.VideoMapVisible[m.Name]
				text += format(m, i+1, vis) // 1-based indexing
			}
		} else if ps.VideoMapsList.Selection == VideoMapsGroupSysProc {
			text += "PROCESSING AREAS\n"
			for _, index := range SortedMapKeys(sp.SystemMaps) {
				_, vis := ps.SystemMapVisible[index]
				text += format(*sp.SystemMaps[index], index, vis)
			}
		} else if ps.VideoMapsList.Selection == VideoMapsGroupCurrent {
			text += "MAPS\n"
			for i, m := range ctx.world.STARSMaps {
				_, vis := ps.VideoMapVisible[m.Name]
				if vis {
					text += format(m, i+1, vis) // 1-based indexing
				}
			}
		} else {
			lg.Errorf("%d: unhandled VideoMapsList.Selection", ps.VideoMapsList.Selection)
		}

		drawList(text, ps.VideoMapsList.Position)
	}

	if ps.CRDAStatusList.Visible {
		text := "CRDA STATUS\n"
		pairIndex := 0 // reset for each new airport
		currentAirport := ""
		for i, crda := range ps.CRDA.RunwayPairState {
			line := ""
			if !crda.Enabled {
				line += " "
			} else {
				line += Select(crda.Mode == CRDAModeStagger, "S", "T")
			}

			pair := sp.ConvergingRunways[i]
			ap := pair.Airport
			if ap != currentAirport {
				currentAirport = ap
				pairIndex = 1
			}

			line += fmt.Sprintf("%d ", pairIndex)
			pairIndex++
			line += ap + " "
			line += pair.getRunwaysString()
			if crda.Enabled {
				for len(line) < 16 {
					line += " "
				}
				ctrl := ctx.world.Controllers[ctx.world.Callsign]
				line += ctrl.SectorId
			}
			text += line + "\n"
		}
		drawList(text, ps.CRDAStatusList.Position)
	}

	// Figure out airport<-->tower list assignments. Sort the airports
	// according to their TowerListIndex, putting zero (i.e., unassigned)
	// indices at the end. Break ties alphabetically by airport name. The
	// first three then are assigned to the corresponding tower list.
	towerListAirports := SortedMapKeys(ctx.world.ArrivalAirports)
	sort.Slice(towerListAirports, func(a, b int) bool {
		ai := ctx.world.ArrivalAirports[towerListAirports[a]].TowerListIndex
		if ai == 0 {
			ai = 1000
		}
		bi := ctx.world.ArrivalAirports[towerListAirports[b]].TowerListIndex
		if bi == 0 {
			bi = 1000
		}
		if ai == bi {
			return a < b
		}
		return ai < bi
	})

	for i, tl := range ps.TowerLists {
		if !tl.Visible || i >= len(towerListAirports) {
			continue
		}

		ap := towerListAirports[i]
		loc := ctx.world.ArrivalAirports[ap].Location
		text := stripK(ap) + " TOWER\n"
		m := make(map[float32]string)
		for _, ac := range aircraft {
			if ac.FlightPlan != nil && ac.FlightPlan.ArrivalAirport == ap {
				dist := nmdistance2ll(loc, sp.Aircraft[ac.Callsign].TrackPosition())
				actype := ac.FlightPlan.TypeWithoutSuffix()
				actype = strings.TrimPrefix(actype, "H/")
				actype = strings.TrimPrefix(actype, "S/")
				// We'll punt on the chance that two aircraft have the
				// exact same distance to the airport...
				m[dist] = fmt.Sprintf("%-7s %s", ac.Callsign, actype)
			}
		}

		k := SortedMapKeys(m)
		if len(k) > tl.Lines {
			k = k[:tl.Lines]
		}

		for _, key := range k {
			text += m[key] + "\n"
		}
		drawList(text, tl.Position)
	}

	if ps.SignOnList.Visible {
		format := func(ctrl *Controller) string {
			return fmt.Sprintf("%3s", ctrl.SectorId) + " " + ctrl.Frequency.String() + " " +
				ctrl.Callsign + Select(ctrl.IsHuman, "*", "") + "\n"
		}

		// User first
		text := ""
		userCtrl := ctx.world.GetController(ctx.world.Callsign)
		if userCtrl != nil {
			text += format(userCtrl)
		}

		for _, callsign := range SortedMapKeys(ctx.world.GetAllControllers()) {
			ctrl := ctx.world.GetController(callsign)
			if ctrl != userCtrl {
				text += format(ctrl)
			}
		}

		drawList(text, ps.SignOnList.Position)
	}

	td.GenerateCommands(cb)
}

func (sp *STARSPane) drawCRDARegions(ctx *PaneContext, transforms ScopeTransformations, cb *CommandBuffer) {
	transforms.LoadLatLongViewingMatrices(cb)

	ps := sp.CurrentPreferenceSet
	for i, state := range ps.CRDA.RunwayPairState {
		for j, rwyState := range state.RunwayState {
			if rwyState.DrawCourseLines {
				region := sp.ConvergingRunways[i].ApproachRegions[j]
				line, _ := region.GetLateralGeometry(ctx.world.NmPerLongitude, ctx.world.MagneticVariation)

				ld := GetLinesDrawBuilder()
				cb.SetRGB(ps.Brightness.OtherTracks.ScaleRGB(STARSGhostColor))
				ld.AddLine(line[0], line[1])

				ld.GenerateCommands(cb)
				ReturnLinesDrawBuilder(ld)
			}

			if rwyState.DrawQualificationRegion {
				region := sp.ConvergingRunways[i].ApproachRegions[j]
				_, quad := region.GetLateralGeometry(ctx.world.NmPerLongitude, ctx.world.MagneticVariation)

				ld := GetLinesDrawBuilder()
				cb.SetRGB(ps.Brightness.OtherTracks.ScaleRGB(STARSGhostColor))
				ld.AddPolyline([2]float32{0, 0}, [][2]float32{quad[0], quad[1], quad[2], quad[3]})

				ld.GenerateCommands(cb)
				ReturnLinesDrawBuilder(ld)
			}
		}
	}
}

func (sp *STARSPane) drawSelectedRoute(ctx *PaneContext, transforms ScopeTransformations, cb *CommandBuffer) {
	if sp.drawRouteAircraft == "" {
		return
	}
	ac, ok := ctx.world.Aircraft[sp.drawRouteAircraft]
	if !ok {
		sp.drawRouteAircraft = ""
		return
	}

	ld := GetLinesDrawBuilder()
	defer ReturnLinesDrawBuilder(ld)

	prev := ac.Position()
	for _, wp := range ac.Nav.Waypoints {
		ld.AddLine(prev, wp.Location)
		prev = wp.Location
	}

	ps := sp.CurrentPreferenceSet
	cb.LineWidth(3)
	cb.SetRGB(ps.Brightness.Lines.ScaleRGB(STARSJRingConeColor))
	transforms.LoadLatLongViewingMatrices(cb)
	ld.GenerateCommands(cb)
}

func (sp *STARSPane) datablockType(w *World, ac *Aircraft) DatablockType {
	state := sp.Aircraft[ac.Callsign]
	dt := state.DatablockType

	// TODO: when do we do a partial vs limited datablock?
	if ac.Squawk != ac.AssignedSquawk {
		dt = PartialDatablock
	}

	if ac.TrackingController == w.Callsign || (ac.ControllingController == w.Callsign) {
		// it's under our control
		dt = FullDatablock
	}
	me := w.GetController(w.Callsign)
	if slices.Contains(ac.ForceQLControllers, me.Callsign) {
		dt = FullDatablock
	}

	if ac.HandoffTrackController == w.Callsign {
		// it's being handed off to us
		dt = FullDatablock
	}

	// Point outs are FDB until acked.
	if _, ok := sp.InboundPointOuts[ac.Callsign]; ok {
		dt = FullDatablock
	}
	if state.PointedOut {
		dt = FullDatablock
	}
	if state.ForceQL {
		dt = FullDatablock
	}
	if len(ac.RedirectedHandoff.Redirector) > 0 {
		if ac.RedirectedHandoff.RedirectedTo == me.SectorId {
			dt = FullDatablock
		}
	}

	if ac.RedirectedHandoff.RDIndicator {
		dt = FullDatablock
	}
	if slices.Contains(ac.RedirectedHandoff.Redirector, me.SectorId) {
		dt = FullDatablock
	}

	// Quicklook
	ps := sp.CurrentPreferenceSet
	if ps.QuickLookAll {
		dt = FullDatablock
	} else if slices.ContainsFunc(ps.QuickLookPositions,
		func(q QuickLookPosition) bool { return q.Callsign == ac.TrackingController }) {
		dt = FullDatablock
	}

	return dt
}

func (sp *STARSPane) drawTracks(aircraft []*Aircraft, ctx *PaneContext, transforms ScopeTransformations,
	cb *CommandBuffer) {
	td := GetTextDrawBuilder()
	defer ReturnTextDrawBuilder(td)
	pd := PointsDrawBuilder{}
	pd2 := PointsDrawBuilder{}
	ld := GetColoredLinesDrawBuilder()
	defer ReturnColoredLinesDrawBuilder(ld)
	trid := GetColoredTrianglesDrawBuilder()
	defer ReturnColoredTrianglesDrawBuilder(trid)
	// TODO: square icon if it's squawking a beacon code we're monitoring

	now := ctx.world.CurrentTime()
	for _, ac := range aircraft {
		state := sp.Aircraft[ac.Callsign]

		if state.LostTrack(now) {
			continue
		}

		trackId := ""
		if state.LastKnownHandoff== "" {
			state.LastKnownHandoff = "*"
		}
		if ac.TrackingController != "" {
			trackId = "?"
			if ctrl := ctx.world.GetController(ac.TrackingController); ctrl != nil &&
				ctx.world.GetController(ac.TrackingController).FacilityIdentifier == ctx.world.GetController(ctx.world.Callsign).FacilityIdentifier {
				trackId = ctrl.Scope
			} else {
				trackId = state.LastKnownHandoff
			}
		}

		// "cheat" by using ac.Heading() if we don't yet have two radar tracks to compute the
		// heading with; this makes things look better when we first see a track or when
		// restarting a simulation...
		heading := Select(state.HaveHeading(),
			state.TrackHeading(ac.NmPerLongitude())+ac.MagneticVariation(), ac.Heading())

		sp.drawRadarTrack(ac, state, heading, ctx, transforms, trackId, &pd, &pd2, ld, trid, td)
	}

	transforms.LoadLatLongViewingMatrices(cb)
	cb.PointSize(5)
	pd.GenerateCommands(cb)
	cb.PointSize(12) // bigger points for fused mode primary tracks
	pd2.GenerateCommands(cb)
	trid.GenerateCommands(cb)
	cb.LineWidth(1)
	ld.GenerateCommands(cb)
	transforms.LoadWindowViewingMatrices(cb)
	td.GenerateCommands(cb)
}

func (sp *STARSPane) getGhostAircraft(aircraft []*Aircraft, ctx *PaneContext) []*GhostAircraft {
	var ghosts []*GhostAircraft
	ps := sp.CurrentPreferenceSet
	now := ctx.world.CurrentTime()

	for i, pairState := range ps.CRDA.RunwayPairState {
		if !pairState.Enabled {
			continue
		}
		for j, rwyState := range pairState.RunwayState {
			if !rwyState.Enabled {
				continue
			}

			// Leader line direction comes from the scenario configuration, unless it
			// has been overridden for the runway via <multifunc>NL.
			leaderDirection := sp.ConvergingRunways[i].LeaderDirections[j]
			if rwyState.LeaderLineDirection != nil {
				leaderDirection = *rwyState.LeaderLineDirection
			}

			runwayIntersection := sp.ConvergingRunways[i].RunwayIntersection
			region := sp.ConvergingRunways[i].ApproachRegions[j]
			otherRegion := sp.ConvergingRunways[i].ApproachRegions[(j+1)%2]

			trackId := Select(pairState.Mode == CRDAModeStagger, sp.ConvergingRunways[i].StaggerSymbol,
				sp.ConvergingRunways[i].TieSymbol)
			offset := Select(pairState.Mode == CRDAModeTie, sp.ConvergingRunways[i].TieOffset, float32(0))

			for _, ac := range aircraft {
				state := sp.Aircraft[ac.Callsign]
				if state.LostTrack(now) {
					continue
				}

				// Create a ghost track if appropriate, add it to the
				// ghosts slice, and draw its radar track.
				force := state.Ghost.State == GhostStateForced || ps.CRDA.ForceAllGhosts
				heading := Select(state.HaveHeading(), state.TrackHeading(ac.NmPerLongitude()),
					ac.Heading())
				idx := (state.tracksIndex - 1) % len(state.tracks)
				ghost := region.TryMakeGhost(ac.Callsign, state.tracks[idx], heading, ac.Scratchpad, force,
					offset, leaderDirection, runwayIntersection, ac.NmPerLongitude(), ac.MagneticVariation(),
					otherRegion)
				if ghost != nil {
					ghost.TrackId = trackId
					ghosts = append(ghosts, ghost)
				}
			}
		}
	}

	return ghosts
}

func (sp *STARSPane) drawGhosts(ghosts []*GhostAircraft, ctx *PaneContext, transforms ScopeTransformations,
	cb *CommandBuffer) {
	td := GetTextDrawBuilder()
	defer ReturnTextDrawBuilder(td)
	ld := GetColoredLinesDrawBuilder()
	defer ReturnColoredLinesDrawBuilder(ld)

	ps := sp.CurrentPreferenceSet
	color := ps.Brightness.OtherTracks.ScaleRGB(STARSGhostColor)
	trackFont := sp.systemFont[ps.CharSize.PositionSymbols]
	trackStyle := TextStyle{Font: trackFont, Color: color, DropShadow: true, LineSpacing: 0}
	datablockFont := sp.systemFont[ps.CharSize.Datablocks]
	datablockStyle := TextStyle{Font: datablockFont, Color: color, DropShadow: true, LineSpacing: 0}

	for _, ghost := range ghosts {
		state := sp.Aircraft[ghost.Callsign]

		if state.Ghost.State == GhostStateSuppressed {
			continue
		}

		// The track is just the single character..
		pw := transforms.WindowFromLatLongP(ghost.Position)
		td.AddTextCentered(ghost.TrackId, pw, trackStyle)

		var datablockText string
		if state.Ghost.PartialDatablock {
			// Partial datablock is just airspeed and then aircraft type if it's ~heavy.
			datablockText = fmt.Sprintf("%02d", (ghost.Groundspeed+5)/10)
			ac := ctx.world.Aircraft[ghost.Callsign]
			recat := getRecatCategory(ac)
			datablockText += recat
		} else {
			// The full datablock ain't much more...
			datablockText = ghost.Callsign + "\n" + fmt.Sprintf("%02d", (ghost.Groundspeed+5)/10)
		}
		w, h := datablockFont.BoundText(datablockText, datablockStyle.LineSpacing)
		datablockOffset := sp.getDatablockOffset([2]float32{float32(w), float32(h)},
			ghost.LeaderLineDirection)

		// Draw datablock
		pac := transforms.WindowFromLatLongP(ghost.Position)
		pt := add2f(datablockOffset, pac)
		td.AddText(datablockText, pt, datablockStyle)

		// Leader line
		v := sp.getLeaderLineVector(ghost.LeaderLineDirection)
		ld.AddLine(pac, add2f(pac, v), color)
	}

	transforms.LoadWindowViewingMatrices(cb)
	td.GenerateCommands(cb)
	ld.GenerateCommands(cb)
}

func (sp *STARSPane) drawRadarTrack(ac *Aircraft, state *STARSAircraftState, heading float32, ctx *PaneContext,
	transforms ScopeTransformations, trackId string,
	pd *PointsDrawBuilder, pd2 *PointsDrawBuilder, ld *ColoredLinesDrawBuilder,
	trid *ColoredTrianglesDrawBuilder, td *TextDrawBuilder) {
	ps := sp.CurrentPreferenceSet
	// TODO: orient based on radar center if just one radar

	primaryTargetBrightness := ps.Brightness.PrimarySymbols

	pos := state.TrackPosition()
	pw := transforms.WindowFromLatLongP(pos)

	// On high DPI windows displays we need to scale up the tracks
	scale := Select(runtime.GOOS == "windows", ctx.platform.DPIScale(), float32(1))

	switch mode := sp.radarMode(ctx.world); mode {
	case RadarModeSingle:
		site := ctx.world.RadarSites[ps.RadarSiteSelected]
		primary, secondary, dist := site.CheckVisibility(ctx.world, pos, state.TrackAltitude())

		// Orient the box toward the radar
		h := headingp2ll(site.Position, pos, ctx.world.NmPerLongitude, ctx.world.MagneticVariation)
		rot := rotator2f(h)

		// blue box: x +/-9 pixels, y +/-3 pixels
		box := [4][2]float32{[2]float32{-9, -3}, [2]float32{9, -3}, [2]float32{9, 3}, [2]float32{-9, 3}}

		// Scale box based on distance from the radar; TODO: what exactly should this be?
		scale *= float32(clamp(dist/40, .5, 1.5))
		for i := range box {
			box[i] = scale2f(box[i], scale)
			box[i] = add2f(rot(box[i]), pw)
			box[i] = transforms.LatLongFromWindowP(box[i])
		}

		color := primaryTargetBrightness.ScaleRGB(STARSTrackBlockColor)
		if primary {
			// Draw a filled box
			trid.AddQuad(box[0], box[1], box[2], box[3], color)
		} else if secondary {
			// If it's just a secondary return, only draw the box outline.
			// TODO: is this 40nm, or secondary?
			ld.AddPolyline([2]float32{}, color, box[:])
		}

		// green line
		line := [2][2]float32{[2]float32{-16, -3}, [2]float32{16, -3}}
		for i := range line {
			line[i] = add2f(rot(scale2f(line[i], scale)), pw)
			line[i] = transforms.LatLongFromWindowP(line[i])
		}
		ld.AddLine(line[0], line[1], primaryTargetBrightness.ScaleRGB(RGB{R: .1, G: .8, B: .1}))

	case RadarModeMulti:
		primary, secondary, _ := sp.radarVisibility(ctx.world, pos, state.TrackAltitude())
		rot := rotator2f(heading)

		// blue box: x +/-9 pixels, y +/-3 pixels
		box := [4][2]float32{[2]float32{-9, -3}, [2]float32{9, -3}, [2]float32{9, 3}, [2]float32{-9, 3}}
		for i := range box {
			box[i] = scale2f(box[i], scale)
			box[i] = add2f(rot(box[i]), pw)
			box[i] = transforms.LatLongFromWindowP(box[i])
		}

		color := primaryTargetBrightness.ScaleRGB(STARSTrackBlockColor)
		if primary {
			// Draw a filled box
			trid.AddQuad(box[0], box[1], box[2], box[3], color)
		} else if secondary {
			// If it's just a secondary return, only draw the box outline.
			// TODO: is this 40nm, or secondary?
			ld.AddPolyline([2]float32{}, color, box[:])
		}

	case RadarModeFused:
		color := primaryTargetBrightness.ScaleRGB(STARSTrackBlockColor)
		pd2.AddPoint(pos, color)
	}

	// Draw main track symbol letter
	trackIdBrightness := ps.Brightness.Positions
	dt := sp.datablockType(ctx.world, ac)
	color, _ := sp.datablockColor(ctx.world, ac)
	if dt == PartialDatablock || dt == LimitedDatablock {
		trackIdBrightness = ps.Brightness.LimitedDatablocks
	}
	if trackId != "" {
		font := sp.systemFont[ps.CharSize.PositionSymbols]
		td.AddTextCentered(trackId, pw, TextStyle{Font: font, Color: trackIdBrightness.ScaleRGB(color), DropShadow: true})
	} else {
		// TODO: draw box if in range of squawks we have selected

		// diagonals
		dx := transforms.LatLongFromWindowV([2]float32{1, 0})
		dy := transforms.LatLongFromWindowV([2]float32{0, 1})
		// Returns lat-long point w.r.t. p with a window coordinates vector (x,y) added.
		delta := func(p Point2LL, x, y float32) Point2LL {
			return add2ll(p, add2ll(scale2f(dx, x), scale2f(dy, y)))
		}

		px := float32(3) * scale
		// diagonals
		diagPx := px * 0.707107                                            /* 1/sqrt(2) */
		trackColor := trackIdBrightness.ScaleRGB(RGB{R: .1, G: .7, B: .1}) // TODO make a STARS... constant
		ld.AddLine(delta(pos, -diagPx, -diagPx), delta(pos, diagPx, diagPx), trackColor)
		ld.AddLine(delta(pos, diagPx, -diagPx), delta(pos, -diagPx, diagPx), trackColor)
		// horizontal line
		ld.AddLine(delta(pos, -px, 0), delta(pos, px, 0), trackColor)
		// vertical line
		ld.AddLine(delta(pos, 0, -px), delta(pos, 0, px), trackColor)
	}

	// Draw history in reverse order so that if it's not moving, more
	// recent tracks (which will have more contrast with the background),
	// will be the ones that are visible.
	n := ps.RadarTrackHistory
	for i := n; i >= 1; i-- {
		trackColorNum := min(i, len(STARSTrackHistoryColors)-1)
		trackColor := ps.Brightness.History.ScaleRGB(STARSTrackHistoryColors[trackColorNum])

		idx := (state.tracksIndex - 1 -
			Select(sp.radarMode(ctx.world) == RadarModeFused, 5, 1)*i) % len(state.tracks)
		if idx < 0 {
			continue
		}

		p := state.tracks[idx].Position
		if !p.IsZero() {
			pd.AddPoint(p, trackColor)
		}
	}
}

func (sp *STARSPane) getDatablocks(ctx *PaneContext, ac *Aircraft) []STARSDatablock {
	now := ctx.world.CurrentTime()
	state := sp.Aircraft[ac.Callsign]
	if state.LostTrack(now) || !sp.datablockVisible(ac, ctx) {
		return nil
	}

	dbs := sp.formatDatablocks(ctx, ac)

	// For Southern or Westerly directions the datablock text should be
	// right justified, since the leader line will be connecting on that
	// side.
	dir := sp.getLeaderLineDirection(ac, ctx.world)
	rightJustify := dir >= South
	if rightJustify {
		maxLen := 0
		for _, db := range dbs {
			for _, line := range db.Lines {
				maxLen = max(maxLen, len(line.Text))
			}
		}
		for i := range dbs {
			dbs[i].RightJustify(maxLen)
		}
	}

	return dbs
}

func (sp *STARSPane) getDatablockOffset(textBounds [2]float32, leaderDir CardinalOrdinalDirection) [2]float32 {
	// To place the datablock, start with the vector for the leader line.
	drawOffset := sp.getLeaderLineVector(leaderDir)

	// And now fine-tune so that the leader line connects with the midpoint
	// of the line that includes the callsign.
	lineHeight := textBounds[1] / 4
	switch leaderDir {
	case North, NorthEast, East, SouthEast:
		drawOffset = add2f(drawOffset, [2]float32{2, lineHeight * 3 / 2})
	case South, SouthWest, West, NorthWest:
		drawOffset = add2f(drawOffset, [2]float32{-2 - textBounds[0], lineHeight * 3 / 2})
	}

	return drawOffset
}

func (sp *STARSPane) WarnOutsideAirspace(ctx *PaneContext, ac *Aircraft) (alts [][2]int, outside bool) {
	// Only report on ones that are tracked by us
	if ac.TrackingController != ctx.world.Callsign {
		return
	}

	if ac.OnApproach() {
		// No warnings once they're flying the approach
		return
	}

	state := sp.Aircraft[ac.Callsign]
	if ac.IsDeparture() {
		if len(ctx.world.DepartureAirspace) > 0 {
			inDepartureAirspace, depAlts := InAirspace(ac.Position(), ac.Altitude(), ctx.world.DepartureAirspace)
			if !state.HaveEnteredAirspace {
				state.HaveEnteredAirspace = inDepartureAirspace
			} else {
				alts = depAlts
				outside = !inDepartureAirspace
			}
		}
	} else {
		if len(ctx.world.ApproachAirspace) > 0 {
			inApproachAirspace, depAlts := InAirspace(ac.Position(), ac.Altitude(), ctx.world.ApproachAirspace)
			if !state.HaveEnteredAirspace {
				state.HaveEnteredAirspace = inApproachAirspace
			} else {
				alts = depAlts
				outside = !inApproachAirspace
			}
		}
	}
	return
}

func (sp *STARSPane) updateCAAircraft(w *World, aircraft []*Aircraft) {
	inCAVolumes := func(state *STARSAircraftState) bool {
		for _, vol := range w.InhibitCAVolumes {
			if vol.Inside(state.TrackPosition(), state.TrackAltitude()) {
				return true
			}
		}
		return false
	}

	conflicting := func(callsigna, callsignb string) bool {
		sa, sb := sp.Aircraft[callsigna], sp.Aircraft[callsignb]
		if sa.DisableCAWarnings || sb.DisableCAWarnings {
			return false
		}
		if inCAVolumes(sa) || inCAVolumes(sb) {
			return false
		}
		return nmdistance2ll(sa.TrackPosition(), sb.TrackPosition()) <= LateralMinimum &&
			/*small slop for fp error*/
			abs(sa.TrackAltitude()-sb.TrackAltitude()) <= VerticalMinimum-5 &&
			!sp.diverging(w.Aircraft[callsigna], w.Aircraft[callsignb])
	}

	// Remove ones that are no longer conflicting
	sp.CAAircraft = FilterSlice(sp.CAAircraft, func(ca CAAircraft) bool {
		return conflicting(ca.Callsigns[0], ca.Callsigns[1])
	})

	// Remove ones that are no longer visible
	sp.CAAircraft = FilterSlice(sp.CAAircraft, func(ca CAAircraft) bool {
		return slices.ContainsFunc(aircraft, func(ac *Aircraft) bool { return ac.Callsign == ca.Callsigns[0] }) &&
			slices.ContainsFunc(aircraft, func(ac *Aircraft) bool { return ac.Callsign == ca.Callsigns[1] })
	})

	// Add new conflicts; by appending we keep them sorted by when they
	// were first detected...
	callsigns := MapSlice(aircraft, func(ac *Aircraft) string { return ac.Callsign })
	for i, callsign := range callsigns {
		for _, ocs := range callsigns[i+1:] {
			if conflicting(callsign, ocs) {
				if !slices.ContainsFunc(sp.CAAircraft, func(ca CAAircraft) bool {
					return callsign == ca.Callsigns[0] && ocs == ca.Callsigns[1]
				}) {
					sp.CAAircraft = append(sp.CAAircraft, CAAircraft{
						Callsigns: [2]string{callsign, ocs},
					})
				}
			}
		}
	}
}

func (sp *STARSPane) updateIntrailDistance(aircraft []*Aircraft, w *World) {
	// Zero out the previous distance
	for _, ac := range aircraft {
		sp.Aircraft[ac.Callsign].IntrailDistance = 0
		sp.Aircraft[ac.Callsign].MinimumMIT = 0
		sp.Aircraft[ac.Callsign].ATPAStatus = ATPAStatusUnset
		sp.Aircraft[ac.Callsign].ATPALeadAircraftCallsign = ""
	}

	// For simplicity, we always compute all of the necessary distances
	// here, regardless of things like both ps.DisplayATPAWarningAlertCones
	// and ps.DisplayATPAMonitorCones being disabled. Later, when it's time
	// to display things (or not), we account for both that as well as all
	// of the potential per-aircraft overrides. This does mean that
	// sometimes the work here is fully wasted.

	// We basically want to loop over each active volume and process all of
	// the aircraft inside it together. There's no direct way to iterate
	// over them, so we'll instead loop over aircraft and when we find one
	// that's inside a volume that hasn't been processed, process all
	// aircraft inside it and then mark the volume as completed.
	handledVolumes := make(map[string]interface{})

	for _, ac := range aircraft {
		vol := ac.ATPAVolume()
		if vol == nil {
			continue
		}
		if _, ok := handledVolumes[vol.Id]; ok {
			continue
		}

		// Get all aircraft on approach to this runway
		runwayAircraft := FilterSlice(aircraft, func(ac *Aircraft) bool {
			if v := ac.ATPAVolume(); v == nil || v.Id != vol.Id {
				return false
			}

			// Excluded scratchpad -> aircraft doesn't participate in the
			// party whatsoever.
			if ac.Scratchpad != "" && slices.Contains(vol.ExcludedScratchpads, ac.Scratchpad) {
				return false
			}

			state := sp.Aircraft[ac.Callsign]
			return vol.Inside(state.TrackPosition(), float32(state.TrackAltitude()),
				state.TrackHeading(ac.NmPerLongitude())+ac.MagneticVariation(),
				ac.NmPerLongitude(), ac.MagneticVariation())
		})

		// Sort by distance to threshold (there will be some redundant
		// lookups of STARSAircraft state et al. here, but it's
		// straightforward to implement it like this.)
		sort.Slice(runwayAircraft, func(i, j int) bool {
			pi := sp.Aircraft[runwayAircraft[i].Callsign].TrackPosition()
			pj := sp.Aircraft[runwayAircraft[j].Callsign].TrackPosition()
			return nmdistance2ll(pi, vol.Threshold) < nmdistance2ll(pj, vol.Threshold)
		})

		for i := range runwayAircraft {
			if i == 0 {
				// The first one doesn't have anyone in front...
				continue
			}
			leading, trailing := runwayAircraft[i-1], runwayAircraft[i]
			leadingState, trailingState := sp.Aircraft[leading.Callsign], sp.Aircraft[trailing.Callsign]
			trailingState.IntrailDistance =
				nmdistance2ll(leadingState.TrackPosition(), trailingState.TrackPosition())
			sp.checkInTrailRecatSeparation(trailing, leading)
		}
		handledVolumes[vol.Id] = nil
	}
}

type ModeledAircraft struct {
	callsign     string
	p            [2]float32 // nm coords
	v            [2]float32 // nm, normalized
	gs           float32
	alt          float32
	dalt         float32    // per second
	threshold    [2]float32 // nm
	landingSpeed float32
}

func MakeModeledAircraft(ac *Aircraft, state *STARSAircraftState, threshold Point2LL) ModeledAircraft {
	ma := ModeledAircraft{
		callsign:  ac.Callsign,
		p:         ll2nm(state.TrackPosition(), ac.NmPerLongitude()),
		gs:        float32(state.TrackGroundspeed()),
		alt:       float32(state.TrackAltitude()),
		dalt:      float32(state.TrackDeltaAltitude()),
		threshold: ll2nm(threshold, ac.NmPerLongitude()),
	}
	if perf, ok := database.AircraftPerformance[ac.FlightPlan.BaseType()]; ok {
		ma.landingSpeed = perf.Speed.Landing
	} else {
		ma.landingSpeed = 120 // ....
	}
	ma.v = state.HeadingVector(ac.NmPerLongitude(), ac.MagneticVariation())
	ma.v = ll2nm(ma.v, ac.NmPerLongitude())
	ma.v = normalize2f(ma.v)
	return ma
}

// estimated altitude s seconds in the future
func (ma *ModeledAircraft) EstimatedAltitude(s float32) float32 {
	// simple linear model
	return ma.alt + s*ma.dalt
}

// Return estimated position 1s in the future
func (ma *ModeledAircraft) NextPosition(p [2]float32) [2]float32 {
	gs := ma.gs // current speed
	td := distance2f(p, ma.threshold)
	if td < 2 {
		gs = min(gs, ma.landingSpeed)
	} else if td < 5 {
		t := (td - 2) / 3 // [0,1]
		// lerp from current speed down to landing speed
		gs = lerp(t, ma.landingSpeed, gs)
	}

	gs /= 3600 // nm / second
	return add2f(p, scale2f(ma.v, gs))
}

func getRecatCategory(ac *Aircraft) string {
	perf, ok := database.AircraftPerformance[ac.FlightPlan.BaseType()]
	if !ok {
		lg.Errorf("%s: unable to get performance model for %s", ac.Callsign, ac.FlightPlan.BaseType())
		return "NOWGT"
	}
	wc := perf.Category.CWT
	if len(wc) == 0 {
		lg.Errorf("%s: no recat category found for %s", ac.Callsign, ac.FlightPlan.BaseType())
		return "NOWGT"
	}

	switch wc {
	case "NOWGT":
		return "NOWGT"
	case "I":
		return "I"
	case "H":
		return "H"
	case "G":
		return "G"
	case "F":
		return "F"
	case "E":
		return "E"
	case "D":
		return "D"
	case "C":
		return "C"
	case "B":
		return "B"
	case "A":
		return "A"
	default:
		lg.Errorf("%s: unexpected weight class \"%c\"", ac.Callsign, wc[0])
		return "NOWGT"
	}

}

func (sp *STARSPane) checkInTrailRecatSeparation(back, front *Aircraft) {
	actype := func(ac *Aircraft) int {
		perf, ok := database.AircraftPerformance[ac.FlightPlan.BaseType()]
		if !ok {
			lg.Errorf("%s: unable to get performance model for %s", ac.Callsign, ac.FlightPlan.BaseType())
			return 1
		}
		wc := perf.Category.CWT
		if len(wc) == 0 {
			lg.Errorf("%s: no recat category found for %s", ac.Callsign, ac.FlightPlan.BaseType())
			return 1
		}
		switch wc[0] {
		case 'I':
			return 0
		case 'H':
			return 1
		case 'G':
			return 2
		case 'F':
			return 3
		case 'E':
			return 4
		case 'D':
			return 5
		case 'C':
			return 6
		case 'B':
			return 7
		case 'A':
			return 8
		default:
			lg.Errorf("%s: unexpected weight class \"%c\"", ac.Callsign, wc[0])
			return 9
		}
	}
	mitRequirements := [10][10]float32{ // [front][back]
		[10]float32{4, 3, 3, 3, 3, 3, 3, 3, 3, 10},          // Behing I
		[10]float32{4, 3, 3, 3, 3, 3, 3, 3, 3, 10},          // Behind H
		[10]float32{4, 3, 3, 3, 3, 3, 3, 3, 3, 10},          // Behind G
		[10]float32{4, 3, 3, 3, 3, 3, 3, 3, 3, 10},          // Behind F
		[10]float32{4, 3, 3, 3, 3, 3, 3, 3, 3, 10},          // Behind E
		[10]float32{5, 5, 5, 5, 5, 4, 4, 3, 3, 10},          // Behind D
		[10]float32{5, 5, 3.5, 3.5, 3.5, 3, 3, 3, 3, 10},    // Behind C
		[10]float32{5, 5, 5, 5, 5, 4, 4, 3, 3, 10},          // Behind B
		[10]float32{8, 7, 7, 7, 7, 6, 6, 4.5, 3, 10},        // Behind A
		[10]float32{10, 10, 10, 10, 10, 10, 10, 10, 10, 10}, // Behind NOWGT (No weight: 7110.762)

	}
	fclass, bclass := actype(front), actype(back)
	mit := mitRequirements[fclass][bclass]

	state := sp.Aircraft[back.Callsign]
	vol := back.ATPAVolume()
	if vol.Enable25nmApproach &&
		nmdistance2ll(vol.Threshold, state.TrackPosition()) < vol.Dist25nmApproach {
		// Reduced separation allowed starting 10nm out, if, as per 5-5-4(i):
		// 1. leading weight class <= trailing weight class
		// 2. super/heavy can't be leading

		if fclass <= bclass && fclass <= 6 {
			mit = 2.5
		}
	}

	state.MinimumMIT = mit
	state.ATPALeadAircraftCallsign = front.Callsign
	state.ATPAStatus = ATPAStatusMonitor // baseline

	// If the aircraft's scratchpad is filtered, then it doesn't get
	// warnings or alerts but is still here for the aircraft behind it.
	if back.Scratchpad != "" && slices.Contains(vol.FilteredScratchpads, back.Scratchpad) {
		return
	}

	// front, back aircraft
	fac := MakeModeledAircraft(front, sp.Aircraft[front.Callsign], vol.Threshold)
	bac := MakeModeledAircraft(back, state, vol.Threshold)

	// Will there be a MIT violation s seconds in the future?  (Note that
	// we don't include altitude separation here since what we need is
	// distance separation by the threshold...)
	fp, bp := fac.p, bac.p
	for s := float32(0); s < 45; s++ {
		fp, bp := fac.NextPosition(fp), bac.NextPosition(bp)
		if distance2f(fp, bp) < float32(mit) { // no bueno
			if s <= 24 {
				// Error if conflict expected within 24 seconds (6-159).
				state.ATPAStatus = ATPAStatusAlert
				return
			} else {
				// Warning if conflict expected within 45 seconds (6-159).
				state.ATPAStatus = ATPAStatusWarning
				return
			}
		}
	}
}

func (sp *STARSPane) diverging(a, b *Aircraft) bool {
	sa, sb := sp.Aircraft[a.Callsign], sp.Aircraft[b.Callsign]

	pa := ll2nm(sa.TrackPosition(), a.NmPerLongitude())
	da := ll2nm(sa.HeadingVector(a.NmPerLongitude(), a.MagneticVariation()), a.NmPerLongitude())
	pb := ll2nm(sb.TrackPosition(), b.NmPerLongitude())
	db := ll2nm(sb.HeadingVector(b.NmPerLongitude(), b.MagneticVariation()), b.NmPerLongitude())

	pint, ok := LineLineIntersect(pa, add2f(pa, da), pb, add2f(pb, db))
	if !ok {
		// This generally happens at the start when we don't have a valid
		// track heading vector yet.
		return false
	}

	if dot(da, sub2f(pint, pa)) > 0 && dot(db, sub2f(pint, pb)) > 0 {
		// intersection is in front of one of them
		return false
	}

	// Intersection behind both; make sure headings are at least 15 degrees apart.
	if headingDifference(sa.TrackHeading(a.NmPerLongitude()), sb.TrackHeading(b.NmPerLongitude())) < 15 {
		return false
	}

	return true
}

func (sp *STARSPane) formatDatablocks(ctx *PaneContext, ac *Aircraft) []STARSDatablock {
	ps := sp.CurrentPreferenceSet
	state := sp.Aircraft[ac.Callsign]

	if state.ChosenLeaderLine == nil {
		state.LeaderLineDirection = ac.GlobalLinePosition
	} else {
		state.LeaderLineDirection = state.ChosenLeaderLine
	}
	var errs []string
	if state.MSAW && !state.InhibitMSAW && !state.DisableMSAW && !ps.DisableMSAW {
		errs = append(errs, "LA")
	} else if ac.Squawk == Squawk(0o7500) || state.SPCOverride == "HJ" {
		errs = append(errs, "HJ")
	} else if ac.Squawk == Squawk(0o7600) || state.SPCOverride == "RF" {
		errs = append(errs, "RF")
	} else if ac.Squawk == Squawk(0o7700) || state.SPCOverride == "EM" {
		errs = append(errs, "EM")
	} else if ac.Squawk == Squawk(0o7777) || state.SPCOverride == "MI" {
		errs = append(errs, "MI")
	}
	if !ps.DisableCAWarnings &&
		slices.ContainsFunc(sp.CAAircraft,
			func(ca CAAircraft) bool {
				return (ca.Callsigns[0] == ac.Callsign || ca.Callsigns[1] == ac.Callsign) &&
					!state.DisableCAWarnings
			}) {
		errs = append(errs, "CA")
		sp.Aircraft[ac.Callsign].DatablockType = FullDatablock
	}
	if alts, outside := sp.WarnOutsideAirspace(ctx, ac); outside {
		altStrs := ""
		for _, a := range alts {
			altStrs += fmt.Sprintf("/%d-%d", a[0]/100, a[1]/100)
		}
		errs = append(errs, "AS"+altStrs)
	}

	// baseDB is what stays the same for all datablock variants
	baseDB := STARSDatablock{}
	baseDB.Lines[0].Text = strings.Join(errs, "/") // want e.g., EM/LA if multiple things going on
	if len(errs) > 0 {
		baseDB.Lines[0].Colors = append(baseDB.Lines[0].Colors,
			STARSDatablockFieldColors{
				Start: 0,
				End:   len(baseDB.Lines[0].Text),
				Color: STARSTextAlertColor,
			})
	}

	if ac.Mode == Standby {
		return nil
	}

	ty := sp.datablockType(ctx.world, ac)

	switch ty {
	case LimitedDatablock:
		db := baseDB.Duplicate()
		db.Lines[1].Text = "TODO LIMITED DATABLOCK"
		return []STARSDatablock{db}

	case PartialDatablock:
		dbs := []STARSDatablock{baseDB.Duplicate(), baseDB.Duplicate()}

		if ac.Squawk != ac.AssignedSquawk {
			sq := ac.Squawk.String()
			if len(baseDB.Lines[0].Text) > 0 {
				dbs[0].Lines[0].Text += " "
				dbs[1].Lines[0].Text += " "
			}
			dbs[0].Lines[0].Text += sq
			dbs[1].Lines[0].Text += sq + "WHO"
		}

		field4 := Select(state.Ident(), "ID", "")

		if fp := ac.FlightPlan; fp != nil && fp.Rules == VFR {
			as := fmt.Sprintf("%03d  %02d", (state.TrackAltitude()+50)/100, (state.TrackGroundspeed()+5)/10)
			dbs[0].Lines[1].Text = as + field4
			dbs[1].Lines[1].Text = as + field4
			return dbs
		}

		field2 := " "
		if ac.HandoffTrackController != "" {
			if ctrl := ctx.world.GetController(ac.HandoffTrackController); ctrl != nil {
				field2 = ctrl.SectorId[len(ctrl.SectorId)-1:]
			}
		}

		field3 := ""
		if ac.FlightPlan.Rules == VFR {
			field3 += "V"
		} else if sp.isOverflight(ctx, ac) {
			field3 += "E"
		}
		cat := getRecatCategory(ac)
		field3 += cat

		// Field 1: alternate between altitude and either primary
		// scratchpad or destination airport.
		ap := ac.FlightPlan.ArrivalAirport
		if len(ap) == 4 {
			ap = ap[1:] // drop the leading K
		}
		alt := fmt.Sprintf("%03d", (state.TrackAltitude()+50)/100)
		sp := fmt.Sprintf("%3s", ac.Scratchpad)

		field1 := [2]string{alt, Select(ac.Scratchpad != "", sp, ap)}

		dbs[0].Lines[1].Text = field1[0] + field2 + field3 + field4
		dbs[1].Lines[1].Text = field1[1] + field2 + field3 + field4

		return dbs

	case FullDatablock:
		user := ctx.world.GetController(ctx.world.Callsign)
		// Line 1: fields 1, 2, and 8 (surprisingly). Field 8 may be multiplexed.
		field1 := ac.Callsign

		field2 := ""
		if state.InhibitMSAW || state.DisableMSAW {
			if state.DisableCAWarnings {
				field2 = "+"
			} else {
				field2 = "*"
			}
		} else if state.DisableCAWarnings {
			field2 = STARSTriangleCharacter
		}

		field8 := []string{""}
		rd := ac.RedirectedHandoff.RDIndicator
		if _, ok := sp.InboundPointOuts[ac.Callsign]; ok || state.PointedOut {
			field8 = []string{" PO"}
		} else if id, ok := sp.OutboundPointOuts[ac.Callsign]; ok {
			field8 = []string{" PO" + id}
		} else if _, ok := sp.RejectedPointOuts[ac.Callsign]; ok {
			field8 = []string{"", " UN"}
<<<<<<< HEAD
		} else if time.Until(ac.POFlashingEndTime) > 0 * time.Second{
			field8 = []string{"", " PO"}
=======
>>>>>>> 2657b5d8
		} else if redirect := ac.RedirectedHandoff; (rd && len(redirect.Redirector) > 0 && ac.RedirectedHandoff.RedirectedTo != "") ||
			((redirect.RedirectedTo == user.SectorId) ||
				(ac.TrackingController == user.Callsign && redirect.OrigionalOwner != "")) {
			field8 = []string{" RD"}
		} else if slices.Contains(ac.RedirectedHandoff.Redirector, user.SectorId) {
			field8 = []string{" RD"}
		} 

		// Line 2: fields 3, 4, 5
		alt := fmt.Sprintf("%03d", (state.TrackAltitude()+50)/100)
		if state.LostTrack(ctx.world.CurrentTime()) {
			alt = "CST"
		}
		field3 := []string{alt}
		if ac.Scratchpad != "" {
			field3 = append(field3, ac.Scratchpad)
		}
		if ac.SecondaryScratchpad != "" {
			field3 = append(field3, ac.SecondaryScratchpad)
		}
		if len(field3) == 1 {
			ap := ac.FlightPlan.ArrivalAirport
			if len(ap) == 4 {
				ap = ap[1:] // drop the leading K
			}
			field3 = append(field3, ap)
		}

		field4 := "  "
		if ac.HandoffTrackController != "" {
			if ctrl := ctx.world.GetController(ac.HandoffTrackController); ctrl != nil {
				if ac.RedirectedHandoff.RedirectedTo != "" {
					if sameFacility(ctx, ac.RedirectedHandoff.RedirectedTo) {
						field4 = ac.RedirectedHandoff.RedirectedTo[len(ac.RedirectedHandoff.RedirectedTo)-1:]
					} else {
						field4 = ctx.world.GetController(ac.RedirectedHandoff.RedirectedTo).FacilityIdentifier
					}
				} else {
					if sameFacility(ctx, ac.HandoffTrackController) {
						field4 = ctrl.SectorId[len(ctrl.SectorId)-1:]
					} else {
						field4 = ctrl.FacilityIdentifier
					}

				}
			}
		}

		speed := fmt.Sprintf("%02d", (state.TrackGroundspeed()+5)/10)
		acCategory := ""
		actype := ac.FlightPlan.TypeWithoutSuffix()
		if strings.Index(actype, "/") == 1 {
			actype = actype[2:]
		}
		modifier := ""
		if ac.FlightPlan.Rules == VFR {
			modifier += "V"
		} else if sp.isOverflight(ctx, ac) {
			modifier += "E"
		} else {
			modifier = " "
		}
		cat := getRecatCategory(ac)
		acCategory = fmt.Sprintf("%v%v", modifier, cat)

		field5 := []string{} // alternate speed and aircraft type
		if state.Ident() {
			// Speed is followed by ID when identing (2-67, field 5)
			field5 = append(field5, speed+"ID")
		} else {
			field5 = append(field5, speed+acCategory)
		}
		field5 = append(field5, actype)
		for i := range field5 {
			if len(field5[i]) < 5 {
				field5[i] = fmt.Sprintf("%-5s", field5[i])
			}
		}

		field6 := ""
		var line3FieldColors *STARSDatablockFieldColors
		if state.DisplayATPAWarnAlert != nil && !*state.DisplayATPAWarnAlert {
			field6 = "*TPA"
		} else if state.IntrailDistance != 0 && sp.CurrentPreferenceSet.DisplayATPAIntrailDist {
			field6 = fmt.Sprintf("%.2f", state.IntrailDistance)

			if state.ATPAStatus == ATPAStatusWarning {
				line3FieldColors = &STARSDatablockFieldColors{
					Start: 0,
					End:   len(field6),
					Color: STARSATPAWarningColor,
				}
			} else if state.ATPAStatus == ATPAStatusAlert {
				line3FieldColors = &STARSDatablockFieldColors{
					Start: 0,
					End:   len(field6),
					Color: STARSATPAAlertColor,
				}
			}
		}
		for len(field6) < 5 {
			field6 += " "
		}

		field7 := "    "
		if ac.TempAltitude != 0 {
			ta := (ac.TempAltitude + 50) / 100
			field7 = fmt.Sprintf("A%03d", ta)
		}
		line3 := field6 + "  " + field7

		// Now make some datablocks. For our purposes, only field3 and
		// field5 (and thus line 2) may be time multiplexed, which
		// simplifies db creation here.  Note that line 1 has already been
		// set in baseDB above.)
		dbs := []STARSDatablock{}
		n := lcm(len(field3), len(field5)) // cycle through all variations
		n = lcm(n, len(field8))
		for i := 0; i < n; i++ {
			db := baseDB.Duplicate()
			db.Lines[1].Text = field1 + field2 + field8[i%len(field8)]
			db.Lines[2].Text = field3[i%len(field3)] + field4 + field5[i%len(field5)]
			db.Lines[3].Text = line3
			if line3FieldColors != nil {
				db.Lines[3].Colors = append(db.Lines[3].Colors, *line3FieldColors)
			}
			dbs = append(dbs, db)
		}
		return dbs
	}

	return nil
}

func sameFacility(ctx *PaneContext, receiving string) bool {
	return ctx.world.GetController(ctx.world.Callsign).FacilityIdentifier == ctx.world.GetController(receiving).FacilityIdentifier
}

func (sp *STARSPane) datablockColor(w *World, ac *Aircraft) (color RGB, brightness STARSBrightness) {
	ps := sp.CurrentPreferenceSet
	dt := sp.datablockType(w, ac)
	state := sp.Aircraft[ac.Callsign]
	brightness = Select(dt == PartialDatablock || dt == LimitedDatablock,
		ps.Brightness.LimitedDatablocks, ps.Brightness.FullDatablocks)

	if ac.Callsign == sp.dwellAircraft {
		brightness = STARSBrightness(100)
	}
	userController := w.GetController(w.Callsign)

	for _, controller := range ac.RedirectedHandoff.Redirector {
		if controller == userController.SectorId && ac.RedirectedHandoff.RedirectedTo != userController.SectorId {
			color = STARSUntrackedAircraftColor
		}
	}

	// Handle cases where it should flash
	now := time.Now()
	if now.Second()&1 == 0 { // one second cycle
		if _, pointOut := sp.InboundPointOuts[ac.Callsign]; pointOut {
			// point out
			brightness /= 3
		} else if state.Ident() {
			// ident
			brightness /= 3
		} else if state.OutboundHandoffAccepted && now.Before(state.OutboundHandoffFlashEnd) {
			// we handed it off, it was accepted, but we haven't yet acknowledged
			brightness /= 3
		} else if (ac.HandoffTrackController == w.Callsign && !slices.Contains(ac.RedirectedHandoff.Redirector, userController.SectorId)) || // handing off to us
			ac.RedirectedHandoff.RedirectedTo == userController.SectorId {
			brightness /= 3
		}
	}

	// Check if were the controller being ForceQL
	for _, control := range ac.ForceQLControllers {
		if control == w.Callsign {
			color = STARSInboundPointOutColor
			return
		}
	}

	if _, ok := sp.InboundPointOuts[ac.Callsign]; ok || state.PointedOut || state.ForceQL {
		// yellow for pointed out by someone else or uncleared after acknowledged.
		color = STARSInboundPointOutColor
	} else if state.IsSelected {
		// middle button selected
		color = STARSSelectedAircraftColor
	} else if ac.TrackingController == w.Callsign {
		// we own the track track
		color = STARSTrackedAircraftColor
	} else if ac.RedirectedHandoff.OrigionalOwner == userController.SectorId || ac.RedirectedHandoff.RedirectedTo == userController.SectorId {
		color = STARSTrackedAircraftColor
	} else if ac.HandoffTrackController == w.Callsign &&
		!slices.Contains(ac.RedirectedHandoff.Redirector, userController.SectorId) {
		// flashing white if it's being handed off to us.
		color = STARSTrackedAircraftColor
	} else if state.OutboundHandoffAccepted {
		// we handed it off, it was accepted, but we haven't yet acknowledged
		color = STARSTrackedAircraftColor
	} else if ps.QuickLookAll && ps.QuickLookAllIsPlus {
		// quick look all plus
		color = STARSTrackedAircraftColor
	} else if slices.ContainsFunc(ps.QuickLookPositions,
		func(q QuickLookPosition) bool { return q.Callsign == ac.TrackingController && q.Plus }) {
		// individual quicklook plus controller
		color = STARSTrackedAircraftColor
	} else {
		// green otherwise
		color = STARSUntrackedAircraftColor
	}

	return
}

func (sp *STARSPane) drawDatablocks(aircraft []*Aircraft, ctx *PaneContext,
	transforms ScopeTransformations, cb *CommandBuffer) {
	td := GetTextDrawBuilder()
	defer ReturnTextDrawBuilder(td)
	ld := GetColoredLinesDrawBuilder()
	defer ReturnColoredLinesDrawBuilder(ld)

	now := ctx.world.CurrentTime()
	realNow := time.Now() // for flashing rate...
	ps := sp.CurrentPreferenceSet
	font := sp.systemFont[ps.CharSize.Datablocks]

	for _, ac := range aircraft {
		state := sp.Aircraft[ac.Callsign]
		if state.LostTrack(now) || !sp.datablockVisible(ac, ctx) {
			continue
		}

		dbs := sp.getDatablocks(ctx, ac)
		if len(dbs) == 0 {
			continue
		}

		baseColor, brightness := sp.datablockColor(ctx.world, ac)

		// Compute the bounds of the datablock; always use the first one so
		// things don't jump around when it switches between multiple of
		// them.
		w, h := dbs[0].BoundText(font)
		datablockOffset := sp.getDatablockOffset([2]float32{float32(w), float32(h)},
			sp.getLeaderLineDirection(ac, ctx.world))

		// Draw characters starting at the upper left.
		pac := transforms.WindowFromLatLongP(state.TrackPosition())
		pt := add2f(datablockOffset, pac)
		idx := (realNow.Second() / 2) % len(dbs) // 2 second cycle
		dbs[idx].DrawText(td, pt, font, baseColor, brightness)

		// Leader line
		v := sp.getLeaderLineVector(sp.getLeaderLineDirection(ac, ctx.world))
		ld.AddLine(pac, add2f(pac, v), brightness.ScaleRGB(baseColor))
	}

	transforms.LoadWindowViewingMatrices(cb)
	td.GenerateCommands(cb)
	cb.LineWidth(1)
	ld.GenerateCommands(cb)
}

func (sp *STARSPane) drawPTLs(aircraft []*Aircraft, ctx *PaneContext, transforms ScopeTransformations, cb *CommandBuffer) {
	ps := sp.CurrentPreferenceSet

	ld := GetColoredLinesDrawBuilder()
	defer ReturnColoredLinesDrawBuilder(ld)

	color := ps.Brightness.Lines.RGB()

	now := ctx.world.CurrentTime()
	for _, ac := range aircraft {
		state := sp.Aircraft[ac.Callsign]
		if state.LostTrack(now) || !state.HaveHeading() {
			continue
		}
		if !(state.DisplayPTL || ps.PTLAll || (ps.PTLOwn && ac.TrackingController == ctx.world.Callsign)) {
			continue
		}

		// convert PTL length (minutes) to estimated distance a/c will travel
		dist := float32(state.TrackGroundspeed()) / 60 * ps.PTLLength

		// h is a vector in nm coordinates with length l=dist
		hdg := state.TrackHeading(ac.NmPerLongitude())
		h := [2]float32{sin(radians(hdg)), cos(radians(hdg))}
		h = scale2f(h, dist)
		end := add2f(ll2nm(state.TrackPosition(), ac.NmPerLongitude()), h)

		ld.AddLine(state.TrackPosition(), nm2ll(end, ac.NmPerLongitude()), color)
	}

	transforms.LoadLatLongViewingMatrices(cb)
	ld.GenerateCommands(cb)
}

func (sp *STARSPane) drawRingsAndCones(aircraft []*Aircraft, ctx *PaneContext, transforms ScopeTransformations,
	cb *CommandBuffer) {
	now := ctx.world.CurrentTime()
	ld := GetColoredLinesDrawBuilder()
	defer ReturnColoredLinesDrawBuilder(ld)
	td := GetTextDrawBuilder()
	defer ReturnTextDrawBuilder(td)

	ps := sp.CurrentPreferenceSet
	font := sp.systemFont[ps.CharSize.Datablocks]
	color := ps.Brightness.Lines.ScaleRGB(STARSJRingConeColor)
	textStyle := TextStyle{Font: font, DrawBackground: true, Color: color}

	for _, ac := range aircraft {
		state := sp.Aircraft[ac.Callsign]
		if state.LostTrack(now) {
			continue
		}

		// Format a radius/length for printing, ditching the ".0" if it's
		// an integer value.
		format := func(v float32) string {
			if v == float32(int(v)) {
				return strconv.Itoa(int(v))
			} else {
				return fmt.Sprintf("%.1f", v)
			}
		}

		if state.JRingRadius > 0 {
			const nsegs = 360
			pc := transforms.WindowFromLatLongP(state.TrackPosition())
			radius := state.JRingRadius / transforms.PixelDistanceNM(ctx.world.NmPerLongitude)
			ld.AddCircle(pc, radius, nsegs, color)

			if ps.DisplayTPASize || (state.DisplayTPASize != nil && *state.DisplayTPASize) {
				// draw the ring size around 7.5 o'clock
				// vector from center to the circle there
				v := [2]float32{-.707106 * radius, -.707106 * radius} // -sqrt(2)/2
				// move up to make space for the text
				v[1] += float32(font.size) + 3
				pt := add2f(pc, v)
				td.AddText(format(state.JRingRadius), pt, textStyle)
			}
		}

		atpaStatus := state.ATPAStatus // this may change

		// If warning/alert cones are inhibited but monitor cones are not,
		// we may still draw a monitor cone.
		if (atpaStatus == ATPAStatusWarning || atpaStatus == ATPAStatusAlert) &&
			(!ps.DisplayATPAWarningAlertCones || (state.DisplayATPAWarnAlert != nil && !*state.DisplayATPAWarnAlert)) {
			atpaStatus = ATPAStatusMonitor
		}

		drawATPAMonitor := atpaStatus == ATPAStatusMonitor && ps.DisplayATPAMonitorCones &&
			(state.DisplayATPAMonitor == nil || *state.DisplayATPAMonitor) &&
			state.IntrailDistance-state.MinimumMIT <= 2 // monitor only if within 2nm of MIT requirement
		drawATPAWarning := atpaStatus == ATPAStatusWarning && ps.DisplayATPAWarningAlertCones &&
			(state.DisplayATPAWarnAlert == nil || *state.DisplayATPAWarnAlert)
		drawATPAAlert := atpaStatus == ATPAStatusAlert && ps.DisplayATPAWarningAlertCones &&
			(state.DisplayATPAWarnAlert == nil || *state.DisplayATPAWarnAlert)
		drawATPACone := drawATPAMonitor || drawATPAWarning || drawATPAAlert

		if state.HaveHeading() && (state.ConeLength > 0 || drawATPACone) {
			// We'll draw in window coordinates. First figure out the
			// coordinates of the vertices of the cone triangle. We'll
			// start with a canonical triangle in nm coordinates, going one
			// unit up the +y axis with a small spread in x.
			v := [4][2]float32{[2]float32{0, 0}, [2]float32{-.04, 1}, [2]float32{.04, 1}}

			// Now we want to get that triangle in window coordinates...

			// The cone length is at minimum the required MIT if the aircraft is
			// in the ATPA volume.
			coneLength := max(state.ConeLength, state.MinimumMIT)
			length := coneLength / transforms.PixelDistanceNM(ctx.world.NmPerLongitude)

			var coneHeading float32
			if drawATPACone {
				// Cone is oriented to point toward the leading aircraft
				sfront, ok := sp.Aircraft[state.ATPALeadAircraftCallsign]
				if ok {
					coneHeading = headingp2ll(state.TrackPosition(), sfront.TrackPosition(),
						ac.NmPerLongitude(), ac.MagneticVariation())
				}
			} else {
				// Cone is oriented along the aircraft's heading
				coneHeading = state.TrackHeading(ac.NmPerLongitude()) + ac.MagneticVariation()
			}

			rot := rotator2f(coneHeading)
			for i := range v {
				// First scale it to make it the desired length in nautical
				// miles; while we're at it, we'll convert that over to
				// window coordinates.
				v[i] = scale2f(v[i], length)
				// Now we just need to rotate it from the +y axis to be
				// aligned with the aircraft's heading.
				v[i] = rot(v[i])
			}

			coneColor := ps.Brightness.Lines.ScaleRGB(STARSJRingConeColor)
			if atpaStatus == ATPAStatusWarning {
				coneColor = ps.Brightness.Lines.ScaleRGB(STARSATPAWarningColor)
			} else if atpaStatus == ATPAStatusAlert {
				coneColor = ps.Brightness.Lines.ScaleRGB(STARSATPAAlertColor)
			}

			// We've got what we need to draw a polyline with the
			// aircraft's position as an anchor.
			pw := transforms.WindowFromLatLongP(state.TrackPosition())
			ld.AddPolyline(pw, coneColor, v[:])

			if ps.DisplayTPASize || (state.DisplayTPASize != nil && *state.DisplayTPASize) {
				ptext := add2f(pw, rot(scale2f([2]float32{0, 0.5}, length)))
				td.AddTextCentered(format(coneLength), ptext, textStyle)
			}
		}
	}

	transforms.LoadWindowViewingMatrices(cb)
	ld.GenerateCommands(cb)
	td.GenerateCommands(cb)
}

// Draw all of the range-bearing lines that have been specified.
func (sp *STARSPane) drawRBLs(aircraft []*Aircraft, ctx *PaneContext, transforms ScopeTransformations, cb *CommandBuffer) {
	td := GetTextDrawBuilder()
	defer ReturnTextDrawBuilder(td)
	ld := GetColoredLinesDrawBuilder()
	defer ReturnColoredLinesDrawBuilder(ld)

	ps := sp.CurrentPreferenceSet
	color := ps.Brightness.Lines.RGB() // check
	style := TextStyle{
		Font:           sp.systemFont[ps.CharSize.Tools],
		Color:          color,
		DrawBackground: true, // default BackgroundColor is fine
	}

	drawRBL := func(p0 Point2LL, p1 Point2LL, idx int, gs float32) {
		// Format the range-bearing line text for the two positions.
		hdg := headingp2ll(p0, p1, ctx.world.NmPerLongitude, ctx.world.MagneticVariation)
		dist := nmdistance2ll(p0, p1)
		text := fmt.Sprintf("%3d/%.2f", int(hdg+.5), dist)
		if gs != 0 {
			// Add ETA in minutes
			eta := 60 * dist / gs
			text += fmt.Sprintf("/%d", int(eta+.5))
		}
		text += fmt.Sprintf("-%d", idx)

		// And draw the line and the text.
		pText := transforms.WindowFromLatLongP(mid2ll(p0, p1))
		td.AddTextCentered(text, pText, style)
		ld.AddLine(p0, p1, color)
	}

	// Maybe draw a wip RBL with p1 as the mouse's position
	if sp.wipRBL != nil {
		wp := sp.wipRBL.P[0]
		if ctx.mouse != nil {
			p1 := transforms.LatLongFromWindowP(ctx.mouse.Pos)
			if wp.Callsign != "" {
				if ac := ctx.world.Aircraft[wp.Callsign]; ac != nil && sp.datablockVisible(ac, ctx) &&
					slices.Contains(aircraft, ac) {
					if state, ok := sp.Aircraft[wp.Callsign]; ok {
						drawRBL(state.TrackPosition(), p1, len(sp.RangeBearingLines)+1, ac.GS())
					}
				}
			} else {
				drawRBL(wp.Loc, p1, len(sp.RangeBearingLines)+1, 0)
			}
		}
	}

	for i, rbl := range sp.RangeBearingLines {
		if p0, p1 := rbl.GetPoints(ctx, aircraft, sp); !p0.IsZero() && !p1.IsZero() {
			gs := float32(0)

			// If one but not both are tracks, get the groundspeed so we
			// can display an ETA.
			if rbl.P[0].Callsign != "" {
				if rbl.P[1].Callsign == "" {
					if ac := ctx.world.Aircraft[rbl.P[0].Callsign]; ac != nil {
						gs = ac.GS()
					}
				}
			} else if rbl.P[1].Callsign != "" {
				if rbl.P[0].Callsign == "" {
					if ac := ctx.world.Aircraft[rbl.P[1].Callsign]; ac != nil {
						gs = ac.GS()
					}
				}
			}

			drawRBL(p0, p1, i+1, gs)
		}
	}

	// Remove stale ones that include aircraft that have landed, etc.
	sp.RangeBearingLines = FilterSlice(sp.RangeBearingLines, func(rbl STARSRangeBearingLine) bool {
		p0, p1 := rbl.GetPoints(ctx, aircraft, sp)
		return !p0.IsZero() && !p1.IsZero()
	})

	transforms.LoadLatLongViewingMatrices(cb)
	ld.GenerateCommands(cb)
	transforms.LoadWindowViewingMatrices(cb)
	td.GenerateCommands(cb)
}

// Draw the minimum separation line between two aircraft, if selected.
func (sp *STARSPane) drawMinSep(ctx *PaneContext, transforms ScopeTransformations, cb *CommandBuffer) {
	cs0, cs1 := sp.MinSepAircraft[0], sp.MinSepAircraft[1]
	if cs0 == "" || cs1 == "" {
		// Two aircraft haven't been specified.
		return
	}
	ac0, ok0 := ctx.world.Aircraft[cs0]
	ac1, ok1 := ctx.world.Aircraft[cs1]
	if !ok0 || !ok1 {
		// Missing aircraft
		return
	}

	ps := sp.CurrentPreferenceSet
	color := ps.Brightness.Lines.RGB()

	s0, ok0 := sp.Aircraft[ac0.Callsign]
	s1, ok1 := sp.Aircraft[ac1.Callsign]
	if !ok0 || !ok1 {
		return
	}
	DrawMinimumSeparationLine(s0.TrackPosition(),
		s0.HeadingVector(ac0.NmPerLongitude(), ac0.MagneticVariation()),
		s1.TrackPosition(),
		s1.HeadingVector(ac1.NmPerLongitude(), ac1.MagneticVariation()),
		ac0.NmPerLongitude(), color, RGB{}, sp.systemFont[ps.CharSize.Tools],
		ctx, transforms, cb)
}

func (sp *STARSPane) drawAirspace(ctx *PaneContext, transforms ScopeTransformations, cb *CommandBuffer) {
	ld := GetColoredLinesDrawBuilder()
	defer ReturnColoredLinesDrawBuilder(ld)
	td := GetTextDrawBuilder()
	defer ReturnTextDrawBuilder(td)

	ps := sp.CurrentPreferenceSet
	rgb := ps.Brightness.Lists.ScaleRGB(STARSListColor)

	drawSectors := func(volumes []ControllerAirspaceVolume) {
		for _, v := range volumes {
			e := EmptyExtent2D()

			for _, pts := range v.Boundaries {
				for i := range pts {
					e = Union(e, pts[i])
					if i < len(pts)-1 {
						ld.AddLine(pts[i], pts[i+1], rgb)
					}
				}
			}

			center := e.Center()
			ps := sp.CurrentPreferenceSet
			style := TextStyle{
				Font:           sp.systemFont[ps.CharSize.Tools],
				Color:          rgb,
				DrawBackground: true, // default BackgroundColor is fine
			}
			alts := fmt.Sprintf("%d-%d", v.LowerLimit/100, v.UpperLimit/100)
			td.AddTextCentered(alts, transforms.WindowFromLatLongP(center), style)
		}
	}

	if sp.drawApproachAirspace {
		drawSectors(ctx.world.ApproachAirspace)
	}

	if sp.drawDepartureAirspace {
		drawSectors(ctx.world.DepartureAirspace)
	}

	transforms.LoadLatLongViewingMatrices(cb)
	ld.GenerateCommands(cb)
	transforms.LoadWindowViewingMatrices(cb)
	td.GenerateCommands(cb)
}

func (sp *STARSPane) consumeMouseEvents(ctx *PaneContext, ghosts []*GhostAircraft,
	transforms ScopeTransformations, cb *CommandBuffer) {
	if ctx.mouse == nil {
		return
	}

	mouse := ctx.mouse
	ps := &sp.CurrentPreferenceSet
	if activeSpinner == nil && !sp.LockDisplay {
		// Handle dragging the scope center
		if mouse.Dragging[MouseButtonSecondary] {
			delta := mouse.DragDelta
			if delta[0] != 0 || delta[1] != 0 {
				deltaLL := transforms.LatLongFromWindowV(delta)
				ps.CurrentCenter = sub2f(ps.CurrentCenter, deltaLL)
			}
		}

		// Consume mouse wheel
		if mouse.Wheel[1] != 0 {
			r := ps.Range
			if _, ok := ctx.keyboard.Pressed[KeyControl]; ok {
				ps.Range += 3 * mouse.Wheel[1]
			} else {
				ps.Range += mouse.Wheel[1]
			}
			ps.Range = clamp(ps.Range, 6, 512) // 4-33

			// We want to zoom in centered at the mouse position; this affects
			// the scope center after the zoom, so we'll find the
			// transformation that gives the new center position.
			mouseLL := transforms.LatLongFromWindowP(mouse.Pos)
			scale := ps.Range / r
			centerTransform := Identity3x3().
				Translate(mouseLL[0], mouseLL[1]).
				Scale(scale, scale).
				Translate(-mouseLL[0], -mouseLL[1])

			ps.CurrentCenter = centerTransform.TransformPoint(ps.CurrentCenter)
		}
	}

	if ctx.mouse.Clicked[MouseButtonPrimary] {
		if ctx.keyboard != nil && ctx.keyboard.IsPressed(KeyShift) && ctx.keyboard.IsPressed(KeyControl) {
			// Shift-Control-click anywhere -> copy current mouse lat-long to the clipboard.
			mouseLatLong := transforms.LatLongFromWindowP(ctx.mouse.Pos)
			ctx.platform.GetClipboard().SetText(strings.ReplaceAll(mouseLatLong.DMSString(), " ", ""))
		}

		if ctx.keyboard.IsPressed(KeyControl) {
			if ac, _ := sp.tryGetClosestAircraft(ctx.world, ctx.mouse.Pos, transforms); ac != nil {
				if state := sp.Aircraft[ac.Callsign]; state != nil {
					state.IsSelected = !state.IsSelected
					return
				}
			}
		}

		// If a scope click handler has been registered, give it the click
		// and then clear it out.
		var status STARSCommandStatus
		if sp.scopeClickHandler != nil {
			status = sp.scopeClickHandler(ctx.mouse.Pos, transforms)
		} else {
			status = sp.executeSTARSClickedCommand(ctx, sp.previewAreaInput, ctx.mouse.Pos, ghosts, transforms)
		}

		if status.err != nil {
			// TODO: as above, rewrite server errors to be cryptic STARS errors...
			sp.previewAreaOutput = status.err.Error()
		} else {
			if status.clear {
				sp.resetInputState()
			}
			sp.previewAreaOutput = status.output
		}
	} else if ctx.mouse.Clicked[MouseButtonTertiary] {
		if ac, _ := sp.tryGetClosestAircraft(ctx.world, ctx.mouse.Pos, transforms); ac != nil {
			if state := sp.Aircraft[ac.Callsign]; state != nil {
				state.IsSelected = !state.IsSelected
			}
		}
	} else if !ctx.world.SimIsPaused {
		switch sp.CurrentPreferenceSet.DwellMode {
		case DwellModeOff:
			sp.dwellAircraft = ""

		case DwellModeOn:
			if ac, _ := sp.tryGetClosestAircraft(ctx.world, ctx.mouse.Pos, transforms); ac != nil {
				sp.dwellAircraft = ac.Callsign
			} else {
				sp.dwellAircraft = ""
			}

		case DwellModeLock:
			if ac, _ := sp.tryGetClosestAircraft(ctx.world, ctx.mouse.Pos, transforms); ac != nil {
				sp.dwellAircraft = ac.Callsign
			}
			// Otherwise leave sp.dwellAircraft as is
		}
	} else {
		if ac, _ := sp.tryGetClosestAircraft(ctx.world, ctx.mouse.Pos, transforms); ac != nil {
			td := GetTextDrawBuilder()
			defer ReturnTextDrawBuilder(td)

			ps := sp.CurrentPreferenceSet
			font := sp.systemFont[ps.CharSize.Datablocks]
			style := TextStyle{
				Font:        font,
				Color:       ps.Brightness.FullDatablocks.ScaleRGB(STARSListColor),
				LineSpacing: 0}

			// Aircraft track position in window coordinates
			state := sp.Aircraft[ac.Callsign]
			pac := transforms.WindowFromLatLongP(state.TrackPosition())

			// Upper-left corner of where we start drawing the text
			pad := float32(5)
			ptext := add2f([2]float32{2 * pad, 0}, pac)
			info := ac.NavSummary()
			td.AddText(info, ptext, style)

			// Draw an alpha-blended quad behind the text to make it more legible.
			trid := GetTrianglesDrawBuilder()
			defer ReturnTrianglesDrawBuilder(trid)
			bx, by := font.BoundText(info, style.LineSpacing)
			trid.AddQuad(add2f(ptext, [2]float32{-pad, 0}),
				add2f(ptext, [2]float32{float32(bx) + pad, 0}),
				add2f(ptext, [2]float32{float32(bx) + pad, -float32(by) - pad}),
				add2f(ptext, [2]float32{-pad, -float32(by) - pad}))

			// Get it all into the command buffer
			transforms.LoadWindowViewingMatrices(cb)
			cb.SetRGBA(RGBA{R: 0.25, G: 0.25, B: 0.25, A: 0.75})
			cb.Blend()
			trid.GenerateCommands(cb)
			cb.DisableBlend()
			td.GenerateCommands(cb)
		}
	}
}

func (sp *STARSPane) drawMouseCursor(ctx *PaneContext, paneExtent Extent2D, transforms ScopeTransformations,
	cb *CommandBuffer) {
	if ctx.mouse == nil {
		return
	}

	// If the mouse is inside the scope, disable the standard mouse cursor
	// and draw a cross for the cursor; otherwise leave the default arrow
	// for the DCB.
	if ctx.mouse.Pos[0] >= 0 && ctx.mouse.Pos[0] < paneExtent.Width() &&
		ctx.mouse.Pos[1] >= 0 && ctx.mouse.Pos[1] < paneExtent.Height() {
		ctx.mouse.SetCursor(imgui.MouseCursorNone)
		ld := GetLinesDrawBuilder()
		defer ReturnLinesDrawBuilder(ld)

		w := float32(7) * Select(runtime.GOOS == "windows", ctx.platform.DPIScale(), float32(1))
		ld.AddLine(add2f(ctx.mouse.Pos, [2]float32{-w, 0}), add2f(ctx.mouse.Pos, [2]float32{w, 0}))
		ld.AddLine(add2f(ctx.mouse.Pos, [2]float32{0, -w}), add2f(ctx.mouse.Pos, [2]float32{0, w}))

		transforms.LoadWindowViewingMatrices(cb)
		// STARS Operators Manual 4-74: FDB brightness is used for the cursor
		ps := sp.CurrentPreferenceSet
		cb.SetRGB(ps.Brightness.FullDatablocks.RGB())
		ld.GenerateCommands(cb)
	} else {
		ctx.mouse.SetCursor(imgui.MouseCursorArrow)
	}
}

///////////////////////////////////////////////////////////////////////////
// DCB menu on top

const STARSButtonSize = 70

const (
	STARSButtonFull = 1 << iota
	STARSButtonHalfVertical
	STARSButtonHalfHorizontal
	STARSButtonSelected
)

func starsButtonSize(flags int, scale float32) [2]float32 {
	bs := func(s float32) float32 { return float32(int(s*STARSButtonSize + 0.5)) }

	if (flags & STARSButtonFull) != 0 {
		return [2]float32{bs(scale), bs(scale)}
	} else if (flags & STARSButtonHalfVertical) != 0 {
		return [2]float32{bs(scale), bs(scale / 2)}
	} else if (flags & STARSButtonHalfHorizontal) != 0 {
		return [2]float32{bs(scale / 2), bs(scale)}
	} else {
		lg.Errorf("unhandled starsButtonFlags %d", flags)
		return [2]float32{bs(scale), bs(scale)}
	}
}

var dcbDrawState struct {
	cb           *CommandBuffer
	mouse        *MouseState
	mouseDownPos []float32
	cursor       [2]float32
	drawStartPos [2]float32
	style        TextStyle
	brightness   STARSBrightness
	position     int
}

func (sp *STARSPane) StartDrawDCB(ctx *PaneContext, buttonScale float32, transforms ScopeTransformations,
	cb *CommandBuffer) {
	dcbDrawState.cb = cb
	dcbDrawState.mouse = ctx.mouse

	ps := sp.CurrentPreferenceSet
	dcbDrawState.brightness = ps.Brightness.DCB
	dcbDrawState.position = ps.DCBPosition
	switch dcbDrawState.position {
	case DCBPositionTop, DCBPositionLeft:
		dcbDrawState.drawStartPos = [2]float32{0, ctx.paneExtent.Height()}

	case DCBPositionRight:
		sz := starsButtonSize(STARSButtonFull, buttonScale) // FIXME: there should be a better way to get the default
		dcbDrawState.drawStartPos = [2]float32{ctx.paneExtent.Width() - sz[0], ctx.paneExtent.Height()}

	case DCBPositionBottom:
		sz := starsButtonSize(STARSButtonFull, buttonScale)
		dcbDrawState.drawStartPos = [2]float32{0, sz[1]}
	}

	dcbDrawState.cursor = dcbDrawState.drawStartPos

	dcbDrawState.style = TextStyle{
		Font:        sp.dcbFont[ps.CharSize.DCB],
		Color:       RGB{1, 1, 1},
		LineSpacing: 0,
		// DropShadow: true, // ????
		// DropShadowColor: RGB{0,0,0}, // ????
	}
	if dcbDrawState.style.Font == nil {
		lg.Errorf("nil buttonFont??")
		dcbDrawState.style.Font = GetDefaultFont()
	}

	transforms.LoadWindowViewingMatrices(cb)
	cb.LineWidth(1)

	if ctx.mouse != nil && ctx.mouse.Clicked[MouseButtonPrimary] {
		dcbDrawState.mouseDownPos = ctx.mouse.Pos[:]
	}

	/*
		imgui.PushStyleColor(imgui.StyleColorText, imgui.Vec4{.7, .7, .7, 1})
		imgui.PushStyleColor(imgui.StyleColorButton, imgui.Vec4{.075, .075, .075, 1})
		imgui.PushStyleColor(imgui.StyleColorButtonHovered, imgui.Vec4{.3, .3, .3, 1})
		imgui.PushStyleColor(imgui.StyleColorButtonActive, imgui.Vec4{0, .2, 0, 1})
	*/
}

func (sp *STARSPane) EndDrawDCB() {
	// Clear out the scissor et al...
	dcbDrawState.cb.ResetState()

	if mouse := dcbDrawState.mouse; mouse != nil {
		if mouse.Released[MouseButtonPrimary] {
			dcbDrawState.mouseDownPos = nil
		}
	}
}

func drawDCBText(text string, td *TextDrawBuilder, buttonSize [2]float32, color RGB) {
	// Clean up the text
	lines := strings.Split(strings.TrimSpace(text), "\n")
	for i := range lines {
		lines[i] = strings.TrimSpace(lines[i])
	}

	style := dcbDrawState.style
	style.Color = lerpRGB(.5, color, dcbDrawState.brightness.ScaleRGB(color))
	_, h := style.Font.BoundText(strings.Join(lines, "\n"), dcbDrawState.style.LineSpacing)

	slop := buttonSize[1] - float32(h) // todo: what if negative...
	y0 := dcbDrawState.cursor[1] - slop/2
	for _, line := range lines {
		lw, lh := style.Font.BoundText(line, style.LineSpacing)
		x0 := dcbDrawState.cursor[0] + (buttonSize[0]-float32(lw))/2

		td.AddText(line, [2]float32{x0, y0}, style)
		y0 -= float32(lh)
	}
}

func drawDCBButton(text string, flags int, buttonScale float32, pushedIn bool, disabled bool) (Extent2D, bool) {
	ld := GetColoredLinesDrawBuilder()
	trid := GetColoredTrianglesDrawBuilder()
	td := GetTextDrawBuilder()
	defer ReturnColoredLinesDrawBuilder(ld)
	defer ReturnColoredTrianglesDrawBuilder(trid)
	defer ReturnTextDrawBuilder(td)

	sz := starsButtonSize(flags, buttonScale)

	// Offset for spacing
	const delta = 1
	p0 := add2f(dcbDrawState.cursor, [2]float32{delta, -delta})
	p1 := add2f(p0, [2]float32{sz[0] - 2*delta, 0})
	p2 := add2f(p1, [2]float32{0, -sz[1] + 2*delta})
	p3 := add2f(p2, [2]float32{-sz[0] + 2*delta, 0})

	ext := Extent2DFromPoints([][2]float32{p0, p2})
	mouse := dcbDrawState.mouse
	mouseInside := mouse != nil && ext.Inside(mouse.Pos)
	mouseDownInside := dcbDrawState.mouseDownPos != nil &&
		ext.Inside([2]float32{dcbDrawState.mouseDownPos[0], dcbDrawState.mouseDownPos[1]})

	var buttonColor, textColor RGB
	if disabled {
		buttonColor = STARSDCBDisabledButtonColor
		textColor = STARSDCBDisabledTextColor
	}
	if !disabled {
		if mouseInside && mouseDownInside {
			pushedIn = !pushedIn
		}

		// Swap selected/regular color to indicate the tentative result
		buttonColor = Select(pushedIn, STARSDCBActiveButtonColor, STARSDCBButtonColor)
		textColor = Select(mouseInside, STARSDCBTextSelectedColor, STARSDCBTextColor)
	}
	buttonColor = dcbDrawState.brightness.ScaleRGB(buttonColor)
	//textColor = dcbDrawState.brightness.ScaleRGB(textColor)

	trid.AddQuad(p0, p1, p2, p3, buttonColor)
	drawDCBText(text, td, sz, textColor)

	if !disabled && pushedIn { //((selected && !mouseInside) || (!selected && mouseInside && mouse.Down[MouseButtonPrimary])) {
		// Depressed bevel scheme: darker top/left, highlight bottom/right
		ld.AddLine(p0, p1, lerpRGB(.5, buttonColor, RGB{0, 0, 0}))
		ld.AddLine(p0, p3, lerpRGB(.5, buttonColor, RGB{0, 0, 0}))
		ld.AddLine(p1, p2, lerpRGB(.25, buttonColor, RGB{1, 1, 1}))
		ld.AddLine(p2, p3, lerpRGB(.25, buttonColor, RGB{1, 1, 1}))
	} else {
		// Normal bevel scheme: highlight top and left, darker bottom and right
		ld.AddLine(p0, p1, lerpRGB(.25, buttonColor, RGB{1, 1, 1}))
		ld.AddLine(p0, p3, lerpRGB(.25, buttonColor, RGB{1, 1, 1}))
		ld.AddLine(p1, p2, lerpRGB(.5, buttonColor, RGB{0, 0, 0}))
		ld.AddLine(p2, p3, lerpRGB(.5, buttonColor, RGB{0, 0, 0}))
	}

	updateDCBCursor(flags, sz)

	// FIXME: Attempt at scissoring when drawing buttons--breaks for half
	// height buttons--needs to be w.r.t. window coordinates (I think).
	/*
		highDPIScale := platform.DPIScale()
		x0, y0 := int(highDPIScale*p0[0]), int(highDPIScale*p0[1])
		w, h := int(highDPIScale*sz.X), int(highDPIScale*sz.Y)
		dcbDrawState.cb.Scissor(x0, y0, w, h)
	*/

	// Text last!
	trid.GenerateCommands(dcbDrawState.cb)
	ld.GenerateCommands(dcbDrawState.cb)
	td.GenerateCommands(dcbDrawState.cb)

	if mouse != nil && mouseInside && mouse.Released[MouseButtonPrimary] && mouseDownInside {
		return ext, true /* clicked and released */
	}
	return ext, false
}

func updateDCBCursor(flags int, sz [2]float32) {
	if dcbDrawState.position == DCBPositionTop || dcbDrawState.position == DCBPositionBottom {
		// Drawing left to right
		if (flags&STARSButtonFull) != 0 || (flags&STARSButtonHalfHorizontal) != 0 {
			// For full height buttons, always go to the next column
			dcbDrawState.cursor[0] += sz[0]
			dcbDrawState.cursor[1] = dcbDrawState.drawStartPos[1]
		} else if (flags & STARSButtonHalfVertical) != 0 {
			if dcbDrawState.cursor[1] == dcbDrawState.drawStartPos[1] {
				// Room for another half-height button below
				dcbDrawState.cursor[1] -= sz[1]
			} else {
				// On to the next column
				dcbDrawState.cursor[0] += sz[0]
				dcbDrawState.cursor[1] = dcbDrawState.drawStartPos[1]
			}
		} else {
			lg.Errorf("unhandled starsButtonFlags %d", flags)
			dcbDrawState.cursor[0] += sz[0]
			dcbDrawState.cursor[1] = dcbDrawState.drawStartPos[1]
		}
	} else {
		// Drawing top to bottom
		if (flags&STARSButtonFull) != 0 || (flags&STARSButtonHalfVertical) != 0 {
			// For full width buttons, always go to the next row
			dcbDrawState.cursor[0] = dcbDrawState.drawStartPos[0]
			dcbDrawState.cursor[1] -= sz[1]
		} else if (flags & STARSButtonHalfHorizontal) != 0 {
			if dcbDrawState.cursor[0] == dcbDrawState.drawStartPos[0] {
				// Room for another half-width button to the right
				dcbDrawState.cursor[0] += sz[0]
			} else {
				// On to the next row
				dcbDrawState.cursor[0] = dcbDrawState.drawStartPos[0]
				dcbDrawState.cursor[1] -= sz[1]
			}
		} else {
			lg.Errorf("unhandled starsButtonFlags %d", flags)
			dcbDrawState.cursor[0] = dcbDrawState.drawStartPos[0]
			dcbDrawState.cursor[1] -= sz[0]
		}
	}
}

func STARSToggleButton(text string, state *bool, flags int, buttonScale float32) bool {
	_, clicked := drawDCBButton(text, flags, buttonScale, *state, false)

	if clicked {
		*state = !*state
	}

	return clicked
}

var (
	// TODO: think about implications of multiple STARSPanes being active
	// at once w.r.t. this.  This probably should be a member variable,
	// though we also need to think about focus capture; probably should
	// force take it when a spinner is active..
	activeSpinner unsafe.Pointer
)

func STARSIntSpinner(ctx *PaneContext, text string, value *int, min int, max int, flags int, buttonScale float32) {
	STARSCallbackSpinner[int](ctx, text, value,
		func(v int) string { return strconv.Itoa(v) },
		func(v int, delta float32) int {
			di := 0
			if delta > 0 {
				di = 1
			} else if delta < 0 {
				di = -1
			}
			return clamp(v+di, min, max)
		}, flags, buttonScale)
}

func STARSCallbackSpinner[V any](ctx *PaneContext, text string, value *V, print func(v V) string,
	callback func(v V, delta float32) V, flags int, buttonScale float32) {
	text += print(*value)

	if activeSpinner == unsafe.Pointer(value) {
		buttonBounds, clicked := drawDCBButton(text, flags, buttonScale, true, false)
		// This is horrific and one of many ugly things about capturing the
		// mouse, but most of Panes' work is in the simplified space of a
		// pane coordinate system; here we need something in terms of
		// window coordinates, so need to both account for the viewport
		// call that lets us draw things oblivious to the menubar as well
		// as flip things in y.
		h := ctx.paneExtent.Height() + ui.menuBarHeight
		buttonBounds.p0[1], buttonBounds.p1[1] = h-buttonBounds.p1[1], h-buttonBounds.p0[1]
		ctx.platform.StartCaptureMouse(buttonBounds)

		if clicked {
			activeSpinner = nil
			ctx.platform.EndCaptureMouse()
		}

		if ctx.mouse != nil {
			*value = callback(*value, -ctx.mouse.Wheel[1])
		}
	} else {
		_, clicked := drawDCBButton(text, flags, buttonScale, false, false)
		if clicked {
			activeSpinner = unsafe.Pointer(value)
		}
	}
}

func STARSFloatSpinner(ctx *PaneContext, text string, value *float32, min float32, max float32, flags int, buttonScale float32) {
	STARSCallbackSpinner(ctx, text, value, func(f float32) string { return fmt.Sprintf("%.1f", *value) },
		func(v float32, delta float32) float32 {
			return clamp(v+delta/10, min, max)
		}, flags, buttonScale)
}

func STARSBrightnessSpinner(ctx *PaneContext, text string, b *STARSBrightness, min STARSBrightness, allowOff bool,
	flags int, buttonScale float32) {
	STARSCallbackSpinner(ctx, text, b,
		func(b STARSBrightness) string {
			if b == 0 {
				return "OFF"
			} else {
				return fmt.Sprintf("%2d", int(b))
			}
		},
		func(b STARSBrightness, delta float32) STARSBrightness {
			if delta > 0 {
				if b == 0 && allowOff {
					return STARSBrightness(min)
				} else {
					b++
					return STARSBrightness(clamp(b, min, 100))
				}
			} else if delta < 0 {
				if b == min && allowOff {
					return STARSBrightness(0)
				} else {
					b--
					return STARSBrightness(clamp(b, min, 100))
				}
			} else {
				return b
			}
		}, flags, buttonScale)
}

func STARSSelectButton(text string, flags int, buttonScale float32) bool {
	_, clicked := drawDCBButton(text, flags, buttonScale, flags&STARSButtonSelected != 0, false)
	return clicked
}

func (sp *STARSPane) STARSPlaceButton(text string, flags int, buttonScale float32,
	callback func(pw [2]float32, transforms ScopeTransformations) STARSCommandStatus) {
	_, clicked := drawDCBButton(text, flags, buttonScale, text == sp.selectedPlaceButton, false)
	if clicked {
		sp.selectedPlaceButton = text
		sp.scopeClickHandler = func(pw [2]float32, transforms ScopeTransformations) STARSCommandStatus {
			sp.selectedPlaceButton = ""
			return callback(pw, transforms)
		}
	}
}

func STARSDisabledButton(text string, flags int, buttonScale float32) {
	drawDCBButton(text, flags, buttonScale, false, true)
}

///////////////////////////////////////////////////////////////////////////
// STARSPane utility methods

// amendFlightPlan is a useful utility function for changing an entry in
// the flightplan; the provided callback function should make the update
// and the rest of the details are handled here.
func amendFlightPlan(w *World, callsign string, amend func(fp *FlightPlan)) error {
	if ac := w.GetAircraft(callsign); ac == nil {
		return ErrNoAircraftForCallsign
	} else {
		fp := Select(ac.FlightPlan != nil, ac.FlightPlan, &FlightPlan{})
		amend(fp)
		return w.AmendFlightPlan(callsign, *fp)
	}
}

func (sp *STARSPane) initializeFonts() {
	init := func(fonts []*Font, name string, sizes []int) {
		for i, sz := range sizes {
			id := FontIdentifier{Name: name, Size: sz}
			fonts[i] = GetFont(id)
			if fonts[i] == nil {
				lg.Errorf("Font not found for %+v", id)
				fonts[i] = GetDefaultFont()
			}
		}
	}

	init(sp.systemFont[:], "Fixed Demi Bold", []int{9, 11, 12, 13, 14, 16})
	init(sp.dcbFont[:], "Inconsolata SemiBold", []int{10, 12, 14})
}

func (sp *STARSPane) resetInputState() {
	sp.previewAreaInput = ""
	sp.previewAreaOutput = ""
	sp.commandMode = CommandModeNone
	sp.multiFuncPrefix = ""

	sp.scopeClickHandler = nil
	sp.selectedPlaceButton = ""
}

const (
	RadarModeSingle = iota
	RadarModeMulti
	RadarModeFused
)

func (sp *STARSPane) radarMode(w *World) int {
	if len(w.RadarSites) == 0 {
		// Straight-up fused mode if none are specified.
		return RadarModeFused
	}

	ps := sp.CurrentPreferenceSet
	if _, ok := w.RadarSites[ps.RadarSiteSelected]; ps.RadarSiteSelected != "" && ok {
		return RadarModeSingle
	} else if ps.FusedRadarMode {
		return RadarModeFused
	} else {
		return RadarModeMulti
	}
}

func (sp *STARSPane) radarVisibility(w *World, pos Point2LL, alt int) (primary, secondary bool, distance float32) {
	ps := sp.CurrentPreferenceSet
	distance = 1e30
	single := sp.radarMode(w) == RadarModeSingle
	for id, site := range w.RadarSites {
		if single && ps.RadarSiteSelected != id {
			continue
		}

		if p, s, dist := site.CheckVisibility(w, pos, alt); p || s {
			primary = primary || p
			secondary = secondary || s
			distance = min(distance, dist)
		}
	}

	return
}

func (sp *STARSPane) visibleAircraft(w *World) []*Aircraft {
	var aircraft []*Aircraft
	ps := sp.CurrentPreferenceSet
	single := sp.radarMode(w) == RadarModeSingle
	now := w.CurrentTime()
	for callsign, state := range sp.Aircraft {
		ac, ok := w.Aircraft[callsign]
		if !ok {
			continue
		}
		// This includes the case of a spawned aircraft for which we don't
		// yet have a radar track.
		if state.LostTrack(now) {
			continue
		}

		visible := false

		if sp.radarMode(w) == RadarModeFused {
			// visible unless if it's almost on the ground
			alt := float32(state.TrackAltitude())
			visible = (ac.IsDeparture() && alt > ac.DepartureAirportElevation()+100) ||
				(!ac.IsDeparture() && alt > ac.ArrivalAirportElevation()+100)
		} else {
			// Otherwise see if any of the radars can see it
			for id, site := range w.RadarSites {
				if single && ps.RadarSiteSelected != id {
					continue
				}

				if p, s, _ := site.CheckVisibility(w, state.TrackPosition(), state.TrackAltitude()); p || s {
					visible = true
				}
			}
		}

		if visible {
			aircraft = append(aircraft, ac)

			// Is this the first we've seen it?
			if state.FirstRadarTrack.IsZero() {
				state.FirstRadarTrack = now

				if sp.AutoTrackDepartures && ac.TrackingController == "" &&
					w.DepartureController(ac) == w.Callsign {
					w.InitiateTrack(callsign, nil, nil) // ignore error...
				}
			}
		}
	}

	return aircraft
}

func (sp *STARSPane) datablockVisible(ac *Aircraft, ctx *PaneContext) bool {
	af := sp.CurrentPreferenceSet.AltitudeFilters
	alt := sp.Aircraft[ac.Callsign].TrackAltitude()
	user := ctx.world.GetController(ctx.world.Callsign)
	if ac.TrackingController == ctx.world.Callsign {
		// For owned datablocks
		return true
	} else if ac.HandoffTrackController == ctx.world.Callsign {
		// For recieving handoffs
		return true
	} else if ac.ControllingController == ctx.world.Callsign {
		// For non-greened handoffs
		return true
	} else if sp.Aircraft[ac.Callsign].PointedOut {
		// Pointouts: This is if its been accepted,
		// for an incoming pointout, it falls to the FDB check
		return true
	} else if ac.Squawk == 7500 || ac.Squawk == 7600 || ac.Squawk == 7700 || ac.Squawk == 7777 || ac.Squawk == 7400 {
		// Special purpose codes
		return true
	} else if sp.Aircraft[ac.Callsign].DatablockType == FullDatablock {
		// If FDB, may trump others but idc
		// This *should* be primarily doing CA and ATPA cones
		return true
	} else if sp.isOverflight(ctx, ac) && sp.CurrentPreferenceSet.OverflightFullDatablocks { //Need a f7 + e
		// Overflights
		return true
	} else if sp.CurrentPreferenceSet.QuickLookAll {
		// Quick look all
		return true
	} else if ac.RedirectedHandoff.RedirectedTo == user.SectorId {
		// Redirected to
		return true
	} else if slices.Contains(ac.RedirectedHandoff.Redirector, user.SectorId) {
		// Had it but redirected it
		return true
	}

	// Quick Look Positions.
	for _, quickLookPositions := range sp.CurrentPreferenceSet.QuickLookPositions {
		if ac.TrackingController == quickLookPositions.Callsign {
			return true
		}
	}

	if !ac.IsAssociated() {
		return alt >= af.Unassociated[0] && alt <= af.Unassociated[1]
	} else {
		return alt >= af.Associated[0] && alt <= af.Associated[1]
	}
}

func (sp *STARSPane) getLeaderLineDirection(ac *Aircraft, w *World) CardinalOrdinalDirection {
	ps := sp.CurrentPreferenceSet

	if lld := sp.Aircraft[ac.Callsign].LeaderLineDirection; lld != nil {
		// The direction was specified for the aircraft specifically
		return *lld
	} else if ac.TrackingController == w.Callsign {
		// Tracked by us
		return ps.LeaderLineDirection
	} else if dir, ok := ps.ControllerLeaderLineDirections[ac.TrackingController]; ok {
		// Tracked by another controller for whom a direction was specified
		return dir
	} else if ps.OtherControllerLeaderLineDirection != nil {
		// Tracked by another controller without a per-controller direction specified
		return *ps.OtherControllerLeaderLineDirection
	} else {
		// TODO: should this case have a user-specifiable default?
		return CardinalOrdinalDirection(North)
	}
}

func (sp *STARSPane) getLeaderLineVector(dir CardinalOrdinalDirection) [2]float32 {
	angle := dir.Heading()
	v := [2]float32{sin(radians(angle)), cos(radians(angle))}
	ps := sp.CurrentPreferenceSet
	return scale2f(v, float32(10+10*ps.LeaderLineLength))
}

func (sp *STARSPane) isOverflight(ctx *PaneContext, ac *Aircraft) bool {
	return ac.FlightPlan != nil &&
		(ctx.world.GetAirport(ac.FlightPlan.DepartureAirport) == nil &&
			ctx.world.GetAirport(ac.FlightPlan.ArrivalAirport) == nil)
}

func (sp *STARSPane) tryGetClosestAircraft(w *World, mousePosition [2]float32, transforms ScopeTransformations) (*Aircraft, float32) {
	var ac *Aircraft
	distance := float32(20) // in pixels; don't consider anything farther away

	for _, a := range sp.visibleAircraft(w) {
		pw := transforms.WindowFromLatLongP(sp.Aircraft[a.Callsign].TrackPosition())
		dist := distance2f(pw, mousePosition)
		if dist < distance {
			ac = a
			distance = dist
		}
	}

	return ac, distance
}

func (sp *STARSPane) tryGetClosestGhost(ghosts []*GhostAircraft, mousePosition [2]float32, transforms ScopeTransformations) (*GhostAircraft, float32) {
	var ghost *GhostAircraft
	distance := float32(20) // in pixels; don't consider anything farther away

	for _, g := range ghosts {
		pw := transforms.WindowFromLatLongP(g.Position)
		dist := distance2f(pw, mousePosition)
		if dist < distance {
			ghost = g
			distance = dist
		}
	}

	return ghost, distance
}

func (sp *STARSPane) radarSiteId(w *World) string {
	switch sp.radarMode(w) {
	case RadarModeSingle:
		return sp.CurrentPreferenceSet.RadarSiteSelected
	case RadarModeMulti:
		return "MULTI"
	case RadarModeFused:
		return "FUSED"
	default:
		return "UNKNOWN"
	}
}<|MERGE_RESOLUTION|>--- conflicted
+++ resolved
@@ -412,7 +412,7 @@
 	ATPAStatus               ATPAStatus
 	MinimumMIT               float32
 	ATPALeadAircraftCallsign string
-	LastKnownHandoff       string
+	LastKnownHandoff         string
 	// This is only set if a leader line direction was specified for this
 	// aircraft individually
 	LeaderLineDirection *CardinalOrdinalDirection
@@ -3161,9 +3161,9 @@
 				alt := rules.AltitudeRange
 				if (alt[0] == 0 && alt[1] == 0) /* none specified */ ||
 					(ac.FlightPlan.Altitude >= alt[0] && ac.FlightPlan.Altitude <= alt[1]) {
-					if len(rules.AircraftType)== 0 || slices.Contains(rules.AircraftType, aircraftType) {
+					if len(rules.AircraftType) == 0 || slices.Contains(rules.AircraftType, aircraftType) {
 						return rules.ReceivingController, rules.ToCenter
-					}			
+					}
 				}
 			}
 		}
@@ -3171,7 +3171,6 @@
 
 	return "", false
 }
-
 
 func (sp *STARSPane) handoffControl(ctx *PaneContext, callsign string) {
 	ctx.world.HandoffControl(callsign, nil,
@@ -3180,7 +3179,7 @@
 		})
 }
 
-func singleScope(ctx *PaneContext,facilityIdentifier string) *Controller {
+func singleScope(ctx *PaneContext, facilityIdentifier string) *Controller {
 	controllers := ctx.world.GetAllControllers()
 	var controllersInFacility []*Controller
 	for _, controller := range controllers {
@@ -3207,7 +3206,7 @@
 	if controller == "C" || (haveTrianglePrefix && lc == 3) {
 		control, toCenter := calculateAirspace(ctx, callsign)
 		if control != "" && ((controller == "C" && toCenter) || (controller == ctx.world.GetController(control).FacilityIdentifier && !toCenter) ||
-		(controller == ctx.world.GetController(control).FacilityIdentifier && !toCenter) ){
+			(controller == ctx.world.GetController(control).FacilityIdentifier && !toCenter)) {
 			state := sp.Aircraft[callsign]
 			state.LastKnownHandoff = ctx.world.GetController(control).Scope
 			return true, control
@@ -3233,27 +3232,26 @@
 				}
 			}
 
-		} else if lc == 5 && haveTrianglePrefix { // ∆N4P for example. Must be different fac	
+		} else if lc == 5 && haveTrianglePrefix { // ∆N4P for example. Must be different fac
 			controller = controller[2:] // Remove the ∆
 			receivingController := ctx.world.GetController(controller[1:])
 			if receivingController == nil {
 				return false, ""
 			}
-			if receivingController.FacilityIdentifier != "" && string(controller[0]) == receivingController.FacilityIdentifier{
+			if receivingController.FacilityIdentifier != "" && string(controller[0]) == receivingController.FacilityIdentifier {
 				state := sp.Aircraft[callsign]
 				state.LastKnownHandoff = receivingController.Scope
 				return true, receivingController.SectorId
 			}
 
-		} 
-			for _, control := range ctx.world.Controllers {
-				if control.ERAMFacility && control.SectorId == controller {
-					state := sp.Aircraft[callsign]
-					state.LastKnownHandoff = control.Scope
-					return true, control.SectorId
-				}
-			}
-		
+		}
+		for _, control := range ctx.world.Controllers {
+			if control.ERAMFacility && control.SectorId == controller {
+				state := sp.Aircraft[callsign]
+				state.LastKnownHandoff = control.Scope
+				return true, control.SectorId
+			}
+		}
 
 	}
 	if lc > 3 || (lc > 3 && ctx.world.STARSFacilityAdaptation.ScratchpadRules[0]) {
@@ -5254,7 +5252,7 @@
 		}
 
 		trackId := ""
-		if state.LastKnownHandoff== "" {
+		if state.LastKnownHandoff == "" {
 			state.LastKnownHandoff = "*"
 		}
 		if ac.TrackingController != "" {
@@ -6101,18 +6099,15 @@
 			field8 = []string{" PO" + id}
 		} else if _, ok := sp.RejectedPointOuts[ac.Callsign]; ok {
 			field8 = []string{"", " UN"}
-<<<<<<< HEAD
-		} else if time.Until(ac.POFlashingEndTime) > 0 * time.Second{
+		} else if time.Until(ac.POFlashingEndTime) > 0*time.Second {
 			field8 = []string{"", " PO"}
-=======
->>>>>>> 2657b5d8
 		} else if redirect := ac.RedirectedHandoff; (rd && len(redirect.Redirector) > 0 && ac.RedirectedHandoff.RedirectedTo != "") ||
 			((redirect.RedirectedTo == user.SectorId) ||
 				(ac.TrackingController == user.Callsign && redirect.OrigionalOwner != "")) {
 			field8 = []string{" RD"}
 		} else if slices.Contains(ac.RedirectedHandoff.Redirector, user.SectorId) {
 			field8 = []string{" RD"}
-		} 
+		}
 
 		// Line 2: fields 3, 4, 5
 		alt := fmt.Sprintf("%03d", (state.TrackAltitude()+50)/100)
