--- conflicted
+++ resolved
@@ -11,7 +11,6 @@
 	"cmp"
 	"errors"
 	"fmt"
-	"reflect"
 	"runtime"
 	"slices"
 	"sort"
@@ -2362,7 +2361,7 @@
 				// 4-99: track owned by a specific TCP: L(tcp)(dir),(where
 				// tcp has a space if it's given as a single character).
 				tcp := strings.TrimSuffix(cmd[:2], " ")
-				if ok, controller := sp.calculateController(ctx, tcp, ""); ok {
+				if controller, err := sp.calculateController(ctx, tcp, ""); err == nil {
 					if dir, ok := numpadToDirection(cmd[2]); ok {
 						// Per-controller leaderline
 						if ps.ControllerLeaderLineDirections == nil {
@@ -3134,22 +3133,6 @@
 }
 
 func (sp *STARSPane) setScratchpad(ctx *PaneContext, callsign string, contents string, isSecondary bool) error {
-<<<<<<< HEAD
-	hasDelta := strings.Contains(contents, STARSTriangleCharacter)
-	lc := len(contents)
-	if hasDelta {
-		lc -= 1
-	}
-	if lc > 4 || (lc == 4 && !ctx.world.STARSFacilityAdaptation.ScratchpadRules[0] && !isSecondary) ||
-		(lc == 4 && !ctx.world.STARSFacilityAdaptation.ScratchpadRules[1] && isSecondary) {
-		sp.previewAreaOutput = GetSTARSError(ErrSTARSIllegalScratchpad).Error()
-		return nil
-	}
-	illegalScratchpads := []string{"RDR", "XXX", "CST", "AMB", "NAT", "ADB"}
-	if slices.Contains(illegalScratchpads, contents) {
-		sp.previewAreaOutput = GetSTARSError(ErrSTARSIllegalScratchpad).Error()
-		return nil
-=======
 	lc := len([]rune(contents))
 
 	if ac := ctx.world.GetAircraft(callsign, false); ac != nil && ac.TrackingController == "" {
@@ -3175,7 +3158,6 @@
 	illegalScratchpads := []string{"NAT", "CST", "AMB", "RDR", "ADB", "XXX"}
 	if slices.Contains(illegalScratchpads, contents) {
 		return ErrSTARSIllegalScratchpad
->>>>>>> ac26ad2f
 	}
 
 	if isSecondary {
@@ -3573,25 +3555,14 @@
 						sp.initiateTrack(ctx, ac.Callsign)
 						return
 					}
-<<<<<<< HEAD
-				}
-				if db := sp.datablockType(ctx.world, ac); db == LimitedDatablock && time.Until(state.FullLDB) <= 0 {
+				}
+				if db := sp.datablockType(ctx, ac); db == LimitedDatablock && time.Until(state.FullLDB) <= 0 {
 					state.FullLDB = time.Now().Add(5 * time.Second)
 					// do not collapse datablock if user is tracking the aircraft
 				} else if db == FullDatablock && ac.TrackingController != ctx.world.Callsign {
 					state.DatablockType = PartialDatablock
 				} else {
 					state.DatablockType = FullDatablock
-=======
-					if db := sp.datablockType(ctx, ac); db == LimitedDatablock && time.Until(state.FullLDB) <= 0 {
-						state.FullLDB = time.Now().Add(5 * time.Second)
-						// do not collapse datablock if user is tracking the aircraft
-					} else if db == FullDatablock && ac.TrackingController != ctx.world.Callsign {
-						state.DatablockType = PartialDatablock
-					} else {
-						state.DatablockType = FullDatablock
-					}
->>>>>>> ac26ad2f
 				}
 
 				if ac.TrackingController == ctx.world.Callsign {
@@ -3625,15 +3596,9 @@
 				}
 				return
 			} else if (unicode.IsDigit(rune(cmd[0])) && len(cmd) == 1) ||
-<<<<<<< HEAD
-				(len(cmd) == 2 && unicode.IsDigit(rune(cmd[1])) && cmd[0] == cmd[1]) {
-				err := sp.setLeaderLine(ctx, ac, cmd)
-				if err != nil {
-=======
 				(len(cmd) == 2 && unicode.IsDigit(rune(cmd[1]))) {
 				// 6-81: set locally, 6-101: set system wide
 				if err := sp.setLeaderLine(ctx, ac, cmd); err != nil {
->>>>>>> ac26ad2f
 					status.err = err
 				} else {
 					status.clear = true
@@ -3666,15 +3631,10 @@
 				sp.scopeClickHandler = rblSecondClickHandler(ctx, sp)
 				// Do not clear the input area to allow entering a fix for the second location
 				return
-<<<<<<< HEAD
-			} else if cmd == "HJ" || cmd == "RF" || cmd == "EM" || cmd == "MI" || cmd == "SI" || cmd == "LL" {
-				state.SPCOverride = cmd
-=======
 			} else if StringIsSPC(cmd) {
 				ctx.world.ToggleSPCOverride(ac.Callsign, cmd, nil, func(err error) {
 					sp.previewAreaOutput = GetSTARSError(err).Error()
 				})
->>>>>>> ac26ad2f
 				status.clear = true
 				return
 			} else if cmd == "UN" {
@@ -3892,12 +3852,8 @@
 					func(err error) {
 						// If it's not a valid command and fits the requirements for a scratchpad, set the scratchpad.
 						if err := sp.setScratchpad(ctx, ac.Callsign, cmd, false); err != nil {
-<<<<<<< HEAD
-							status.err = err
-=======
 							sp.previewAreaOutput = GetSTARSError(err).Error()
 							return
->>>>>>> ac26ad2f
 						}
 					})
 				status.clear = true
@@ -4883,40 +4839,6 @@
 		if filter.All || filter.SpecialPurposeCodes {
 			// Special purpose codes listed in red, if anyone is squawking
 			// those.
-<<<<<<< HEAD
-			var hj, rf, em, mi, ll bool
-			for _, ac := range aircraft {
-				state := sp.Aircraft[ac.Callsign]
-				if ac.Squawk == Squawk(0o7500) || state.SPCOverride == "HJ" {
-					hj = true
-				} else if ac.Squawk == Squawk(0o7600) || state.SPCOverride == "RF" {
-					rf = true
-				} else if ac.Squawk == Squawk(0o7700) || state.SPCOverride == "EM" {
-					em = true
-				} else if ac.Squawk == Squawk(0o7777) || state.SPCOverride == "MI" {
-					mi = true
-				} else if state.SPCOverride == "LL" {
-					ll = true
-				}
-			}
-
-			var codes []string
-			if hj {
-				codes = append(codes, "HJ")
-			}
-			if rf {
-				codes = append(codes, "RF")
-			}
-			if em {
-				codes = append(codes, "EM")
-			}
-			if mi {
-				codes = append(codes, "MI")
-			}
-			if ll {
-				codes = append(codes, "LL")
-			}
-=======
 			codes := make(map[string]interface{})
 			for _, ac := range aircraft {
 				for code := range ac.SPCOverrides {
@@ -4927,7 +4849,6 @@
 				}
 			}
 
->>>>>>> ac26ad2f
 			if len(codes) > 0 {
 				td.AddText(strings.Join(SortedMapKeys(codes), " "), pw, alertStyle)
 				newline()
@@ -6183,34 +6104,6 @@
 	ps := sp.CurrentPreferenceSet
 	state := sp.Aircraft[ac.Callsign]
 
-<<<<<<< HEAD
-	if index := slices.Index(state.Warnings, state.SPCOverride); index != -1 {
-		state.Warnings = append(state.Warnings[:index], state.Warnings[index+1:]...)
-	} else if state.MSAW && !state.InhibitMSAW && !state.DisableMSAW && !ps.DisableMSAW && !slices.Contains(state.Warnings, "LA") {
-		state.Warnings = append(state.Warnings, "LA")
-	} else if ac.Squawk == Squawk(0o7500) || state.SPCOverride == "HJ" {
-		state.Warnings = append(state.Warnings, "HJ")
-	} else if ac.Squawk == Squawk(0o7600) || state.SPCOverride == "RF" {
-		state.Warnings = append(state.Warnings, "RF")
-	} else if ac.Squawk == Squawk(0o7700) || state.SPCOverride == "EM" {
-		state.Warnings = append(state.Warnings, "EM")
-	} else if ac.Squawk == Squawk(0o7777) || state.SPCOverride == "MI" {
-		state.Warnings = append(state.Warnings, "MI")
-	} else if state.SPCOverride == "LL" {
-		state.Warnings = append(state.Warnings, "LL")
-	}
-	if index := slices.Index(state.Warnings, "LA"); index != -1 && !state.MSAW {
-		state.Warnings = append(state.Warnings[:index], state.Warnings[index+1:]...)
-	}
-
-	if !reflect.DeepEqual(state.Warnings, ac.Warnings) && ac.TrackingController == ctx.world.Callsign {
-		sp.updateWarnings(ctx, ac.Callsign, state.Warnings)
-	}
-	state.Warnings = ac.Warnings
-
-	state.SPCOverride = ""
-	if !ps.DisableCAWarnings &&
-=======
 	if state.MSAW && !state.InhibitMSAW && !state.DisableMSAW && !ps.DisableMSAW {
 		warnings["LA"] = nil
 	}
@@ -6221,7 +6114,6 @@
 		warnings[code] = nil
 	}
 	if !ps.DisableCAWarnings && !state.DisableCAWarnings &&
->>>>>>> ac26ad2f
 		slices.ContainsFunc(sp.CAAircraft,
 			func(ca CAAircraft) bool {
 				return ca.Callsigns[0] == ac.Callsign || ca.Callsigns[1] == ac.Callsign
