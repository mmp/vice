--- conflicted
+++ resolved
@@ -415,12 +415,8 @@
 	MinimumMIT               float32
 	ATPALeadAircraftCallsign string
 	LastKnownHandoff         string
-
-<<<<<<< HEAD
-	POFlashingEndTime time.Time
-=======
 	POFlashingEndTime        time.Time
->>>>>>> ae76cf96
+
 	// This is only set if a leader line direction was specified for this
 	// aircraft individually
 	LeaderLineDirection *CardinalOrdinalDirection
@@ -1648,12 +1644,7 @@
 	})
 
 	sp.updateCAAircraft(w, aircraft)
-<<<<<<< HEAD
-
-	sp.updateIntrailDistance(aircraft, w)
-=======
 	sp.updateInTrailDistance(aircraft, w)
->>>>>>> ae76cf96
 }
 
 func (sp *STARSPane) processKeyboardInput(ctx *PaneContext) {
@@ -6002,7 +5993,7 @@
 		}
 		sp.Aircraft[ac.Callsign].DatablockType = FullDatablock
 	}
-	if alts, outside := sp.WarnOutsideAirspace(ctx, ac); outside && !slices.Contains(errs, "AS"){
+	if alts, outside := sp.WarnOutsideAirspace(ctx, ac); outside && !slices.Contains(errs, "AS") {
 		altStrs := ""
 		for _, a := range alts {
 			altStrs += fmt.Sprintf("/%d-%d", a[0]/100, a[1]/100)
@@ -6032,10 +6023,6 @@
 	switch ty {
 	case LimitedDatablock:
 		db := baseDB.Duplicate()
-<<<<<<< HEAD
-=======
-		db.Lines[1].Text = "TODO LIMITED DATABLOCK"
->>>>>>> ae76cf96
 		db.Lines[1].Text = fmt.Sprintf("%v", ac.Squawk)
 		db.Lines[2].Text = fmt.Sprintf("%03d", (state.TrackAltitude()+50)/100)
 		if time.Until(state.FullLDB) > 0 {
@@ -6185,13 +6172,8 @@
 		} else {
 			modifier = " "
 		}
-<<<<<<< HEAD
-		cat := getRecatCategory(ac)
-		acCategory = fmt.Sprintf("%v%v", modifier, cat)
-=======
 		cat := getCwtCategory(ac)
 		acCategory = modifier + cat
->>>>>>> ae76cf96
 
 		field5 := []string{} // alternate speed and aircraft type
 		if state.Ident() {
