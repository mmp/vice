// stars.go
// Copyright(c) 2022 Matt Pharr, licensed under the GNU Public License, Version 3.
// SPDX: GPL-3.0-only

// Main missing features:
// Altitude alerts

package main

import (
	"cmp"
	"errors"
	"fmt"
	"reflect"
	"runtime"
	"slices"
	"sort"
	"strconv"
	"strings"
	"time"
	"unicode"
	"unsafe"

	"github.com/mmp/imgui-go/v4"
)

// IFR TRACON separation requirements
const LateralMinimum = 3
const VerticalMinimum = 1000

// STARS ∆ is U+008A in the FixedDemiBold font we use...
const STARSTriangleCharacter = "\u008A"

var (
	STARSBackgroundColor    = RGB{.2, .2, .2} // at 100 contrast
	STARSListColor          = RGB{.1, .9, .1}
	STARSTextAlertColor     = RGB{1, 0, 0}
	STARSMapColor           = RGB{.55, .55, .55}
	STARSCompassColor       = RGB{.55, .55, .55}
	STARSRangeRingColor     = RGB{.55, .55, .55}
	STARSTrackBlockColor    = RGB{0.12, 0.48, 1}
	STARSTrackHistoryColors = [5]RGB{
		RGB{.12, .31, .78},
		RGB{.28, .28, .67},
		RGB{.2, .2, .51},
		RGB{.16, .16, .43},
		RGB{.12, .12, .35},
	}
	STARSJRingConeColor         = RGB{.5, .5, 1}
	STARSTrackedAircraftColor   = RGB{1, 1, 1}
	STARSUntrackedAircraftColor = RGB{0, 1, 0}
	STARSInboundPointOutColor   = RGB{1, 1, 0}
	STARSGhostColor             = RGB{1, 1, 0}
	STARSSelectedAircraftColor  = RGB{0, 1, 1}

	STARSATPAWarningColor = RGB{1, 1, 0}
	STARSATPAAlertColor   = RGB{1, .215, 0}

	STARSDCBButtonColor         = RGB{0, .4, 0}
	STARSDCBActiveButtonColor   = RGB{0, .8, 0}
	STARSDCBTextColor           = RGB{1, 1, 1}
	STARSDCBTextSelectedColor   = RGB{1, 1, 0}
	STARSDCBDisabledButtonColor = RGB{.4, .4, .4}
	STARSDCBDisabledTextColor   = RGB{.8, .8, .8}
)

const NumSTARSPreferenceSets = 32
const NumSTARSMaps = 28

type STARSPane struct {
	CurrentPreferenceSet  STARSPreferenceSet
	SelectedPreferenceSet int
	PreferenceSets        []STARSPreferenceSet

	SystemMaps map[int]*STARSMap

	weatherRadar WeatherRadar

	systemFont [6]*Font
	dcbFont    [3]*Font // 0, 1, 2 only

	events *EventsSubscription

	// All of the aircraft in the world, each with additional information
	// carried along in an STARSAircraftState.
	Aircraft map[string]*STARSAircraftState

	AircraftToIndex map[string]int // for use in lists
	IndexToAircraft map[int]string // map is sort of wasteful since it's dense, but...

	// explicit JSON name to avoid errors during config deserialization for
	// backwards compatibility, since this used to be a
	// map[string]interface{}.
	AutoTrackDepartures bool `json:"autotrack_departures"`
	LockDisplay         bool
	AirspaceAwareness   struct {
		Interfacility bool
		Intrafacility bool
	}

	// callsign -> controller id
	InboundPointOuts  map[string]string
	OutboundPointOuts map[string]string
	RejectedPointOuts map[string]interface{}

	queryUnassociated *TransientMap[string, interface{}]

	RangeBearingLines []STARSRangeBearingLine
	MinSepAircraft    [2]string

	CAAircraft []CAAircraft

	// For CRDA
	ConvergingRunways []STARSConvergingRunways

	// Various UI state
	scopeClickHandler   func(pw [2]float32, transforms ScopeTransformations) STARSCommandStatus
	activeDCBMenu       int
	selectedPlaceButton string

	dwellAircraft     string
	drawRouteAircraft string

	commandMode       CommandMode
	multiFuncPrefix   string
	previewAreaOutput string
	previewAreaInput  string

	HavePlayedSPCAlertSound map[string]interface{}

	lastTrackUpdate time.Time
	discardTracks   bool

	drawApproachAirspace  bool
	drawDepartureAirspace bool

	// The start of a RBL--one click received, waiting for the second.
	wipRBL *STARSRangeBearingLine
}

type STARSRangeBearingLine struct {
	P [2]struct {
		// If callsign is given, use that aircraft's position;
		// otherwise we have a fixed position.
		Loc      Point2LL
		Callsign string
	}
}

func (rbl STARSRangeBearingLine) GetPoints(ctx *PaneContext, aircraft []*Aircraft, sp *STARSPane) (p0, p1 Point2LL) {
	// Each line endpoint may be specified either by an aircraft's
	// position or by a fixed position. We'll start with the fixed
	// position and then override it if there's a valid *Aircraft.
	p0, p1 = rbl.P[0].Loc, rbl.P[1].Loc
	if ac := ctx.world.Aircraft[rbl.P[0].Callsign]; ac != nil {
		state, ok := sp.Aircraft[ac.Callsign]
		if ok && !state.LostTrack(ctx.world.CurrentTime()) && slices.Contains(aircraft, ac) {
			p0 = state.TrackPosition()
		}
	}
	if ac := ctx.world.Aircraft[rbl.P[1].Callsign]; ac != nil {
		state, ok := sp.Aircraft[ac.Callsign]
		if ok && !state.LostTrack(ctx.world.CurrentTime()) && slices.Contains(aircraft, ac) {
			p1 = state.TrackPosition()
		}
	}
	return
}

type CAAircraft struct {
	Callsigns    [2]string // sorted alphabetically
	Acknowledged bool
}

type QuickLookPosition struct {
	Callsign string
	Id       string
	Plus     bool
}

func (sp *STARSPane) parseQuickLookPositions(ctx *PaneContext, s string) ([]QuickLookPosition, string, error) {
	var positions []QuickLookPosition

	// per 6-94, this is "fun"
	// - in general the string is a list of TCPs / sector ids.
	// - each may have a plus at the end
	// - if a single character id is entered, then we prepend the number for
	//   the current controller's sector id. in that case a space is required
	//   before the next one, if any
	ids := strings.Fields(s)
	for i, id := range ids {
		plus := len(id) > 1 && id[len(id)-1] == '+'
		id = strings.TrimRight(id, "+")

		callsign, err := sp.calculateController(ctx, id, "")
		control := ctx.world.GetController(callsign)
		if err != nil || control.FacilityIdentifier != "" || control.Callsign == ctx.world.Callsign {
			return positions, strings.Join(ids[i:], " "), ErrSTARSCommandFormat
		} else {
			positions = append(positions, QuickLookPosition{
				Callsign: callsign,
				Id:       control.SectorId,
				Plus:     plus,
			})
		}
	}

	return positions, "", nil
}

type CRDAMode int

const (
	CRDAModeStagger = iota
	CRDAModeTie
)

// this is read-only, stored in STARSPane for convenience
type STARSConvergingRunways struct {
	ConvergingRunways
	ApproachRegions [2]*ApproachRegion
	Airport         string
	Index           int
}

type STARSDatablockFieldColors struct {
	Start, End int
	Color      RGB
}

type STARSDatablockLine struct {
	Text   string
	Colors []STARSDatablockFieldColors
}

func (s *STARSDatablockLine) RightJustify(n int) {
	if n > len(s.Text) {
		delta := n - len(s.Text)
		s.Text = fmt.Sprintf("%*c", delta, ' ') + s.Text
		// Keep the formatting aligned.
		for i := range s.Colors {
			s.Colors[i].Start += delta
			s.Colors[i].End += delta
		}
	}
}

type STARSDatablock struct {
	Lines [4]STARSDatablockLine
}

func (s *STARSDatablock) RightJustify(n int) {
	for i := range s.Lines {
		s.Lines[i].RightJustify(n)
	}
}

func (s *STARSDatablock) Duplicate() STARSDatablock {
	var sd STARSDatablock
	for i := range s.Lines {
		sd.Lines[i].Text = s.Lines[i].Text
		sd.Lines[i].Colors = DuplicateSlice(s.Lines[i].Colors)
	}
	return sd
}

func (s *STARSDatablock) BoundText(font *Font) (int, int) {
	text := ""
	for i, l := range s.Lines {
		text += l.Text
		if i+1 < len(s.Lines) {
			text += "\n"
		}
	}
	return font.BoundText(text, 0)
}

func (s *STARSDatablock) DrawText(td *TextDrawBuilder, pt [2]float32, font *Font, baseColor RGB,
	brightness STARSBrightness) {
	style := TextStyle{
		Font:        font,
		Color:       brightness.ScaleRGB(baseColor),
		DropShadow:  true,
		LineSpacing: 0}

	for _, line := range s.Lines {
		haveFormatting := len(line.Colors) > 0
		if haveFormatting {
			p0 := pt // save starting point

			// Gather spans of characters that have the same color
			spanColor := baseColor
			start, end := 0, 0

			flush := func(newColor RGB) {
				if end > start {
					style := TextStyle{
						Font:        font,
						Color:       brightness.ScaleRGB(spanColor),
						DropShadow:  true,
						LineSpacing: 0}
					pt = td.AddText(line.Text[start:end], pt, style)
					start = end
				}
				spanColor = newColor
			}

			for ; end < len(line.Text); end++ {
				if line.Text[end] == ' ' {
					// let spaces ride regardless of style
					continue
				}
				// Does this character have a new color?
				chColor := baseColor
				for _, format := range line.Colors {
					if end >= format.Start && end < format.End {
						chColor = format.Color
						break
					}
				}
				if !spanColor.Equals(chColor) {
					flush(chColor)
				}
			}
			flush(spanColor)

			// newline from start so we maintain aligned columns.
			pt = td.AddText("\n", p0, style)
		} else {
			pt = td.AddText(line.Text+"\n", pt, style)
		}
	}
}

type CRDARunwayState struct {
	Enabled                 bool
	LeaderLineDirection     *CardinalOrdinalDirection // nil -> unset
	DrawCourseLines         bool
	DrawQualificationRegion bool
}

// stores the per-preference set state for each STARSConvergingRunways
type CRDARunwayPairState struct {
	Enabled     bool
	Mode        CRDAMode
	RunwayState [2]CRDARunwayState
}

func (c *STARSConvergingRunways) getRunwaysString() string {
	return c.Runways[0] + "/" + c.Runways[1]
}

type CommandMode int

const (
	CommandModeNone = iota
	CommandModeInitiateControl
	CommandModeTerminateControl
	CommandModeHandOff
	CommandModeVP
	CommandModeMultiFunc
	CommandModeFlightData
	CommandModeCollisionAlert
	CommandModeMin
	CommandModeSavePrefAs
	CommandModeMaps
	CommandModeLDR
	CommandModeRangeRings
	CommandModeRange
	CommandModeSiteMenu
)

const (
	DCBMenuMain = iota
	DCBMenuAux
	DCBMenuMaps
	DCBMenuBrite
	DCBMenuCharSize
	DCBMenuPref
	DCBMenuSite
	DCBMenuSSAFilter
	DCBMenuGITextFilter
	DCBMenuTPA
)

type STARSAircraftState struct {
	// Radar tracks are maintained as a ring buffer where tracksIndex is
	// the index of the next track to be written.  (Thus, tracksIndex==0
	// implies that there are no tracks.)  In FUSED mode, radar tracks are
	// updated once per second; otherwise they are updated once every 5
	// seconds. Changing to/from FUSED mode causes tracksIndex to be reset,
	// thus discarding previous tracks.
	tracks      [50]RadarTrack
	tracksIndex int

	DatablockType DatablockType
	FullLDB       time.Time // If the LDB displays the groundspeed. When to stop

	IsSelected bool // middle click
	Warnings   []string
	// Only drawn if non-zero
	JRingRadius              float32
	ConeLength               float32
	DisplayTPASize           *bool // unspecified->system default if nil
	DisplayATPAMonitor       *bool // unspecified->system default if nil
	DisplayATPAWarnAlert     *bool // unspecified->system default if nil
	IntrailDistance          float32
	ATPAStatus               ATPAStatus
	MinimumMIT               float32
	ATPALeadAircraftCallsign string
	LastKnownHandoff         string
	POFlashingEndTime        time.Time

	// This is only set if a leader line direction was specified for this
	// aircraft individually
	LeaderLineDirection *CardinalOrdinalDirection
	GlobalLeaderLine    bool // If the aircraft is a global line or set by the TCP
	Ghost               struct {
		PartialDatablock bool
		State            GhostState
	}

	displayPilotAltitude bool
	pilotAltitude        int

	DisplayReportedBeacon bool // note: only for unassociated
	DisplayPTL            bool
	DisableCAWarnings     bool

	MSAW             bool // minimum safe altitude warning
	DisableMSAW      bool
	InhibitMSAW      bool // only applies if in an alert. clear when alert is over?
	MSAWAcknowledged bool

	SPCOverride string

	FirstSeen           time.Time
	FirstRadarTrack     time.Time
	HaveEnteredAirspace bool

	IdentEnd                time.Time
	OutboundHandoffAccepted bool
	OutboundHandoffFlashEnd time.Time

	// This is a little messy: we maintain maps from callsign->sector id
	// for pointouts that track the global state of them. Here we track
	// just inbound pointouts to the current controller so that the first
	// click acks a point out but leaves it yellow and a second clears it
	// entirely.
	PointedOut bool
	ForceQL    bool
}

type ATPAStatus int

const (
	ATPAStatusUnset = iota
	ATPAStatusMonitor
	ATPAStatusWarning
	ATPAStatusAlert
)

type GhostState int

const (
	GhostStateRegular = iota
	GhostStateSuppressed
	GhostStateForced
)

func (s *STARSAircraftState) TrackAltitude() int {
	idx := (s.tracksIndex - 1) % len(s.tracks)
	return s.tracks[idx].Altitude
}

func (s *STARSAircraftState) TrackDeltaAltitude() int {
	if s.tracksIndex < 2 {
		return 0
	}
	prev := (s.tracksIndex - 2) % len(s.tracks)
	return s.TrackAltitude() - s.tracks[prev].Altitude
}

func (s *STARSAircraftState) TrackPosition() Point2LL {
	idx := (s.tracksIndex - 1) % len(s.tracks)
	return s.tracks[idx].Position
}

func (s *STARSAircraftState) TrackGroundspeed() int {
	idx := (s.tracksIndex - 1) % len(s.tracks)
	return s.tracks[idx].Groundspeed
}

func (s *STARSAircraftState) HaveHeading() bool {
	return s.tracksIndex > 1
}

// Note that the vector returned by HeadingVector() is along the aircraft's
// extrapolated path.  Thus, it includes the effect of wind.  The returned
// vector is scaled so that it represents where it is expected to be one
// minute in the future.
func (s *STARSAircraftState) HeadingVector(nmPerLongitude, magneticVariation float32) Point2LL {
	if !s.HaveHeading() {
		return Point2LL{}
	}

	idx0, idx1 := (s.tracksIndex-1)%len(s.tracks), (s.tracksIndex-2)%len(s.tracks)

	p0 := ll2nm(s.tracks[idx0].Position, nmPerLongitude)
	p1 := ll2nm(s.tracks[idx1].Position, nmPerLongitude)
	v := sub2ll(p0, p1)
	v = normalize2f(v)
	// v's length should be groundspeed / 60 nm.
	v = scale2f(v, float32(s.TrackGroundspeed())/60) // hours to minutes
	return nm2ll(v, nmPerLongitude)
}

func (s *STARSAircraftState) TrackHeading(nmPerLongitude float32) float32 {
	if !s.HaveHeading() {
		return 0
	}
	idx0, idx1 := (s.tracksIndex-1)%len(s.tracks), (s.tracksIndex-2)%len(s.tracks)
	return headingp2ll(s.tracks[idx1].Position, s.tracks[idx0].Position, nmPerLongitude, 0)
}

func (s *STARSAircraftState) LostTrack(now time.Time) bool {
	// Only return true if we have at least one valid track from the past
	// but haven't heard from the aircraft recently.
	idx := (s.tracksIndex - 1) % len(s.tracks)
	return s.tracksIndex == 0 || now.Sub(s.tracks[idx].Time) > 30*time.Second
}

func (s *STARSAircraftState) Ident() bool {
	return !s.IdentEnd.IsZero() && s.IdentEnd.After(time.Now())
}

type STARSMap struct {
	Label         string        `json:"label"`
	Group         int           `json:"group"` // 0 -> A, 1 -> B
	Name          string        `json:"name"`
	CommandBuffer CommandBuffer `json:"command_buffer"`
}

///////////////////////////////////////////////////////////////////////////
// STARSPreferenceSet

type STARSPreferenceSet struct {
	Name string

	DisplayDCB  bool
	DCBPosition int

	Center Point2LL
	Range  float32

	CurrentCenter Point2LL
	OffCenter     bool

	RangeRingsCenter Point2LL
	RangeRingRadius  int

	// TODO? cursor speed

	CurrentATIS string
	GIText      [9]string

	RadarTrackHistory int

	DisplayWeatherLevel [6]bool

	// If empty, then then MULTI or FUSED mode, depending on
	// FusedRadarMode.  The custom JSON name is so we don't get errors
	// parsing old configs, which stored this as an array...
	RadarSiteSelected string `json:"RadarSiteSelectedName"`
	FusedRadarMode    bool

	// For tracked by the user
	LeaderLineDirection CardinalOrdinalDirection
	LeaderLineLength    int // 0-7
	// For tracked by other controllers
	ControllerLeaderLineDirections map[string]CardinalOrdinalDirection
	// If not specified in ControllerLeaderLineDirections...
	OtherControllerLeaderLineDirection *CardinalOrdinalDirection
	// Only set if specified by the user (and not used currently...)
	UnassociatedLeaderLineDirection *CardinalOrdinalDirection

	AltitudeFilters struct {
		Unassociated [2]int // low, high
		Associated   [2]int
	}

	QuickLookAll       bool
	QuickLookAllIsPlus bool
	QuickLookPositions []QuickLookPosition

	CRDA struct {
		Disabled bool
		// Has the same size and indexing as corresponding STARSPane
		// STARSConvergingRunways
		RunwayPairState []CRDARunwayPairState
		ForceAllGhosts  bool
	}

	DisplayLDBBeaconCodes bool // TODO: default?
	SelectedBeaconCodes   []string

	// TODO: review--should some of the below not be in prefs but be in STARSPane?

	// DisplayUncorrelatedTargets bool // NOT USED

	DisableCAWarnings bool
	DisableMSAW       bool

	OverflightFullDatablocks bool
	AutomaticFDBOffset       bool

	DisplayTPASize               bool
	DisplayATPAInTrailDist       bool `json:"DisplayATPAIntrailDist"`
	DisplayATPAWarningAlertCones bool
	DisplayATPAMonitorCones      bool

	VideoMapVisible  map[string]interface{}
	SystemMapVisible map[int]interface{}

	PTLLength      float32
	PTLOwn, PTLAll bool

	DwellMode DwellMode

	TopDownMode     bool
	GroundRangeMode bool

	Bookmarks [10]struct {
		Center      Point2LL
		Range       float32
		TopDownMode bool
	}

	Brightness struct {
		DCB                STARSBrightness
		BackgroundContrast STARSBrightness
		VideoGroupA        STARSBrightness
		VideoGroupB        STARSBrightness
		FullDatablocks     STARSBrightness
		Lists              STARSBrightness
		Positions          STARSBrightness
		LimitedDatablocks  STARSBrightness
		OtherTracks        STARSBrightness
		Lines              STARSBrightness
		RangeRings         STARSBrightness
		Compass            STARSBrightness
		BeaconSymbols      STARSBrightness
		PrimarySymbols     STARSBrightness
		History            STARSBrightness
		Weather            STARSBrightness
		WxContrast         STARSBrightness
	}

	CharSize struct {
		DCB             int
		Datablocks      int
		Lists           int
		Tools           int
		PositionSymbols int
	}

	PreviewAreaPosition [2]float32

	SSAList struct {
		Position [2]float32
		Visible  bool
		Filter   struct {
			All                 bool
			Time                bool
			Altimeter           bool
			Status              bool
			Radar               bool
			Codes               bool
			SpecialPurposeCodes bool
			Range               bool
			PredictedTrackLines bool
			AltitudeFilters     bool
			AirportWeather      bool
			QuickLookPositions  bool
			DisabledTerminal    bool
			ActiveCRDAPairs     bool

			Text struct {
				Main bool
				GI   [9]bool
			}
		}
	}
	VFRList struct {
		Position [2]float32
		Visible  bool
		Lines    int
	}
	TABList struct {
		Position [2]float32
		Visible  bool
		Lines    int
	}
	AlertList struct {
		Position [2]float32
		Visible  bool
		Lines    int
	}
	CoastList struct {
		Position [2]float32
		Visible  bool
		Lines    int
	}
	SignOnList struct {
		Position [2]float32
		Visible  bool
	}
	VideoMapsList struct {
		Position  [2]float32
		Visible   bool
		Selection VideoMapsGroup
	}
	CRDAStatusList struct {
		Position [2]float32
		Visible  bool
	}
	TowerLists [3]struct {
		Position [2]float32
		Visible  bool
		Lines    int
	}
}

type VideoMapsGroup int

const (
	VideoMapsGroupGeo = iota
	VideoMapsGroupSysProc
	VideoMapsGroupCurrent
)

func (ps *STARSPreferenceSet) ResetCRDAState(rwys []STARSConvergingRunways) {
	ps.CRDA.RunwayPairState = nil
	state := CRDARunwayPairState{}
	// The first runway is enabled by default
	state.RunwayState[0].Enabled = true
	for range rwys {
		ps.CRDA.RunwayPairState = append(ps.CRDA.RunwayPairState, state)
	}
}

type DwellMode int

const (
	// Make 0 be "on" so zero-initialization gives "on"
	DwellModeOn = iota
	DwellModeLock
	DwellModeOff
)

func (d DwellMode) String() string {
	switch d {
	case DwellModeOn:
		return "ON"

	case DwellModeLock:
		return "LOCK"

	case DwellModeOff:
		return "OFF"

	default:
		return "unhandled DwellMode"
	}
}

const (
	DCBPositionTop = iota
	DCBPositionLeft
	DCBPositionRight
	DCBPositionBottom
)

func (sp *STARSPane) MakePreferenceSet(name string, w *World) STARSPreferenceSet {
	var ps STARSPreferenceSet

	ps.Name = name

	ps.DisplayDCB = true
	ps.DCBPosition = DCBPositionTop

	if w != nil {
		ps.Center = w.Center
		ps.Range = w.Range
	} else {
		ps.Center = Point2LL{73.475, 40.395} // JFK-ish
		ps.Range = 50
	}

	ps.CurrentCenter = ps.Center

	ps.RangeRingsCenter = ps.Center
	ps.RangeRingRadius = 5

	ps.RadarTrackHistory = 5

	ps.VideoMapVisible = make(map[string]interface{})
	if w != nil && len(w.STARSMaps) > 0 {
		ps.VideoMapVisible[w.STARSMaps[0].Name] = nil
	}
	ps.SystemMapVisible = make(map[int]interface{})

	ps.FusedRadarMode = true

	ps.LeaderLineDirection = North
	ps.LeaderLineLength = 1

	ps.AltitudeFilters.Unassociated = [2]int{100, 60000}
	ps.AltitudeFilters.Associated = [2]int{100, 60000}

	//ps.DisplayUncorrelatedTargets = true

	ps.DisplayTPASize = true
	ps.DisplayATPAWarningAlertCones = true

	ps.PTLLength = 1

	ps.Brightness.DCB = 60
	ps.Brightness.BackgroundContrast = 0
	ps.Brightness.VideoGroupA = 50
	ps.Brightness.VideoGroupB = 40
	ps.Brightness.FullDatablocks = 80
	ps.Brightness.Lists = 80
	ps.Brightness.Positions = 80
	ps.Brightness.LimitedDatablocks = 80
	ps.Brightness.OtherTracks = 80
	ps.Brightness.Lines = 40
	ps.Brightness.RangeRings = 20
	ps.Brightness.Compass = 40
	ps.Brightness.BeaconSymbols = 55
	ps.Brightness.PrimarySymbols = 80
	ps.Brightness.History = 60
	ps.Brightness.Weather = 30
	ps.Brightness.WxContrast = 30

	for i := range ps.DisplayWeatherLevel {
		ps.DisplayWeatherLevel[i] = true
	}

	ps.CharSize.DCB = 1
	ps.CharSize.Datablocks = 1
	ps.CharSize.Lists = 1
	ps.CharSize.Tools = 1
	ps.CharSize.PositionSymbols = 0

	ps.PreviewAreaPosition = [2]float32{.05, .8}

	ps.SSAList.Position = [2]float32{.05, .95}
	ps.SSAList.Visible = true
	ps.SSAList.Filter.All = true

	ps.TABList.Position = [2]float32{.05, .7}
	ps.TABList.Lines = 5
	ps.TABList.Visible = true

	ps.VFRList.Position = [2]float32{.05, .2}
	ps.VFRList.Lines = 5
	ps.VFRList.Visible = true

	ps.AlertList.Position = [2]float32{.8, .25}
	ps.AlertList.Lines = 5
	ps.AlertList.Visible = true

	ps.CoastList.Position = [2]float32{.8, .65}
	ps.CoastList.Lines = 5
	ps.CoastList.Visible = false

	ps.SignOnList.Position = [2]float32{.8, .95}
	ps.SignOnList.Visible = true

	ps.VideoMapsList.Position = [2]float32{.85, .5}
	ps.VideoMapsList.Visible = false

	ps.CRDAStatusList.Position = [2]float32{.05, .7}

	ps.TowerLists[0].Position = [2]float32{.05, .5}
	ps.TowerLists[0].Lines = 5
	ps.TowerLists[0].Visible = true

	ps.TowerLists[1].Position = [2]float32{.05, .8}
	ps.TowerLists[1].Lines = 5

	ps.TowerLists[2].Position = [2]float32{.05, .9}
	ps.TowerLists[2].Lines = 5

	ps.ResetCRDAState(sp.ConvergingRunways)

	return ps
}

func (ps *STARSPreferenceSet) Duplicate() STARSPreferenceSet {
	dupe := *ps
	dupe.SelectedBeaconCodes = DuplicateSlice(ps.SelectedBeaconCodes)
	dupe.CRDA.RunwayPairState = DuplicateSlice(ps.CRDA.RunwayPairState)
	dupe.VideoMapVisible = DuplicateMap(ps.VideoMapVisible)
	dupe.SystemMapVisible = DuplicateMap(ps.SystemMapVisible)
	return dupe
}

func (ps *STARSPreferenceSet) Activate(w *World) {
	// It should only take integer values but it's a float32 and we
	// previously didn't enforce this...
	ps.Range = float32(int(ps.Range))

	if ps.PTLAll { // both can't be set; we didn't enforce this previously...
		ps.PTLOwn = false
	}

	// Brightness goes in steps of 5 (similarly not enforced previously...)
	remapBrightness := func(b *STARSBrightness) {
		*b = (*b + 2) / 5 * 5
		*b = clamp(*b, 0, 100)
	}
	remapBrightness(&ps.Brightness.DCB)
	remapBrightness(&ps.Brightness.BackgroundContrast)
	remapBrightness(&ps.Brightness.VideoGroupA)
	remapBrightness(&ps.Brightness.VideoGroupB)
	remapBrightness(&ps.Brightness.FullDatablocks)
	remapBrightness(&ps.Brightness.Lists)
	remapBrightness(&ps.Brightness.Positions)
	remapBrightness(&ps.Brightness.LimitedDatablocks)
	remapBrightness(&ps.Brightness.OtherTracks)
	remapBrightness(&ps.Brightness.Lines)
	remapBrightness(&ps.Brightness.RangeRings)
	remapBrightness(&ps.Brightness.Compass)
	remapBrightness(&ps.Brightness.BeaconSymbols)
	remapBrightness(&ps.Brightness.PrimarySymbols)
	remapBrightness(&ps.Brightness.History)
	remapBrightness(&ps.Brightness.Weather)
	remapBrightness(&ps.Brightness.WxContrast)

	if ps.VideoMapVisible == nil {
		ps.VideoMapVisible = make(map[string]interface{})
		if w != nil && len(w.STARSMaps) > 0 {
			ps.VideoMapVisible[w.STARSMaps[0].Name] = nil
		}
	}
	if ps.SystemMapVisible == nil {
		ps.SystemMapVisible = make(map[int]interface{})
	}
}

///////////////////////////////////////////////////////////////////////////
// Utility types and methods

type DatablockType int

const (
	PartialDatablock = iota
	LimitedDatablock
	FullDatablock
)

// In CRC, whenever a tracked aircraft is slewed, it displays the callsign, squawk, and assigned squawk
func slewAircaft(w *World, ac *Aircraft) string {
	return fmt.Sprintf("%v %v %v", ac.Callsign, ac.Squawk, ac.AssignedSquawk)
}

// See STARS Operators Manual 5-184...
func (sp *STARSPane) flightPlanSTARS(w *World, ac *Aircraft) (string, error) {
	fp := ac.FlightPlan
	if fp == nil {
		return "", ErrSTARSIllegalFlight
	}

	fmtTime := func(t time.Time) string {
		return t.UTC().Format("1504")
	}

	// Common stuff
	owner := ""
	if ctrl := w.GetController(ac.TrackingController); ctrl != nil {
		owner = ctrl.SectorId
	}

	numType := ""
	if num, ok := sp.AircraftToIndex[ac.Callsign]; ok {
		numType += fmt.Sprintf("%d/", num)
	}
	numType += fp.AircraftType

	state := sp.Aircraft[ac.Callsign]

	result := ac.Callsign + " " // all start with aricraft id
	if ac.IsDeparture() {
		if state.FirstRadarTrack.IsZero() {
			// Proposed departure
			result += numType + " "
			result += ac.AssignedSquawk.String() + " " + owner + "\n"

			if len(fp.DepartureAirport) > 0 {
				result += fp.DepartureAirport[1:] + " "
			}
			result += ac.Scratchpad + " "
			result += "P" + fmtTime(state.FirstSeen) + " "
			result += "R" + fmt.Sprintf("%03d", fp.Altitude/100)
		} else {
			// Active departure
			result += ac.AssignedSquawk.String() + " "
			if len(fp.DepartureAirport) > 0 {
				result += fp.DepartureAirport[1:] + " "
			}
			result += "D" + fmtTime(state.FirstRadarTrack) + " "
			result += fmt.Sprintf("%03d", int(ac.Altitude())/100) + "\n"

			result += ac.Scratchpad + " "
			result += "R" + fmt.Sprintf("%03d", fp.Altitude/100) + " "

			result += numType
		}
	} else {
		// Format it as an arrival (we don't do overflights...)
		result += numType + " "
		result += ac.AssignedSquawk.String() + " "
		result += owner + " "
		result += fmt.Sprintf("%03d", int(ac.Altitude())/100) + "\n"

		// Use the last item in the route for the entry fix
		routeFields := strings.Fields(fp.Route)
		if n := len(routeFields); n > 0 {
			result += routeFields[n-1] + " "
		}
		result += "A" + fmtTime(state.FirstRadarTrack) + " "
		if len(fp.ArrivalAirport) > 0 {
			result += fp.ArrivalAirport[1:] + " "
		}
	}

	return result, nil
}

func squawkingSPC(squawk Squawk) bool {
	return squawk == Squawk(0o7500) || squawk == Squawk(0o7600) ||
		squawk == Squawk(0o7700) || squawk == Squawk(0o7777)
}

type STARSCommandStatus struct {
	clear  bool
	output string
	err    error
}

type STARSBrightness int

func (b STARSBrightness) RGB() RGB {
	v := float32(b) / 100
	return RGB{v, v, v}
}

func (b STARSBrightness) ScaleRGB(r RGB) RGB {
	return r.Scale(float32(b) / 100)
}

///////////////////////////////////////////////////////////////////////////
// STARSPane proper

func NewSTARSPane(w *World) *STARSPane {
	sp := &STARSPane{
		SelectedPreferenceSet: -1,
	}
	sp.CurrentPreferenceSet = sp.MakePreferenceSet("", w)
	return sp
}

func (sp *STARSPane) Name() string { return "STARS" }

func (sp *STARSPane) Activate(w *World, r Renderer, eventStream *EventStream) {
	if sp.CurrentPreferenceSet.Range == 0 || sp.CurrentPreferenceSet.Center.IsZero() {
		// First launch after switching over to serializing the CurrentPreferenceSet...
		sp.CurrentPreferenceSet = sp.MakePreferenceSet("", w)
	}
	sp.CurrentPreferenceSet.Activate(w)

	if sp.HavePlayedSPCAlertSound == nil {
		sp.HavePlayedSPCAlertSound = make(map[string]interface{})
	}
	if sp.InboundPointOuts == nil {
		sp.InboundPointOuts = make(map[string]string)
	}
	if sp.OutboundPointOuts == nil {
		sp.OutboundPointOuts = make(map[string]string)
	}
	if sp.RejectedPointOuts == nil {
		sp.RejectedPointOuts = make(map[string]interface{})
	}
	if sp.queryUnassociated == nil {
		sp.queryUnassociated = NewTransientMap[string, interface{}]()
	}

	sp.initializeFonts()

	if sp.Aircraft == nil {
		sp.Aircraft = make(map[string]*STARSAircraftState)
	}

	if sp.AircraftToIndex == nil {
		sp.AircraftToIndex = make(map[string]int)
	}
	if sp.IndexToAircraft == nil {
		sp.IndexToAircraft = make(map[int]string)
	}

	sp.events = eventStream.Subscribe()

	ps := sp.CurrentPreferenceSet
	if ps.Brightness.Weather != 0 {
		sp.weatherRadar.Activate(ps.Center, r)
	}

	sp.lastTrackUpdate = time.Time{} // force immediate update at start
}

func (sp *STARSPane) Deactivate() {
	// Drop all of them
	sp.Aircraft = nil

	sp.events.Unsubscribe()
	sp.events = nil

	sp.weatherRadar.Deactivate()
}

func (sp *STARSPane) ResetWorld(w *World) {
	ps := &sp.CurrentPreferenceSet

	ps.Center = w.Center
	ps.Range = w.Range
	ps.CurrentCenter = ps.Center
	ps.RangeRingsCenter = ps.Center

	ps.VideoMapVisible = make(map[string]interface{})
	// Make the scenario's default video maps be visible
	for _, dm := range w.DefaultMaps {
		ps.VideoMapVisible[dm] = nil
	}
	ps.SystemMapVisible = make(map[int]interface{})

	sp.SystemMaps = sp.makeSystemMaps(w)

	ps.CurrentATIS = ""
	for i := range ps.GIText {
		ps.GIText[i] = ""
	}
	ps.RadarSiteSelected = ""

	sp.ConvergingRunways = nil
	for _, name := range SortedMapKeys(w.Airports) {
		ap := w.Airports[name]
		for idx, pair := range ap.ConvergingRunways {
			sp.ConvergingRunways = append(sp.ConvergingRunways, STARSConvergingRunways{
				ConvergingRunways: pair,
				ApproachRegions: [2]*ApproachRegion{ap.ApproachRegions[pair.Runways[0]],
					ap.ApproachRegions[pair.Runways[1]]},
				Airport: name[1:], // drop the leading "K"
				Index:   idx + 1,  // 1-based
			})
		}
	}

	ps.ResetCRDAState(sp.ConvergingRunways)
	for i := range sp.PreferenceSets {
		sp.PreferenceSets[i].ResetCRDAState(sp.ConvergingRunways)
	}

	sp.lastTrackUpdate = time.Time{} // force update
}

func (sp *STARSPane) makeSystemMaps(w *World) map[int]*STARSMap {
	maps := make(map[int]*STARSMap)

	// CA suppression filters
	csf := &STARSMap{
		Label: "ALLCASU",
		Name:  "ALL CA SUPPRESSION FILTERS",
	}
	for _, vol := range w.InhibitCAVolumes {
		vol.GenerateDrawCommands(&csf.CommandBuffer, w.NmPerLongitude)
	}
	maps[400] = csf

	// MVAs
	mvas := &STARSMap{
		Label: w.TRACON + " MVA",
		Name:  "ALL MINIMUM VECTORING ALTITUDES",
	}
	ld := GetLinesDrawBuilder()
	for _, mva := range database.MVAs[w.TRACON] {
		ld.AddClosedPolyline(mva.ExteriorRing)
		p := Extent2DFromPoints(mva.ExteriorRing).Center()
		ld.AddNumber(p, 0.005, fmt.Sprintf("%d", mva.MinimumLimit/100))
	}
	ld.GenerateCommands(&mvas.CommandBuffer)
	ReturnLinesDrawBuilder(ld)
	maps[401] = mvas

	// Radar maps
	radarIndex := 701
	for _, name := range SortedMapKeys(w.RadarSites) {
		sm := &STARSMap{
			Label: name + "RCM",
			Name:  name + " RADAR COVERAGE MAP",
		}

		site := w.RadarSites[name]
		ld := GetLinesDrawBuilder()
		ld.AddLatLongCircle(site.Position, w.NmPerLongitude, float32(site.PrimaryRange), 360)
		ld.AddLatLongCircle(site.Position, w.NmPerLongitude, float32(site.SecondaryRange), 360)
		ld.GenerateCommands(&sm.CommandBuffer)
		maps[radarIndex] = sm

		radarIndex++
		ReturnLinesDrawBuilder(ld)
	}

	// ATPA approach volumes
	atpaIndex := 801
	for _, name := range SortedMapKeys(w.ArrivalAirports) {
		ap := w.ArrivalAirports[name]
		for _, rwy := range SortedMapKeys(ap.ATPAVolumes) {
			vol := ap.ATPAVolumes[rwy]

			sm := &STARSMap{
				Label: name + rwy + " VOL",
				Name:  name + rwy + " ATPA APPROACH VOLUME",
			}

			ld := GetLinesDrawBuilder()
			rect := vol.GetRect(w.NmPerLongitude, w.MagneticVariation)
			for i := range rect {
				ld.AddLine(rect[i], rect[(i+1)%len(rect)])
			}
			ld.GenerateCommands(&sm.CommandBuffer)

			maps[atpaIndex] = sm
			atpaIndex++
			ReturnLinesDrawBuilder(ld)
		}
	}

	return maps
}

func (sp *STARSPane) DrawUI() {
	imgui.Checkbox("Auto track departures", &sp.AutoTrackDepartures)
	imgui.Checkbox("Lock display", &sp.LockDisplay)
}

func (sp *STARSPane) CanTakeKeyboardFocus() bool { return true }

func (sp *STARSPane) processEvents(w *World) {
	// First handle changes in world.Aircraft
	for callsign, ac := range w.Aircraft {
		if _, ok := sp.Aircraft[callsign]; !ok {
			// First we've seen it; create the *STARSAircraftState for it
			sa := &STARSAircraftState{}
			if ac.TrackingController == w.Callsign || ac.ControllingController == w.Callsign {
				sa.DatablockType = FullDatablock
			}
			sp.Aircraft[callsign] = sa

			sa.FirstSeen = w.CurrentTime()
		}

		if squawkingSPC(ac.Squawk) {
			if _, ok := sp.HavePlayedSPCAlertSound[ac.Callsign]; !ok {
				sp.HavePlayedSPCAlertSound[ac.Callsign] = nil
				//globalConfig.AudioSettings.HandleEvent(AudioEventAlert)
			}
		}
	}

	// See if any aircraft we have state for have been removed
	for callsign := range sp.Aircraft {
		if _, ok := w.Aircraft[callsign]; !ok {
			delete(sp.Aircraft, callsign)
		}
	}

	// See if there are any MVA issues
	mvas := database.MVAs[w.TRACON]
	for callsign, ac := range w.Aircraft {
		state := sp.Aircraft[callsign]
		if !ac.MVAsApply() {
			state.MSAW = false
			continue
		}

		warn := slices.ContainsFunc(mvas, func(mva MVA) bool {
			return mva.Inside(ac.Position()) && ac.Altitude() < float32(mva.MinimumLimit)
		})

		if !warn && state.InhibitMSAW {
			// The warning has cleared, so the inhibit is disabled (p.7-25)
			state.InhibitMSAW = false
		}
		if warn && !state.MSAW {
			// It's a new alert
			state.MSAWAcknowledged = false
		}
		state.MSAW = warn
	}

	// Filter out any removed aircraft from the CA list
	sp.CAAircraft = FilterSlice(sp.CAAircraft, func(ca CAAircraft) bool {
		_, a := w.Aircraft[ca.Callsigns[0]]
		_, b := w.Aircraft[ca.Callsigns[1]]
		return a && b
	})

	for _, event := range sp.events.Get() {
		switch event.Type {
		case PointOutEvent:
			if event.ToController == w.Callsign {
				if ctrl := w.GetController(event.FromController); ctrl != nil {
					sp.InboundPointOuts[event.Callsign] = ctrl.SectorId
				} else {
					sp.InboundPointOuts[event.Callsign] = ""
				}
				sp.Aircraft[event.Callsign].DatablockType = FullDatablock
			}
			if event.FromController == w.Callsign {
				if ctrl := w.GetController(event.ToController); ctrl != nil {
					sp.OutboundPointOuts[event.Callsign] = ctrl.SectorId
				} else {
					sp.OutboundPointOuts[event.Callsign] = ""
				}
				sp.Aircraft[event.Callsign].DatablockType = FullDatablock
			}

		case AcknowledgedPointOutEvent:
			if id, ok := sp.OutboundPointOuts[event.Callsign]; ok {
				if ctrl := w.GetController(event.FromController); ctrl != nil && ctrl.SectorId == id {
					delete(sp.OutboundPointOuts, event.Callsign)
				}
			}
			if id, ok := sp.InboundPointOuts[event.Callsign]; ok {
				if ctrl := w.GetController(event.ToController); ctrl != nil && ctrl.SectorId == id {
					delete(sp.InboundPointOuts, event.Callsign)
					sp.Aircraft[event.Callsign].PointedOut = true
					sp.Aircraft[event.Callsign].POFlashingEndTime = time.Now().Add(5 * time.Second)
				}
			}

		case RejectedPointOutEvent:
			if id, ok := sp.OutboundPointOuts[event.Callsign]; ok {
				if ctrl := w.GetController(event.FromController); ctrl != nil && ctrl.SectorId == id {
					delete(sp.OutboundPointOuts, event.Callsign)
					sp.RejectedPointOuts[event.Callsign] = nil
				}
			}
			if id, ok := sp.InboundPointOuts[event.Callsign]; ok {
				if ctrl := w.GetController(event.ToController); ctrl != nil && ctrl.SectorId == id {
					delete(sp.InboundPointOuts, event.Callsign)
				}
			}

		case InitiatedTrackEvent:
			if event.ToController == w.Callsign {
				state := sp.Aircraft[event.Callsign]
				state.DatablockType = FullDatablock
			}

		case OfferedHandoffEvent:
			if event.ToController == w.Callsign {
				globalConfig.Audio.PlayOnce(AudioInboundHandoff)
			}

		case AcceptedHandoffEvent:
			if event.FromController == w.Callsign && event.ToController != w.Callsign {
				if state, ok := sp.Aircraft[event.Callsign]; !ok {
					lg.Errorf("%s: have AcceptedHandoffEvent but missing STARS state?", event.Callsign)
				} else {
					globalConfig.Audio.PlayOnce(AudioHandoffAccepted)
					state.OutboundHandoffAccepted = true
					state.OutboundHandoffFlashEnd = time.Now().Add(10 * time.Second)
				}
			}

		case IdentEvent:
			if state, ok := sp.Aircraft[event.Callsign]; !ok {
				lg.Errorf("%s: have IdentEvent but missing STARS state?", event.Callsign)
			} else {
				state.IdentEnd = time.Now().Add(10 * time.Second)
			}
		}
	}
}

func (sp *STARSPane) Upgrade(from, to int) {
	if from < 8 {
		sp.CurrentPreferenceSet.Brightness.DCB = 60
		sp.CurrentPreferenceSet.CharSize.DCB = 1
		for i := range sp.PreferenceSets {
			sp.PreferenceSets[i].Brightness.DCB = 60
			sp.PreferenceSets[i].CharSize.DCB = 1
		}
	}
	if from < 9 {
		remap := func(b *STARSBrightness) {
			*b = STARSBrightness(min(*b*2, 100))
		}
		remap(&sp.CurrentPreferenceSet.Brightness.VideoGroupA)
		remap(&sp.CurrentPreferenceSet.Brightness.VideoGroupB)
		remap(&sp.CurrentPreferenceSet.Brightness.RangeRings)
		remap(&sp.CurrentPreferenceSet.Brightness.Compass)
		for i := range sp.PreferenceSets {
			remap(&sp.PreferenceSets[i].Brightness.VideoGroupA)
			remap(&sp.PreferenceSets[i].Brightness.VideoGroupB)
			remap(&sp.PreferenceSets[i].Brightness.RangeRings)
			remap(&sp.PreferenceSets[i].Brightness.Compass)
		}
	}
	if from < 12 {
		if sp.CurrentPreferenceSet.Brightness.DCB == 0 {
			sp.CurrentPreferenceSet.Brightness.DCB = 60
		}
		for i := range sp.PreferenceSets {
			if sp.PreferenceSets[i].Brightness.DCB == 0 {
				sp.PreferenceSets[i].Brightness.DCB = 60
			}
		}
	}
	if from < 17 {
		// Added DisplayWeatherLevel
		for i := range sp.CurrentPreferenceSet.DisplayWeatherLevel {
			sp.CurrentPreferenceSet.DisplayWeatherLevel[i] = true
		}
		for i := range sp.PreferenceSets {
			for j := range sp.PreferenceSets[i].DisplayWeatherLevel {
				sp.PreferenceSets[i].DisplayWeatherLevel[j] = true
			}
		}
	}
	if from < 18 {
		// ATPA; set defaults
		sp.CurrentPreferenceSet.DisplayATPAInTrailDist = true
		sp.CurrentPreferenceSet.DisplayATPAWarningAlertCones = true
		for i := range sp.PreferenceSets {
			sp.PreferenceSets[i].DisplayATPAInTrailDist = true
			sp.PreferenceSets[i].DisplayATPAWarningAlertCones = true
		}
	}
}

func (sp *STARSPane) Draw(ctx *PaneContext, cb *CommandBuffer) {
	sp.processEvents(ctx.world)
	sp.updateRadarTracks(ctx.world)

	if ctx.world.STARSInputOverride != "" {
		sp.previewAreaInput = ctx.world.STARSInputOverride
		ctx.world.STARSInputOverride = ""
	}

	ps := sp.CurrentPreferenceSet

	// Clear to background color
	cb.ClearRGB(ps.Brightness.BackgroundContrast.ScaleRGB(STARSBackgroundColor))

	if ctx.mouse != nil && ctx.mouse.Clicked[MouseButtonPrimary] {
		wmTakeKeyboardFocus(sp, false)
	}
	sp.processKeyboardInput(ctx)

	transforms := GetScopeTransformations(ctx.paneExtent, ctx.world.MagneticVariation, ctx.world.NmPerLongitude,
		ps.CurrentCenter, float32(ps.Range), 0)

	paneExtent := ctx.paneExtent
	if ps.DisplayDCB {
		paneExtent = sp.DrawDCB(ctx, transforms, cb)

		// Update scissor and viewport for what's left and to protect the DCB.
		cb.SetDrawBounds(paneExtent)

		// Clean up for the updated paneExtent that accounts for the space the DCB took.
		transforms = GetScopeTransformations(paneExtent, ctx.world.MagneticVariation, ctx.world.NmPerLongitude,
			sp.CurrentPreferenceSet.CurrentCenter, float32(ps.Range), 0)
		if ctx.mouse != nil {
			// The mouse position is provided in Pane coordinates, so that needs to be updated unless
			// the DCB is at the top, in which case it's unchanged.
			ms := *ctx.mouse
			ctx.mouse = &ms
			ctx.mouse.Pos[0] += ctx.paneExtent.p0[0] - paneExtent.p0[0]
			ctx.mouse.Pos[1] += ctx.paneExtent.p0[1] - paneExtent.p0[1]
		}
	}

	weatherBrightness := float32(ps.Brightness.Weather) / float32(100)
	weatherContrast := float32(ps.Brightness.WxContrast) / float32(100)
	sp.weatherRadar.Draw(ctx, weatherBrightness, weatherContrast, ps.DisplayWeatherLevel,
		transforms, cb)

	if ps.Brightness.RangeRings > 0 {
		color := ps.Brightness.RangeRings.ScaleRGB(STARSRangeRingColor)
		cb.LineWidth(1)
		DrawRangeRings(ctx, ps.RangeRingsCenter, float32(ps.RangeRingRadius), color, transforms, cb)
	}

	transforms.LoadWindowViewingMatrices(cb)

	// Maps
	cb.PointSize(5)
	cb.LineWidth(1)
	for _, vmap := range ctx.world.STARSMaps {
		if _, ok := ps.VideoMapVisible[vmap.Name]; !ok {
			continue
		}

		color := ps.Brightness.VideoGroupA.ScaleRGB(STARSMapColor)
		if vmap.Group == 1 {
			color = ps.Brightness.VideoGroupB.ScaleRGB(STARSMapColor)
		}
		cb.SetRGB(color)
		transforms.LoadLatLongViewingMatrices(cb)
		cb.Call(vmap.CommandBuffer)
	}

	for _, idx := range SortedMapKeys(ps.SystemMapVisible) {
		color := ps.Brightness.VideoGroupA.ScaleRGB(STARSMapColor)
		cb.SetRGB(color)
		transforms.LoadLatLongViewingMatrices(cb)
		cb.Call(sp.SystemMaps[idx].CommandBuffer)
	}

	ctx.world.DrawScenarioRoutes(transforms, sp.systemFont[ps.CharSize.Tools],
		ps.Brightness.Lists.ScaleRGB(STARSListColor), cb)

	sp.drawCRDARegions(ctx, transforms, cb)
	sp.drawSelectedRoute(ctx, transforms, cb)

	transforms.LoadWindowViewingMatrices(cb)

	if ps.Brightness.Compass > 0 {
		cb.LineWidth(1)
		cbright := ps.Brightness.Compass.ScaleRGB(STARSCompassColor)
		font := sp.systemFont[ps.CharSize.Tools]
		DrawCompass(ps.CurrentCenter, ctx, 0, font, cbright, paneExtent, transforms, cb)
	}

	// Per-aircraft stuff: tracks, datablocks, vector lines, range rings, ...
	// Sort the aircraft so that they are always drawn in the same order
	// (go's map iterator randomization otherwise randomizes the order,
	// which can cause shimmering when datablocks overlap (especially if
	// one is selected). We'll go with alphabetical by callsign, with the
	// selected aircraft, if any, always drawn last.
	aircraft := sp.visibleAircraft(ctx.world)
	sort.Slice(aircraft, func(i, j int) bool {
		return aircraft[i].Callsign < aircraft[j].Callsign
	})

	sp.drawSystemLists(aircraft, ctx, paneExtent, transforms, cb)

	// Tools before datablocks
	sp.drawPTLs(aircraft, ctx, transforms, cb)
	sp.drawRingsAndCones(aircraft, ctx, transforms, cb)
	sp.drawRBLs(aircraft, ctx, transforms, cb)
	sp.drawMinSep(ctx, transforms, cb)
	sp.drawAirspace(ctx, transforms, cb)

	DrawHighlighted(ctx, transforms, cb)

	sp.drawTracks(aircraft, ctx, transforms, cb)
	sp.drawLeaderLines(aircraft, ctx, transforms, cb)
	sp.drawDatablocks(aircraft, ctx, transforms, cb)

	ghosts := sp.getGhostAircraft(aircraft, ctx)
	sp.drawGhosts(ghosts, ctx, transforms, cb)
	sp.consumeMouseEvents(ctx, ghosts, transforms, cb)
	sp.drawMouseCursor(ctx, paneExtent, transforms, cb)

	// Play the CA sound if any CAs or MSAWs are unacknowledged
	playAlertSound := !ps.DisableCAWarnings && slices.ContainsFunc(sp.CAAircraft,
		func(ca CAAircraft) bool {
			return !ca.Acknowledged && !sp.Aircraft[ca.Callsigns[0]].DisableCAWarnings &&
				!sp.Aircraft[ca.Callsigns[1]].DisableCAWarnings
		})
	if !ps.DisableMSAW {
		for _, ac := range aircraft {
			state := sp.Aircraft[ac.Callsign]
			if state.MSAW && !state.MSAWAcknowledged && !state.InhibitMSAW && !state.DisableMSAW {
				playAlertSound = true
				break
			}
		}
	}
	if playAlertSound {
		globalConfig.Audio.StartPlayContinuous(AudioConflictAlert)
	} else {
		globalConfig.Audio.StopPlayContinuous(AudioConflictAlert)
	}

	// Do this at the end of drawing so that we hold on to the tracks we
	// have for rendering the current frame.
	if sp.discardTracks {
		for _, state := range sp.Aircraft {
			state.tracksIndex = 0
		}
		sp.lastTrackUpdate = time.Time{} // force update
		sp.discardTracks = false
	}
}

func (sp *STARSPane) updateRadarTracks(w *World) {
	// FIXME: all aircraft radar tracks are updated at the same time.
	now := w.CurrentTime()
	if sp.radarMode(w) == RadarModeFused {
		if now.Sub(sp.lastTrackUpdate) < 1*time.Second {
			return
		}
	} else {
		if now.Sub(sp.lastTrackUpdate) < 5*time.Second {
			return
		}
	}
	sp.lastTrackUpdate = now

	for callsign, state := range sp.Aircraft {
		ac, ok := w.Aircraft[callsign]

		if !ok {
			lg.Errorf("%s: not found in World Aircraft?", callsign)
			continue
		}

		idx := state.tracksIndex % len(state.tracks)
		state.tracks[idx] = RadarTrack{
			Position:    ac.Position(),
			Altitude:    int(ac.Altitude()),
			Groundspeed: int(ac.Nav.FlightState.GS),
			Time:        now,
		}
		state.tracksIndex++
	}

	aircraft := sp.visibleAircraft(w)
	sort.Slice(aircraft, func(i, j int) bool {
		return aircraft[i].Callsign < aircraft[j].Callsign
	})

	sp.updateCAAircraft(w, aircraft)
	sp.updateInTrailDistance(aircraft, w)
}

func (sp *STARSPane) processKeyboardInput(ctx *PaneContext) {
	if !ctx.haveFocus || ctx.keyboard == nil {
		return
	}

	input := strings.ToUpper(ctx.keyboard.Input)
	if sp.commandMode == CommandModeMultiFunc && sp.multiFuncPrefix == "" && len(input) > 0 {
		sp.multiFuncPrefix = string(input[0])
		input = input[1:]
	}
	sp.previewAreaInput += strings.Replace(input, "`", STARSTriangleCharacter, -1)

	ps := &sp.CurrentPreferenceSet

	if ctx.keyboard.IsPressed(KeyControl) && len(input) == 1 && unicode.IsDigit(rune(input[0])) {
		idx := byte(input[0]) - '0'
		// This test should be redundant given the IsDigit check, but just to be safe...
		if int(idx) < len(ps.Bookmarks) {
			if ctx.keyboard.IsPressed(KeyAlt) {
				// Record bookmark
				ps.Bookmarks[idx].Center = ps.CurrentCenter
				ps.Bookmarks[idx].Range = ps.Range
				ps.Bookmarks[idx].TopDownMode = ps.TopDownMode
			} else {
				// Recall bookmark
				ps.Center = ps.Bookmarks[idx].Center
				ps.CurrentCenter = ps.Bookmarks[idx].Center
				ps.Range = ps.Bookmarks[idx].Range
				ps.TopDownMode = ps.Bookmarks[idx].TopDownMode
			}
		}
	}

	for key := range ctx.keyboard.Pressed {
		switch key {
		case KeyBackspace:
			if len(sp.previewAreaInput) > 0 {
				// We need to be careful to deal with UTF8 for the triangle...
				r := []rune(sp.previewAreaInput)
				sp.previewAreaInput = string(r[:len(r)-1])
			} else {
				sp.multiFuncPrefix = ""
			}

		case KeyEnd:
			sp.resetInputState()
			sp.commandMode = CommandModeMin

		case KeyEnter:
			if status := sp.executeSTARSCommand(sp.previewAreaInput, ctx); status.err != nil {
				sp.previewAreaOutput = GetSTARSError(status.err).Error()
			} else {
				if status.clear {
					sp.resetInputState()
				}
				sp.previewAreaOutput = status.output
			}

		case KeyEscape:
			sp.resetInputState()
			sp.activeDCBMenu = DCBMenuMain
			// Also disable any mouse capture from spinners, just in case
			// the user is mashing escape to get out of one.
			sp.disableMenuSpinner(ctx)
			sp.wipRBL = nil

		case KeyF1:
			if ctx.keyboard.IsPressed(KeyControl) {
				// Recenter
				ps.Center = ctx.world.Center
				ps.CurrentCenter = ps.Center
			}

		case KeyF2:
			if ctx.keyboard.IsPressed(KeyControl) {
				if ps.DisplayDCB {
					sp.disableMenuSpinner(ctx)
					sp.activeDCBMenu = DCBMenuMaps
				}
				sp.resetInputState()
				sp.commandMode = CommandModeMaps
			}

		case KeyF3:
			sp.resetInputState()
			sp.commandMode = CommandModeInitiateControl

		case KeyF4:
			if ctx.keyboard.IsPressed(KeyControl) && ps.DisplayDCB {
				sp.disableMenuSpinner(ctx)
				sp.activeDCBMenu = DCBMenuBrite
			} else {
				sp.resetInputState()
				sp.commandMode = CommandModeTerminateControl
			}

		case KeyF5:
			if ctx.keyboard.IsPressed(KeyControl) && ps.DisplayDCB {
				sp.activeDCBMenu = DCBMenuMain
				sp.activateMenuSpinner(unsafe.Pointer(&ps.LeaderLineLength))
			} else {
				sp.resetInputState()
				sp.commandMode = CommandModeHandOff
			}

		case KeyF6:
			if ctx.keyboard.IsPressed(KeyControl) && ps.DisplayDCB {
				sp.disableMenuSpinner(ctx)
				sp.activeDCBMenu = DCBMenuCharSize
			} else {
				sp.resetInputState()
				sp.commandMode = CommandModeVP
			}

		case KeyF7:
			if ctx.keyboard.IsPressed(KeyControl) && ps.DisplayDCB {
				sp.disableMenuSpinner(ctx)
				if sp.activeDCBMenu == DCBMenuMain {
					sp.activeDCBMenu = DCBMenuAux
				} else {
					sp.activeDCBMenu = DCBMenuMain
				}
			} else {
				sp.resetInputState()
				sp.commandMode = CommandModeMultiFunc
			}

		case KeyF8:
			if ctx.keyboard.IsPressed(KeyControl) {
				sp.disableMenuSpinner(ctx)
				ps.DisplayDCB = !ps.DisplayDCB
			}

		case KeyF9:
			if ctx.keyboard.IsPressed(KeyControl) && ps.DisplayDCB {
				sp.disableMenuSpinner(ctx)
				sp.activateMenuSpinner(unsafe.Pointer(&ps.RangeRingRadius))
			} else {
				sp.resetInputState()
				sp.commandMode = CommandModeFlightData
			}

		case KeyF10:
			if ctx.keyboard.IsPressed(KeyControl) && ps.DisplayDCB {
				sp.disableMenuSpinner(ctx)
				sp.activateMenuSpinner(unsafe.Pointer(&ps.Range))
			}

		case KeyF11:
			if ctx.keyboard.IsPressed(KeyControl) && ps.DisplayDCB {
				sp.disableMenuSpinner(ctx)
				sp.activeDCBMenu = DCBMenuSite
			} else {
				sp.resetInputState()
				sp.commandMode = CommandModeCollisionAlert
			}
		}
	}
}

func (sp *STARSPane) disableMenuSpinner(ctx *PaneContext) {
	activeSpinner = nil
	ctx.platform.EndCaptureMouse()
}

func (sp *STARSPane) activateMenuSpinner(ptr unsafe.Pointer) {
	activeSpinner = ptr
	activeSpinnerMouseDelta = 0
}

func (sp *STARSPane) getAircraftIndex(ac *Aircraft) int {
	if idx, ok := sp.AircraftToIndex[ac.Callsign]; ok {
		return idx
	} else {
		idx := len(sp.AircraftToIndex) + 1
		sp.AircraftToIndex[ac.Callsign] = idx
		sp.IndexToAircraft[idx] = ac.Callsign
		return idx
	}
}

func (sp *STARSPane) executeSTARSCommand(cmd string, ctx *PaneContext) (status STARSCommandStatus) {
	lookupAircraft := func(callsign string, abbreviated bool) *Aircraft {
		if ac := ctx.world.GetAircraft(callsign, abbreviated); ac != nil {
			return ac
		}

		// try to match squawk code
		for _, ac := range sp.visibleAircraft(ctx.world) {
			if ac.Squawk.String() == callsign {
				return ac
			}
		}

		if idx, err := strconv.Atoi(callsign); err == nil {
			if callsign, ok := sp.IndexToAircraft[idx]; ok {
				return ctx.world.Aircraft[callsign]
			}
		}

		return nil
	}
	lookupCallsign := func(callsign string, abbreivated bool) string {
		ac := lookupAircraft(callsign, abbreivated)
		if ac != nil {
			return ac.Callsign
		}
		return callsign
	}

	ps := &sp.CurrentPreferenceSet
	switch sp.commandMode {
	case CommandModeNone:
		switch cmd {
		case "*AE":
			// Enable ATPA warning/alert cones
			ps.DisplayATPAWarningAlertCones = true
			status.clear = true
			return

		case "*AI":
			// Inhibit ATPA warning/alert cones
			ps.DisplayATPAWarningAlertCones = false
			status.clear = true
			return

		case "*BE":
			// Enable ATPA monitor cones
			ps.DisplayATPAMonitorCones = true
			status.clear = true
			return

		case "*BI":
			// Inhibit ATPA monitor cones
			ps.DisplayATPAMonitorCones = false
			status.clear = true
			return

		case "*DE":
			// Enable ATPA in-trail distances
			ps.DisplayATPAInTrailDist = true
			status.clear = true
			return

		case "*DI":
			// Inhibit ATPA in-trail distances
			ps.DisplayATPAInTrailDist = false
			status.clear = true
			return

		case "*D+":
			// Toggle
			ps.DisplayTPASize = !ps.DisplayTPASize
			for _, state := range sp.Aircraft {
				state.DisplayTPASize = nil
			}
			status.output = Select(ps.DisplayTPASize, "TPA SIZE ON", "TPA SIZE OFF")
			status.clear = true
			return

		case "*D+E":
			// Enable
			ps.DisplayTPASize = true
			for _, state := range sp.Aircraft {
				state.DisplayTPASize = nil
			}
			status.clear = true
			status.output = "TPA SIZE ON"
			return

		case "*D+I":
			// Inhibit
			ps.DisplayTPASize = false
			for _, state := range sp.Aircraft {
				state.DisplayTPASize = nil
			}
			status.clear = true
			status.output = "TPA SIZE OFF"
			return

		case "**J":
			// remove all j-rings
			for _, state := range sp.Aircraft {
				state.JRingRadius = 0
			}
			status.clear = true
			return

		case "**P":
			// remove all cones
			for _, state := range sp.Aircraft {
				state.ConeLength = 0
			}
			status.clear = true
			return

		case "DA":
			sp.drawApproachAirspace = !sp.drawApproachAirspace
			status.clear = true
			return

		case "DD":
			sp.drawDepartureAirspace = !sp.drawDepartureAirspace
			status.clear = true
			return

		case ".ROUTE":
			sp.drawRouteAircraft = ""
			status.clear = true
			return
		}

		if len(cmd) > 5 && cmd[:2] == "**" { // Force QL
			// Manual 6-69
			cmd = cmd[2:]

			callsign, tcps, _ := strings.Cut(cmd, " ")
			aircraft := lookupAircraft(callsign, false)
			if aircraft == nil {
				status.err = ErrSTARSNoFlight
			} else {
				for _, tcp := range strings.Split(tcps, " ") {
					if tcp == "ALL" {
						var fac string
						for _, control := range ctx.world.Controllers {
							if control.Callsign == ctx.world.Callsign {
								fac = control.FacilityIdentifier
							}
						}
						for _, control := range ctx.world.Controllers {
							if !control.ERAMFacility && control.FacilityIdentifier == fac {
								sp.forceQL(ctx, aircraft.Callsign, control.Callsign)
							}
						}
					} else {
						control, err := sp.calculateController(ctx, tcp, aircraft.Callsign)
						if err != nil {
							status.err = GetSTARSError(ErrSTARSIllegalPosition) // assume it's this
							return
						}
						sp.forceQL(ctx, aircraft.Callsign, control)
					}
				}
				status.clear = true
				return
			}
		}

		if len(cmd) >= 2 && cmd[:2] == "*T" {
			suffix := cmd[2:]
			if suffix == "" {
				// Remove all RBLs
				sp.wipRBL = nil
				sp.RangeBearingLines = nil
				status.clear = true
			} else if idx, err := strconv.Atoi(cmd[2:]); err == nil {
				// Delete specified rbl
				idx--
				if idx >= 0 && idx < len(sp.RangeBearingLines) {
					sp.RangeBearingLines = DeleteSliceElement(sp.RangeBearingLines, idx)
					status.clear = true
				} else {
					status.err = ErrSTARSIllegalParam
				}
			} else if p, ok := ctx.world.Locate(suffix); ok {
				// Fix name for first or second point of RBL
				if rbl := sp.wipRBL; rbl != nil {
					rbl.P[1].Loc = p
					sp.RangeBearingLines = append(sp.RangeBearingLines, *rbl)
					sp.wipRBL = nil
					status.clear = true
				} else {
					sp.wipRBL = &STARSRangeBearingLine{}
					sp.wipRBL.P[0].Loc = p
					sp.scopeClickHandler = rblSecondClickHandler(ctx, sp)
					sp.previewAreaInput = "*T" // set up for the second point
				}
			} else {
				status.err = ErrSTARSIllegalFix
			}
			return
		}

		f := strings.Fields(cmd)
		if len(f) > 1 {
			if f[0] == ".AUTOTRACK" && len(f) == 2 {
				if f[1] == "NONE" {
					sp.AutoTrackDepartures = false
					status.clear = true
					return
				} else if f[1] == "ALL" {
					sp.AutoTrackDepartures = true
					status.clear = true
					return
				}
			} else if f[0] == ".FIND" {
				if pos, ok := ctx.world.Locate(f[1]); ok {
					globalConfig.highlightedLocation = pos
					globalConfig.highlightedLocationEndTime = time.Now().Add(5 * time.Second)
					status.clear = true
					return
				} else {
					status.err = ErrSTARSIllegalFix
					return
				}
			} else if ac := lookupAircraft(f[0], true); ac != nil && len(f) > 1 {
				acCmds := strings.Join(f[1:], " ")
				ctx.world.RunAircraftCommands(ac, acCmds,
					func(err error) {
						globalConfig.Audio.PlayOnce(AudioCommandError)
						sp.previewAreaOutput = GetSTARSError(err).Error()
					})

				status.clear = true
				return
			}
		}
		if len(cmd) > 0 {
			if cmd == "ALL" {
				if ps.QuickLookAll && ps.QuickLookAllIsPlus {
					ps.QuickLookAllIsPlus = false
				} else {
					ps.QuickLookAll = !ps.QuickLookAll
					ps.QuickLookAllIsPlus = false
					ps.QuickLookPositions = nil
				}
				status.clear = true
				return
			} else if cmd == "ALL+" {
				if ps.QuickLookAll && !ps.QuickLookAllIsPlus {
					ps.QuickLookAllIsPlus = true
				} else {
					ps.QuickLookAll = !ps.QuickLookAll
					ps.QuickLookAllIsPlus = false
					ps.QuickLookPositions = nil
				}
				status.clear = true
				return
			} else {
				status.clear, sp.previewAreaInput, status.err = sp.updateQL(ctx, cmd)
				return
			}
		}

	case CommandModeInitiateControl:
		if ac := lookupAircraft(cmd, false); ac == nil {
			status.err = ErrSTARSNoFlight
		} else {
			sp.initiateTrack(ctx, ac.Callsign)
			status.clear = true
		}
		return

	case CommandModeTerminateControl:
		if cmd == "ALL" {
			for callsign, ac := range ctx.world.Aircraft {
				if ac.TrackingController == ctx.world.Callsign {
					sp.dropTrack(ctx, callsign)
				}
			}
			status.clear = true
			return
		} else {
			sp.dropTrack(ctx, lookupCallsign(cmd, false))
			return
		}

	case CommandModeHandOff:
		if cmd != "" && string(cmd[0]) == "C" { // Enabling/ disabling automatic handoff processing
			// Manual 4-30
			if string(cmd[1]) == "X" {
				if string(cmd[2]) == "E" {
					sp.AirspaceAwareness.Interfacility = true
				} else if string(cmd[2]) == "I" {
					sp.AirspaceAwareness.Interfacility = false
				}
			} else if string(cmd[1]) == "T" {
				if string(cmd[2]) == "E" {
					sp.AirspaceAwareness.Intrafacility = true
				} else if string(cmd[2]) == "I" {
					sp.AirspaceAwareness.Intrafacility = false
				}
			}
			if string(cmd[1]) == "E" {
				sp.AirspaceAwareness.Intrafacility = true
				sp.AirspaceAwareness.Interfacility = true
			} else if string(cmd[1]) == "I" {
				sp.AirspaceAwareness.Intrafacility = false
				sp.AirspaceAwareness.Interfacility = false
			}
		}
		f := strings.Fields(cmd)
		switch len(f) {
		case 0:
			// Accept hand off of target closest to range rings center
			var closest *Aircraft
			var closestDistance float32
			for _, ac := range sp.visibleAircraft(ctx.world) {
				if ac.HandoffTrackController != ctx.world.Callsign {
					continue
				}

				state := sp.Aircraft[ac.Callsign]
				d := nmdistance2ll(ps.RangeRingsCenter, state.TrackPosition())
				if closest == nil || d < closestDistance {
					closest = ac
					closestDistance = d
				}
			}

			if closest != nil {
				sp.acceptHandoff(ctx, closest.Callsign)
			}
			status.clear = true
			return
		case 1:
			sp.cancelHandoff(ctx, lookupCallsign(f[0], false))
			status.clear = true
			return
		case 2:
			if err := sp.handoffTrack(ctx, lookupCallsign(f[1], false), f[0]); err != nil {
				status.err = GetSTARSError(err)
			} else {
				status.clear = true
			}
			return
		}

	case CommandModeVP:
		// TODO
		status.err = ErrSTARSCommandFormat
		return

	case CommandModeMultiFunc:
		switch sp.multiFuncPrefix {
		case "B":
			validBeacon := func(s string) bool {
				for ch := range s {
					if !(ch == '0' || ch == '1' || ch == '2' || ch == '3' ||
						ch == '4' || ch == '5' || ch == '6' || ch == '7') {
						return false
					}
				}
				return true
			}
			toggleBeacon := func(code string) {
				sfilt := FilterSlice(ps.SelectedBeaconCodes,
					func(c string) bool { return c == code })
				if len(sfilt) < len(ps.SelectedBeaconCodes) {
					// it was in there, so we'll toggle it off
					ps.SelectedBeaconCodes = sfilt
				} else {
					ps.SelectedBeaconCodes = append(ps.SelectedBeaconCodes, code)
				}
			}

			if cmd == "" {
				// B -> for unassociated track, toggle display of beacon code in LDB
				ps.DisplayLDBBeaconCodes = !ps.DisplayLDBBeaconCodes
				status.clear = true
				return
			} else if cmd == "E" {
				// BE -> enable display of beacon code in ldbs
				ps.DisplayLDBBeaconCodes = true
				status.clear = true
				return
			} else if cmd == "I" {
				// BI -> inhibit display of beacon code in ldbs
				ps.DisplayLDBBeaconCodes = false
				status.clear = true
				return
			} else if len(cmd) == 2 && validBeacon(cmd) {
				// B[0-7][0-7] -> toggle select beacon code block
				toggleBeacon(cmd)
				status.clear = true
				return
			} else if len(cmd) == 4 && validBeacon(cmd) {
				// B[0-7][0-7][0-7][0-7] -> toggle select discrete beacon code
				toggleBeacon(cmd)
				status.clear = true
				return
			}

		case "D":
			if cmd == "E" {
				ps.DwellMode = DwellModeOn
				status.clear = true
			} else if cmd == "L" {
				ps.DwellMode = DwellModeLock
				status.clear = true
			} else if cmd == "I" { // inhibit
				ps.DwellMode = DwellModeOff
				status.clear = true
			} else if len(cmd) == 1 {
				// illegal value for dwell
				status.err = ErrSTARSIllegalValue
			} else if ac := lookupAircraft(cmd, false); ac != nil {
				// D(callsign)
				// Display flight plan
				status.output, status.err = sp.flightPlanSTARS(ctx.world, ac)
				if status.err == nil {
					status.clear = true
				}
			} else {
				status.err = ErrSTARSNoFlight
			}
			return

		case "E":
			if cmd == "" {
				ps.OverflightFullDatablocks = !ps.OverflightFullDatablocks
				status.clear = true
				return
			}

		case "F":
			// altitude filters
			af := &ps.AltitudeFilters
			if cmd == "" {
				// F -> display current in preview area
				status.output = fmt.Sprintf("%03d %03d\n%03d %03d",
					af.Unassociated[0]/100, af.Unassociated[1]/100,
					af.Associated[0]/100, af.Associated[1]/100)
				status.clear = true
				return
			} else if cmd[0] == 'C' {
				// FC(low associated)(high associated)
				if len(cmd[1:]) != 6 {
					status.err = ErrSTARSCommandFormat
				} else if digits, err := strconv.Atoi(cmd[1:]); err == nil {
					// TODO: validation?
					// The first three digits give the low altitude in 100s of feet
					af.Associated[0] = (digits / 1000) * 100
					// And the last three give the high altitude in 100s of feet
					af.Associated[1] = (digits % 1000) * 100
				} else {
					status.err = ErrSTARSIllegalParam
				}
				status.clear = true
				return
			} else {
				// F(low unassociated)(high unassociated) (low associated)(high associated)
				if len(cmd) != 13 {
					status.err = ErrSTARSCommandFormat
				} else {
					unassoc, assoc := cmd[0:6], cmd[7:13]
					if digits, err := strconv.Atoi(unassoc); err == nil {
						// TODO: more validation?
						af.Unassociated[0] = (digits / 1000) * 100
						// And the last three give the high altitude in 100s of feet
						af.Unassociated[1] = (digits % 1000) * 100

						if digits, err := strconv.Atoi(assoc); err == nil {
							// TODO: more validation?
							af.Associated[0] = (digits / 1000) * 100
							// And the last three give the high altitude in 100s of feet
							af.Associated[1] = (digits % 1000) * 100
						} else {
							status.err = ErrSTARSIllegalParam
						}
					} else {
						status.err = ErrSTARSIllegalParam
					}
				}
				status.clear = true
				return
			}

		case "I":
			if cmd == "*" {
				// I* clears the status area(?!)
				status.clear = true
				return
			}

		case "L":
			// leader lines
			if l := len(cmd); l == 0 {
				status.err = ErrSTARSCommandFormat
				return
			} else if l == 1 {
				if dir, ok := numpadToDirection(cmd[0]); ok && dir != nil {
					// Tracked by me
					ps.LeaderLineDirection = *dir
					status.clear = true
				} else {
					status.err = ErrSTARSCommandFormat
				}
				return
			} else if l == 2 {
				if dir, ok := numpadToDirection(cmd[0]); ok && cmd[1] == 'U' {
					// Unassociated tracks
					ps.UnassociatedLeaderLineDirection = dir
					status.clear = true
				} else if ok && cmd[1] == '*' {
					// Tracked by other controllers
					ps.OtherControllerLeaderLineDirection = dir
					// This also clears out any controller-specific assignments (4-98)
					clear(ps.ControllerLeaderLineDirections)
					status.clear = true
				} else {
					status.err = ErrSTARSCommandFormat
				}
				return
			} else if f := strings.Fields(cmd); len(f) == 2 {
				// either L(id)(space)(dir) or L(dir)(space)(callsign)
				if len(f[0]) == 1 || len(f[0]) == 2 {
					// L(dir)(space)(callsign)
					if _, ok := numpadToDirection(f[0][0]); ok {
						if ac := lookupAircraft(f[1], false); ac != nil {
							err := sp.setLeaderLine(ctx, ac, f[0])
							if err != nil {
								status.err = err
								return
							}
							status.clear = true
						} else {
							status.err = ErrSTARSNoFlight
						}
					} else {
						status.err = ErrSTARSCommandFormat
					}
					return
				} else {
					// L(id)(space)(dir)
					if ctrl := ctx.world.GetController(f[0]); ctrl != nil {
						if dir, ok := numpadToDirection(f[1][0]); ok && len(f[1]) == 1 {
							// Per-controller leaderline
							if ps.ControllerLeaderLineDirections == nil {
								ps.ControllerLeaderLineDirections = make(map[string]CardinalOrdinalDirection)
							}
							if dir != nil {
								ps.ControllerLeaderLineDirections[ctrl.Callsign] = *dir
							} else {
								delete(ps.ControllerLeaderLineDirections, ctrl.Callsign)
							}
							status.clear = true
						} else {
							status.err = ErrSTARSCommandFormat
						}
					} else {
						status.err = ErrSTARSIllegalPosition
					}
					return
				}
			}

		case "N":
			// CRDA...
			if cmd == "" {
				// Toggle CRDA processing (on by default). Note that when
				// it is disabled we still hold on to CRDARunwayPairState array so
				// that we're back where we started if CRDA is reenabled.
				ps.CRDA.Disabled = !ps.CRDA.Disabled
				status.clear = true
				return
			} else if cmd == "*ALL" {
				ps.CRDA.ForceAllGhosts = !ps.CRDA.ForceAllGhosts
				status.clear = true
				return
			} else if n := len(cmd); n >= 5 {
				// All commands are at least 5 characters, so check that up front
				validAirport := func(ap string) bool {
					for _, pair := range sp.ConvergingRunways {
						if pair.Airport == ap {
							return true
						}
					}
					return false
				}

				getRunway := func(s string) (string, string) {
					i := 0
					for i < len(s) {
						ch := s[i]
						if ch >= '0' && ch <= '9' {
							i++
						} else if ch == 'L' || ch == 'R' || ch == 'C' {
							i++
							break
						} else {
							break
						}
					}
					return s[:i], s[i:]
				}

				getState := func(ap, rwy string) (*CRDARunwayPairState, *CRDARunwayState) {
					for i, pair := range sp.ConvergingRunways {
						if pair.Airport != ap {
							continue
						}

						pairState := &ps.CRDA.RunwayPairState[i]
						if !pairState.Enabled {
							continue
						}

						for j, pairRunway := range pair.Runways {
							if rwy == pairRunway {
								return pairState, &pairState.RunwayState[j]
							}
						}
					}
					return nil, nil
				}

				if cmd[0] == 'L' && validAirport(cmd[1:4]) {
					// Set leader line direction: NL<airport><runway><1-9>
					rwy, num := getRunway(cmd[4:])
					_, runwayState := getState(cmd[1:4], rwy)
					if len(num) == 1 {
						if dir, ok := numpadToDirection(num[0]); ok {
							runwayState.LeaderLineDirection = dir
							status.clear = true
							return
						}
					} else {
						status.err = ErrSTARSCommandFormat
					}
				} else if ap := cmd[:3]; validAirport(ap) {
					if cmd[n-1] == 'S' || cmd[n-1] == 'T' || cmd[n-1] == 'D' {
						// enable/disable a runway pair
						if index, err := strconv.Atoi(cmd[3 : n-1]); err == nil {
							for i, pair := range sp.ConvergingRunways {
								if pair.Airport == ap && pair.Index == index {
									if cmd[n-1] == 'D' {
										ps.CRDA.RunwayPairState[i].Enabled = false
										status.clear = true
										status.output = ap + " " + pair.getRunwaysString() + " INHIBITED"
										return
									} else {
										// Make sure neither of the runways involved is already enabled with
										// another pair.
										for j, pairState := range ps.CRDA.RunwayPairState {
											if !pairState.Enabled {
												continue
											}
											if sp.ConvergingRunways[j].Runways[0] == pair.Runways[0] ||
												sp.ConvergingRunways[j].Runways[0] == pair.Runways[1] ||
												sp.ConvergingRunways[j].Runways[1] == pair.Runways[0] ||
												sp.ConvergingRunways[j].Runways[1] == pair.Runways[1] {
												status.err = ErrSTARSIllegalParam
												return
											}
										}

										if cmd[n-1] == 'S' {
											ps.CRDA.RunwayPairState[i].Mode = CRDAModeStagger
										} else {
											ps.CRDA.RunwayPairState[i].Mode = CRDAModeTie
										}
										ps.CRDA.RunwayPairState[i].Enabled = true
										status.output = ap + " " + pair.getRunwaysString() + " ENABLED"
										status.clear = true
										return
									}
								}
							}
						}
					} else {
						// there should be a valid runway following the
						// airport
						rwy, extra := getRunway(cmd[3:])

						pairState, runwayState := getState(ap, rwy)
						if pairState != nil && runwayState != nil {
							switch extra {
							case "":
								// toggle ghosts for runway
								runwayState.Enabled = !runwayState.Enabled
								status.output = ap + " " + rwy + " GHOSTING " +
									Select(runwayState.Enabled, "ENABLED", "INHIBITED")
								if !runwayState.Enabled {
									runwayState.DrawQualificationRegion = false
									runwayState.DrawCourseLines = false
								}
								status.clear = true
								return

							case "E":
								// enable ghosts for runway
								runwayState.Enabled = true
								status.output = ap + " " + rwy + " GHOSTING ENABLED"
								status.clear = true
								return

							case "I":
								// disable ghosts for runway
								runwayState.Enabled = false
								status.output = ap + " " + rwy + " GHOSTING INHIBITED"
								// this also disables the runway's visualizations
								runwayState.DrawQualificationRegion = false
								runwayState.DrawCourseLines = false
								status.clear = true
								return

							case " B":
								runwayState.DrawQualificationRegion = !runwayState.DrawQualificationRegion
								status.clear = true
								return

							case " L":
								runwayState.DrawCourseLines = !runwayState.DrawCourseLines
								status.clear = true
								return
							}
						}
					}
				}

				status.err = ErrSTARSIllegalParam
				return
			}

		case "O":
			if len(cmd) > 2 {
				aircraft := lookupAircraft(cmd, false)
				if aircraft == nil {
					status.err = GetSTARSError(ErrSTARSCommandFormat)
					return
				} else if aircraft.TrackingController == "" {
					status.err = GetSTARSError(ErrSTARSIllegalTrack)
					return
				} else {
					status.output = strings.Join(aircraft.PointOutHistory, " ")
					status.clear = true
					return
				}
			}
			if cmd == "" {
				ps.AutomaticFDBOffset = !ps.AutomaticFDBOffset
				status.clear = true
				return
			} else if cmd == "E" {
				ps.AutomaticFDBOffset = true
				status.clear = true
				return
			} else if cmd == "I" {
				ps.AutomaticFDBOffset = true
				status.clear = true
				return
			}

		case "P":
			updateTowerList := func(idx int) {
				if len(cmd[1:]) == 0 {
					ps.TowerLists[idx].Visible = !ps.TowerLists[idx].Visible
					status.clear = true
				} else {
					if n, err := strconv.Atoi(cmd[1:]); err == nil {
						n = clamp(n, 1, 100)
						ps.TowerLists[idx].Lines = n
					} else {
						status.err = ErrSTARSIllegalParam
					}
					status.clear = true
				}
			}

			if len(cmd) == 1 {
				switch cmd[0] {
				case '1':
					updateTowerList(0)
					return
				case '2':
					updateTowerList(1)
					return
				case '3':
					updateTowerList(2)
					return
				}
			}

		case "Q": // quicklook
			if len(cmd) == 0 {
				// inhibit for all
				ps.QuickLookAll = false
				ps.QuickLookAllIsPlus = false
				ps.QuickLookPositions = nil
				status.clear = true
				return
			} else if cmd == "ALL" {
				if ps.QuickLookAll && ps.QuickLookAllIsPlus {
					ps.QuickLookAllIsPlus = false
				} else {
					ps.QuickLookAll = !ps.QuickLookAll
					ps.QuickLookAllIsPlus = false
					ps.QuickLookPositions = nil
				}
				status.clear = true
				return
			} else if cmd == "ALL+" {
				if ps.QuickLookAll && !ps.QuickLookAllIsPlus {
					ps.QuickLookAllIsPlus = true
				} else {
					ps.QuickLookAll = !ps.QuickLookAll
					ps.QuickLookAllIsPlus = false
					ps.QuickLookPositions = nil
				}
				status.clear = true
				return
			} else {
				status.clear, sp.previewAreaInput, status.err = sp.updateQL(ctx, cmd)
				return
			}

		case "S":
			switch len(cmd) {
			case 0:
				// S -> clear atis, first line of text
				ps.CurrentATIS = ""
				ps.GIText[0] = ""
				status.clear = true
				return

			case 1:
				if cmd[0] == '*' {
					// S* -> clear atis
					ps.CurrentATIS = ""
					status.clear = true
					return
				} else if cmd[0] >= '1' && cmd[0] <= '9' {
					// S[1-9] -> clear corresponding line of text
					idx := cmd[0] - '1'
					ps.GIText[idx] = ""
					status.clear = true
					return
				} else if cmd[0] >= 'A' && cmd[0] <= 'Z' {
					// S(atis) -> set atis code
					ps.CurrentATIS = string(cmd[0])
					status.clear = true
					return
				} else {
					status.err = ErrSTARSIllegalParam
					return
				}

			default:
				if len(cmd) == 2 && cmd[0] >= 'A' && cmd[0] <= 'Z' && cmd[1] == '*' {
					// S(atis)* -> set atis, delete first line of text
					ps.CurrentATIS = string(cmd[0])
					ps.GIText[0] = ""
					status.clear = true
					return
				} else if cmd[0] == '*' {
					// S*(text) -> clear atis, set first line of gi text
					ps.CurrentATIS = ""
					ps.GIText[0] = cmd[1:]
					status.clear = true
					return
				} else if cmd[0] >= '1' && cmd[0] <= '9' && cmd[1] == ' ' {
					// S[1-9](spc)(text) -> set corresponding line of GI text
					idx := cmd[0] - '1'
					ps.GIText[idx] = cmd[2:]
					status.clear = true
					return
				} else if cmd[0] >= 'A' && cmd[0] <= 'Z' {
					// S(atis)(text) -> set atis and first line of GI text
					ps.CurrentATIS = string(cmd[0])
					ps.GIText[0] = cmd[1:]
					status.clear = true
					return
				} else {
					status.err = ErrSTARSIllegalParam
					return
				}

			}

		case "T":
			updateList := func(cmd string, visible *bool, lines *int) {
				if cmd == "" {
					*visible = !*visible
				} else if lines != nil {
					if n, err := strconv.Atoi(cmd); err == nil {
						*lines = clamp(n, 1, 100) // TODO: or error if out of range? (and below..)
					} else {
						status.err = ErrSTARSIllegalParam
					}
				}
				status.clear = true
			}

			if len(cmd) == 0 {
				updateList("", &ps.TABList.Visible, &ps.TABList.Lines)
				return
			} else {
				switch cmd[0] {
				case '0', '1', '2', '3', '4', '5', '6', '7', '8', '9':
					updateList(cmd, &ps.TABList.Visible, &ps.TABList.Lines)
					return
				case 'V':
					updateList(cmd[1:], &ps.VFRList.Visible, &ps.VFRList.Lines)
					return
				case 'M':
					updateList(cmd[1:], &ps.AlertList.Visible, &ps.AlertList.Lines)
					return
				case 'C':
					updateList(cmd[1:], &ps.CoastList.Visible, &ps.CoastList.Lines)
					return
				case 'S':
					updateList(cmd[1:], &ps.SignOnList.Visible, nil)
					return
				case 'X':
					updateList(cmd[1:], &ps.VideoMapsList.Visible, nil)
					return
				case 'N':
					updateList(cmd[1:], &ps.CRDAStatusList.Visible, nil)
					return
				}
			}

		case "V":
			switch cmd {
			case "MI":
				ps.DisableMSAW = true
				status.clear = true
				return
			case "ME":
				ps.DisableMSAW = false
				status.clear = true
				return
			}

		case "Y":
			isSecondary := false
			if len(cmd) > 0 && cmd[0] == '+' {
				isSecondary = true
				cmd = cmd[1:]
			}

			f := strings.Fields(cmd)
			if len(f) == 1 {
				// Y callsign -> clear scratchpad and reported altitude
				// Y+ callsign -> secondary scratchpad..
				callsign := lookupCallsign(f[0], false)
				if state, ok := sp.Aircraft[callsign]; ok {
					state.pilotAltitude = 0
					if err := sp.setScratchpad(ctx, callsign, "", isSecondary); err != nil {
						status.err = err
					} else {
						status.clear = true
					}
				}
				return
			} else if len(f) == 2 {
				// Y callsign <space> scratch -> set scatchpad
				// Y callsign <space> ### -> set pilot alt
				// as above, Y+ -> secondary scratchpad

				// Either pilot alt or scratchpad entry
				if ac := lookupAircraft(f[0], false); ac == nil {
					status.err = ErrSTARSNoFlight
				} else if alt, err := strconv.Atoi(f[1]); err == nil {
					sp.Aircraft[ac.Callsign].pilotAltitude = alt * 100
				} else {
					if err := sp.setScratchpad(ctx, ac.Callsign, f[1], isSecondary); err != nil {
						status.err = err
					}
				}
				status.clear = true
				return
			}

		case "Z":
			if cmd == "A" {
				// TODO: test audible alarm
				status.clear = true
				return
			}
			status.err = ErrSTARSCommandFormat
			return

		case "9":
			if cmd == "" {
				ps.GroundRangeMode = !ps.GroundRangeMode
			} else {
				status.err = ErrSTARSCommandFormat
			}
			status.clear = true
			return
		}

	case CommandModeFlightData:
		f := strings.Fields(cmd)
		if len(f) == 1 {
			callsign := lookupCallsign(f[0], false)
			status.err = ctx.world.SetSquawkAutomatic(callsign)
		} else if len(f) == 2 {
			if squawk, err := ParseSquawk(f[1]); err == nil {
				callsign := lookupCallsign(f[0], false)
				status.err = ctx.world.SetSquawk(callsign, squawk)
			} else {
				status.err = ErrSTARSIllegalCode
			}
		} else {
			status.err = ErrSTARSCommandFormat
		}
		status.clear = true
		return

	case CommandModeCollisionAlert:
		if len(cmd) > 3 && cmd[:2] == "K " {
			if ac := lookupAircraft(cmd[2:], false); ac != nil {
				state := sp.Aircraft[ac.Callsign]
				state.DisableCAWarnings = !state.DisableCAWarnings
			} else {
				status.err = ErrSTARSNoFlight
			}
			status.clear = true
			return
		} else if cmd == "AI" {
			ps.DisableCAWarnings = true
			status.clear = true
			return
		} else if cmd == "AE" {
			ps.DisableCAWarnings = false
			status.clear = true
			return
		}

	case CommandModeMin:
		if cmd == "" {
			// Clear min sep
			sp.MinSepAircraft[0] = ""
			sp.MinSepAircraft[1] = ""
			status.clear = true
		} else {
			status.err = ErrSTARSCommandFormat
		}
		return

	case CommandModeSavePrefAs:
		psave := sp.CurrentPreferenceSet.Duplicate()
		psave.Name = cmd
		sp.PreferenceSets = append(sp.PreferenceSets, psave)
		sp.SelectedPreferenceSet = len(sp.PreferenceSets) - 1
		status.clear = true
		globalConfig.Save()
		return

	case CommandModeMaps:
		if cmd == "A" {
			// remove all maps
			ps.VideoMapVisible = make(map[string]interface{})
			ps.SystemMapVisible = make(map[int]interface{})
			status.clear = true
			return
		} else if n := len(cmd); n >= 2 {
			op := "T"            // toggle by default
			if cmd[n-1] == 'E' { // enable
				op = "E"
				cmd = cmd[:n-1]
			} else if cmd[n-1] == 'I' { // inhibit
				op = "T"
				cmd = cmd[:n-1]
			}

			if idx, err := strconv.Atoi(cmd); err != nil {
				status.err = ErrSTARSCommandFormat
			} else if idx <= 0 {
				status.err = ErrSTARSIllegalMap
			} else if idx > len(ctx.world.STARSMaps) {
				// is it a system map?
				if _, ok := sp.SystemMaps[idx]; ok {
					if _, ok := ps.SystemMapVisible[idx]; (ok && op == "T") || op == "I" {
						delete(ps.SystemMapVisible, idx)
					} else if (!ok && op == "T") || op == "E" {
						ps.SystemMapVisible[idx] = nil
					}
					status.clear = true
					return
				}
				status.err = ErrSTARSIllegalMap
			} else {
				idx--
				name := ctx.world.STARSMaps[idx].Name
				if _, ok := ps.VideoMapVisible[name]; (ok && op == "T") || op == "I" {
					delete(ps.VideoMapVisible, name)
				} else if (!ok && op == "T") || op == "E" {
					ps.VideoMapVisible[name] = nil
				}
			}
			status.clear = true
			return
		}

	case CommandModeLDR:
		if len(cmd) > 0 {
			if r, err := strconv.Atoi(cmd); err != nil {
				status.err = ErrSTARSCommandFormat
			} else if r < 0 || r > 7 {
				status.err = ErrSTARSIllegalValue
			} else {
				ps.Range = float32(r)
			}
			status.clear = true
			return
		}

	case CommandModeRangeRings:
		// TODO: what if user presses enter?
		switch cmd {
		case "2":
			ps.RangeRingRadius = 2
		case "5":
			ps.RangeRingRadius = 5
		case "10":
			ps.RangeRingRadius = 10
		case "20":
			ps.RangeRingRadius = 20
		default:
			status.err = ErrSTARSIllegalValue
		}
		status.clear = true
		return

	case CommandModeRange:
		if len(cmd) > 0 {
			if r, err := strconv.Atoi(cmd); err != nil {
				status.err = ErrSTARSCommandFormat
			} else if r < 6 || r > 256 {
				status.err = ErrSTARSIllegalValue
			} else {
				ps.Range = float32(r)
			}
			status.clear = true
			return
		}

	case CommandModeSiteMenu:
		if cmd == "~" {
			ps.RadarSiteSelected = ""
			status.clear = true
			return
		} else if len(cmd) > 0 {
			// Index, character id, or name
			if i, err := strconv.Atoi(cmd); err == nil {
				if i < 0 || i >= len(ctx.world.RadarSites) {
					status.err = ErrSTARSIllegalValue
				} else {
					ps.RadarSiteSelected = SortedMapKeys(ctx.world.RadarSites)[i]
					status.clear = true
				}
				return
			}
			for id, rs := range ctx.world.RadarSites {
				if cmd == rs.Char || cmd == id {
					ps.RadarSiteSelected = id
					status.clear = true
				}
				return
			}
			status.clear = true
			status.err = ErrSTARSIllegalParam
			return
		}
	}

	status.err = ErrSTARSCommandFormat
	return
}

func (sp *STARSPane) updateQL(ctx *PaneContext, input string) (ok bool, previewInput string, err error) {
	positions, input, err := sp.parseQuickLookPositions(ctx, input)
	if err != nil {
		err = GetSTARSError(err)
		ok = false
		previewInput = input
		return
	}

	if len(positions) > 0 {
		ps := &sp.CurrentPreferenceSet
		ps.QuickLookAll = false

		for _, pos := range positions {
			// Toggle
			match := func(q QuickLookPosition) bool { return q.Id == pos.Id && q.Plus == pos.Plus }
			matchId := func(q QuickLookPosition) bool { return q.Id == pos.Id }
			if slices.ContainsFunc(ps.QuickLookPositions, match) {
				nomatch := func(q QuickLookPosition) bool { return !match(q) }
				ps.QuickLookPositions = FilterSlice(ps.QuickLookPositions, nomatch)
			} else if idx := slices.IndexFunc(ps.QuickLookPositions, matchId); idx != -1 {
				// Toggle plus
				ps.QuickLookPositions[idx].Plus = !ps.QuickLookPositions[idx].Plus
			} else {
				ps.QuickLookPositions = append(ps.QuickLookPositions, pos)
			}
		}
		sort.Slice(ps.QuickLookPositions,
			func(i, j int) bool { return ps.QuickLookPositions[i].Id < ps.QuickLookPositions[j].Id })
	}

	if err == nil {
		ok = true
	} else {
		previewInput = input
	}
	return
}

func (sp *STARSPane) updateWarnings(ctx *PaneContext, callsign string, warnings []string) error {
	ctx.world.UpdateWarnings(callsign, warnings, nil,
		func(err error) {
			sp.previewAreaOutput = GetSTARSError(err).Error()
		})
	return nil
}

func (sp *STARSPane) setScratchpad(ctx *PaneContext, callsign string, contents string, isSecondary bool) error {
	hasDelta := strings.Contains(contents, STARSTriangleCharacter)
	lc := len(contents)
	if hasDelta {
		lc -= 1
	}
	if lc > 4 || (lc == 4 && !ctx.world.STARSFacilityAdaptation.ScratchpadRules[0] && !isSecondary) ||
		(lc == 4 && !ctx.world.STARSFacilityAdaptation.ScratchpadRules[1] && isSecondary) {
		sp.previewAreaOutput = GetSTARSError(ErrSTARSIllegalScratchpad).Error()
		return nil
	}
	illegalScratchpads := []string{"RDR", "XXX", "CST", "AMB", "NAT", "ADB"}
	if slices.Contains(illegalScratchpads, contents) {
		sp.previewAreaOutput = GetSTARSError(ErrSTARSIllegalScratchpad).Error()
		return nil
	}

	if isSecondary {
		ctx.world.SetSecondaryScratchpad(callsign, contents, nil,
			func(err error) {
				sp.previewAreaOutput = GetSTARSError(err).Error()
			})
	} else {
		ctx.world.SetScratchpad(callsign, contents, nil,
			func(err error) {
				sp.previewAreaOutput = GetSTARSError(err).Error()
			})
	}
	return nil
}

func (sp *STARSPane) setTemporaryAltitude(ctx *PaneContext, callsign string, alt int) {
	ctx.world.SetTemporaryAltitude(callsign, alt, nil,
		func(err error) {
			sp.previewAreaOutput = GetSTARSError(err).Error()
		})
}

func (sp *STARSPane) setGlobalLeaderLine(ctx *PaneContext, callsign string, dir *CardinalOrdinalDirection) {
	ctx.world.SetGlobalLeaderLine(callsign, dir, nil,
		func(err error) {
			sp.previewAreaOutput = GetSTARSError(err).Error()
		})
}

func (sp *STARSPane) initiateTrack(ctx *PaneContext, callsign string) {
	ctx.world.InitiateTrack(callsign,
		func(any) {
			if state, ok := sp.Aircraft[callsign]; ok {
				state.DatablockType = FullDatablock
			}
			if ac, ok := ctx.world.Aircraft[callsign]; ok {
				sp.previewAreaOutput, _ = sp.flightPlanSTARS(ctx.world, ac)
			}
		},
		func(err error) {
			sp.previewAreaOutput = GetSTARSError(err).Error()
		})
}

func (sp *STARSPane) dropTrack(ctx *PaneContext, callsign string) {
	ctx.world.DropTrack(callsign, nil,
		func(err error) {
			sp.previewAreaOutput = GetSTARSError(err).Error()
		})
}

func (sp *STARSPane) acceptHandoff(ctx *PaneContext, callsign string) {
	ctx.world.AcceptHandoff(callsign,
		func(any) {
			if state, ok := sp.Aircraft[callsign]; ok {
				state.DatablockType = FullDatablock
			}
			if ac, ok := ctx.world.Aircraft[callsign]; ok {
				sp.previewAreaOutput, _ = sp.flightPlanSTARS(ctx.world, ac)
			}
		},
		func(err error) {
			sp.previewAreaOutput = GetSTARSError(err).Error()
		})
}

func (sp *STARSPane) handoffTrack(ctx *PaneContext, callsign string, controller string) error {
	// Change the "C" to "N56" for example
	control, err := sp.calculateController(ctx, controller, callsign)
	if err != nil {
		return ErrSTARSIllegalPosition
	}

	ctx.world.HandoffTrack(callsign, control, nil,
		func(err error) {
			sp.previewAreaOutput = GetSTARSError(err).Error()
		})

	return nil
}

// returns the controller responsible for the aircraft given its altitude
// and route.
func calculateAirspace(ctx *PaneContext, callsign string) (string, bool) {
	ac := ctx.world.Aircraft[callsign]
	if ac == nil {
		return "no target", false
	}
	aircraftType := database.AircraftPerformance[ac.FlightPlan.BaseType()].Engine.AircraftType
	for _, rules := range ctx.world.STARSFacilityAdaptation.AirspaceAwareness {
		for _, fix := range rules.Fix {
			if strings.Contains(ac.FlightPlan.Route, fix) || fix == "ALL" {
				alt := rules.AltitudeRange
				if (alt[0] == 0 && alt[1] == 0) /* none specified */ ||
					(ac.FlightPlan.Altitude >= alt[0] && ac.FlightPlan.Altitude <= alt[1]) {
					if len(rules.AircraftType) == 0 || slices.Contains(rules.AircraftType, aircraftType) {
						return rules.ReceivingController, rules.ToCenter
					}
				}
			}
		}
	}

	return "", false
}

func (sp *STARSPane) handoffControl(ctx *PaneContext, callsign string) {
	ctx.world.HandoffControl(callsign, nil,
		func(err error) {
			sp.previewAreaOutput = GetSTARSError(err).Error()
		})
}

func singleScope(ctx *PaneContext, facilityIdentifier string) *Controller {
	controllers := ctx.world.GetAllControllers()
	var controllersInFacility []*Controller
	for _, controller := range controllers {
		if controller.FacilityIdentifier == facilityIdentifier {
			controllersInFacility = append(controllersInFacility, controller)
		}
	}
	if len(controllersInFacility) == 1 {
		return controllersInFacility[0]
	} else {
		return nil
	}
}

// Give a bool if the handoff is good and the correct syntax.
// Also decode the controller into its regular sector (N4P -> 4P)
func (sp *STARSPane) calculateController(ctx *PaneContext, controller, callsign string) (string, error) {
	userController := *ctx.world.GetController(ctx.world.Callsign)

	controller = strings.TrimSuffix(controller, "*")
	lc := len(controller)
	// ARTCC airspaceawareness
	haveTrianglePrefix := strings.HasPrefix(controller, STARSTriangleCharacter)
	if controller[0] == 'C' || (haveTrianglePrefix && lc == 3) {
		if lc == 3 {
			if control := singleScope(ctx, string(controller[2])); control != nil {
				return control.Callsign, nil
			}
		}
		if callsign == "" {
			return "", errors.New("Cannot calculate airspace")
		}
		if controller == "C" {
			control, toCenter := calculateAirspace(ctx, callsign)
			if control == "no target" {
				return "", errors.New("Error calculate controller")
			}
			c := ctx.world.GetController(control)
			if c == nil {
				return "", errors.New("Error finding " + control)
			}
			if control != "" && ((controller == "C" && toCenter) || (controller == c.FacilityIdentifier && !toCenter) ||
				(controller == ctx.world.GetController(control).FacilityIdentifier && !toCenter)) {
				state := sp.Aircraft[callsign]
				state.LastKnownHandoff = ctx.world.GetController(control).Scope
				return control, nil
			}
		} else {
			control := ctx.world.GetController(controller)
			if control != nil {
				return control.Callsign, nil
			}
		}

	} else {
		// Non ARTCC airspaceawareness handoffs
		if lc == 1 && !haveTrianglePrefix { // Must be a same sector.
			for _, control := range ctx.world.Controllers { // If the controller fac/ sector == userControllers fac/ sector its all good!
				if control.FacilityIdentifier == "" && // Same facility? (Facility ID will be "" if they are the same fac)
					string(control.SectorId[0]) == string(userController.SectorId[0]) && // Same Sector?
					string(control.SectorId[1]) == controller { // The actual controller
					return control.Callsign, nil
				}
			}
		} else if lc == 2 && !haveTrianglePrefix { // Must be a same sector || same fac.
			controllers := ctx.world.GetAllControllers()
			// Find the controller fac
			for _, control := range controllers {
				if control.SectorId == controller && control.FacilityIdentifier == "" { // Found the facility
					return control.Callsign, nil
				}
			}

		} else if lc == 5 && haveTrianglePrefix { // ∆N4P for example. Must be different fac
			controller = strings.TrimPrefix(controller, STARSTriangleCharacter) // Remove the ∆
			receivingController := ctx.world.GetController(controller[1:])
			if receivingController == nil {
				return "", errors.New("Error fidning interfacility position")
			}
			if receivingController.FacilityIdentifier != "" && string(controller[0]) == receivingController.FacilityIdentifier {
				state := sp.Aircraft[callsign]
				state.LastKnownHandoff = receivingController.Scope
				return receivingController.Callsign, nil
			}

		}
		for _, control := range ctx.world.Controllers {
			if control.ERAMFacility && control.SectorId == controller {
				state := sp.Aircraft[callsign]
				state.LastKnownHandoff = control.Scope
				return control.Callsign, nil
			}
		}

	}
	return "", errors.New("Error finding any controller")
}

func (sp *STARSPane) setLeaderLine(ctx *PaneContext, ac *Aircraft, cmd string) error {
	state := sp.Aircraft[ac.Callsign]
	if len(cmd) == 1 {
		if dir, ok := numpadToDirection(cmd[0]); ok {
			state.LeaderLineDirection = dir
			state.GlobalLeaderLine = false
			return nil
		}
<<<<<<< HEAD
	} else if len(cmd) == 2 { // Global leader lines
		if cmd[0] != cmd[1] || strings.Contains(cmd, "0") {
			return GetSTARSError(ErrSTARSCommandFormat)

		}
=======
	} else if len(cmd) == 2 && cmd[0] == cmd[1] { // Global leader lines
>>>>>>> 1ae2d268
		if ac.TrackingController != ctx.world.Callsign {
			return ErrSTARSIllegalTrack
		} else if dir, ok := numpadToDirection(cmd[0]); ok {
			sp.setGlobalLeaderLine(ctx, ac.Callsign, dir)
			state.GlobalLeaderLine = true
			return nil
		}
	}
	return ErrSTARSCommandFormat
}

func (sp *STARSPane) forceQL(ctx *PaneContext, callsign, controller string) {
	ctx.world.ForceQL(callsign, controller, nil,
		func(err error) {
			sp.previewAreaOutput = GetSTARSError(err).Error()
		})
}

func (sp *STARSPane) redirectHandoff(ctx *PaneContext, callsign, controller string) {
	ctx.world.RedirectHandoff(callsign, controller, nil,
		func(err error) {
			sp.previewAreaOutput = GetSTARSError(err).Error()
		})
}

func (sp *STARSPane) acceptRedirectedHandoff(ctx *PaneContext, callsign string) {
	ctx.world.AcceptRedirectedHandoff(callsign, nil,
		func(err error) {
			sp.previewAreaOutput = GetSTARSError(err).Error()
		})
}

func (sp *STARSPane) RemoveForceQL(ctx *PaneContext, callsign, controller string) {
	ctx.world.RemoveForceQL(callsign, controller, nil, nil) // Just a slew so the slew could be for other things
}

func (sp *STARSPane) pointOut(ctx *PaneContext, callsign string, controller string) {
	ctx.world.PointOut(callsign, controller, nil,
		func(err error) {
			sp.previewAreaOutput = GetSTARSError(err).Error()
		})
}

func (sp *STARSPane) acknowledgePointOut(ctx *PaneContext, callsign string) {
	ctx.world.AcknowledgePointOut(callsign, nil,
		func(err error) {
			sp.previewAreaOutput = GetSTARSError(err).Error()
		})
}

func (sp *STARSPane) cancelHandoff(ctx *PaneContext, callsign string) {
	ctx.world.CancelHandoff(callsign, nil,
		func(err error) {
			sp.previewAreaOutput = GetSTARSError(err).Error()
		})
}

func (sp *STARSPane) executeSTARSClickedCommand(ctx *PaneContext, cmd string, mousePosition [2]float32,
	ghosts []*GhostAircraft, transforms ScopeTransformations) (status STARSCommandStatus) {
	// See if an aircraft was clicked
	ac, acDistance := sp.tryGetClosestAircraft(ctx.world, mousePosition, transforms)
	ghost, ghostDistance := sp.tryGetClosestGhost(ghosts, mousePosition, transforms)

	ps := &sp.CurrentPreferenceSet

	// The only thing that can happen with a ghost is to switch between a full/partial
	// datablock. Note that if we found both an aircraft and a ghost and a command was entered,
	// we don't issue an error for a bad ghost command but
	if ghost != nil && ghostDistance < acDistance {
		if sp.commandMode == CommandModeNone && cmd == "" {
			state := sp.Aircraft[ghost.Callsign]
			state.Ghost.PartialDatablock = !state.Ghost.PartialDatablock
			status.clear = true
			return
		} else if sp.commandMode == CommandModeMultiFunc && sp.multiFuncPrefix == "N" {
			if cmd == "" {
				// Suppress ghost
				state := sp.Aircraft[ghost.Callsign]
				state.Ghost.State = GhostStateSuppressed
				status.clear = true
				return
			} else if cmd == "*" {
				// Display parent aircraft flight plan
				ac := ctx.world.Aircraft[ghost.Callsign]
				status.output, status.err = sp.flightPlanSTARS(ctx.world, ac)
				if status.err == nil {
					status.clear = true
				}
				return
			}
		}
	}

	if ac != nil {
		state := sp.Aircraft[ac.Callsign]

		switch sp.commandMode {
		case CommandModeNone:
			if cmd == "" {
				if ac.RedirectedHandoff.RDIndicator {
					sp.acceptRedirectedHandoff(ctx, ac.Callsign)
					status.clear = true
					return
				} else if ac.HandoffTrackController == ctx.world.Callsign {
					status.clear = true
					sp.acceptHandoff(ctx, ac.Callsign)
					return
				} else if slices.Contains(ac.ForceQLControllers, ctx.world.Callsign) {
					sp.RemoveForceQL(ctx, ac.Callsign, ctx.world.Callsign)
					status.clear = true
					return
				} else if slices.ContainsFunc(sp.CAAircraft, func(ca CAAircraft) bool {
					return (ca.Callsigns[0] == ac.Callsign || ca.Callsigns[1] == ac.Callsign) &&
						!ca.Acknowledged
				}) {
					// Acknowledged a CA
					for i, ca := range sp.CAAircraft {
						if ca.Callsigns[0] == ac.Callsign || ca.Callsigns[1] == ac.Callsign {
							status.clear = true
							sp.CAAircraft[i].Acknowledged = true
							return
						}
					}
				} else if state.MSAW && !state.MSAWAcknowledged {
					// Acknowledged a MSAW
					state.MSAWAcknowledged = true
				} else if ac.HandoffTrackController != "" && ac.HandoffTrackController != ctx.world.Callsign &&
					ac.TrackingController == ctx.world.Callsign {
					// cancel offered handoff offered
					status.clear = true
					sp.cancelHandoff(ctx, ac.Callsign)
					return
				} else if _, ok := sp.InboundPointOuts[ac.Callsign]; ok {
					// ack point out
					sp.acknowledgePointOut(ctx, ac.Callsign)
					status.clear = true
					return
				} else if state.PointedOut {
					state.PointedOut = false
					status.clear = true
					return
				} else if state.ForceQL {
					state.ForceQL = false
					status.clear = true
				} else if _, ok := sp.RejectedPointOuts[ac.Callsign]; ok {
					// ack rejected point out
					delete(sp.RejectedPointOuts, ac.Callsign)
					status.clear = true
					return
				} else if state.OutboundHandoffAccepted {
					// ack an accepted handoff, which we will treat as also
					// handing off control.
					status.clear = true
					state.OutboundHandoffAccepted = false
					state.OutboundHandoffFlashEnd = time.Now()
					sp.handoffControl(ctx, ac.Callsign)
					return
				} else if ctx.keyboard != nil {
					_, ctrl := ctx.keyboard.Pressed[KeyControl]
					_, shift := ctx.keyboard.Pressed[KeyShift]
					if ctrl && shift {
						// initiate track, CRC style
						status.clear = true
						sp.initiateTrack(ctx, ac.Callsign)
						return
					}
				}
				if db := sp.datablockType(ctx.world, ac); db == LimitedDatablock && time.Until(state.FullLDB) <= 0 {
					state.FullLDB = time.Now().Add(5 * time.Second)
					// do not collapse datablock if user is tracking the aircraft
				} else if db == FullDatablock && ac.TrackingController != ctx.world.Callsign {
					state.DatablockType = PartialDatablock
				} else {
					state.DatablockType = FullDatablock
				}

				if ac.TrackingController == ctx.world.Callsign {
					status.output = slewAircaft(ctx.world, ac)
				}

			} else if cmd == "." {
				if err := sp.setScratchpad(ctx, ac.Callsign, "", false); err != nil {
					status.err = err
				} else {
					status.clear = true
				}
				return
			} else if cmd == "+" {
				if err := sp.setScratchpad(ctx, ac.Callsign, "", true); err != nil {
					status.err = err
				} else {
					status.clear = true
				}
				return
			} else if cmd == "*" {
				from := sp.Aircraft[ac.Callsign].TrackPosition()
				sp.scopeClickHandler = func(pw [2]float32, transforms ScopeTransformations) (status STARSCommandStatus) {
					p := transforms.LatLongFromWindowP(pw)
					hdg := headingp2ll(from, p, ac.NmPerLongitude(), ac.MagneticVariation())
					dist := nmdistance2ll(from, p)

					status.output = fmt.Sprintf("%03d/%.2f", int(hdg+.5), dist)
					status.clear = true
					return
				}
				return
			} else if (unicode.IsDigit(rune(cmd[0])) && len(cmd) == 1) ||
<<<<<<< HEAD
				(len(cmd) == 2 && unicode.IsDigit(rune(cmd[1])) && cmd[0] == cmd[1]) {
				err := sp.setLeaderLine(ctx, ac, cmd)
				if err != nil {
=======
				(len(cmd) == 2 && unicode.IsDigit(rune(cmd[1]))) {
				if err := sp.setLeaderLine(ctx, ac, cmd); err != nil {
>>>>>>> 1ae2d268
					status.err = err
				} else {
					status.clear = true
				}
				return
			} else if cmd == "?" {
				ctx.world.PrintInfo(ac)
				status.clear = true
				return
			} else if cmd == "X" {
				ctx.world.DeleteAircraft(ac, func(e error) {
					status.err = ErrSTARSIllegalTrack
				})
				status.clear = true
				return
			} else if cmd == "*J" {
				// remove j-ring for aircraft
				state.JRingRadius = 0
				status.clear = true
				return
			} else if cmd == "*P" {
				// remove cone for aircraft
				state.ConeLength = 0
				status.clear = true
				return
			} else if cmd == "*T" {
				// range bearing line
				sp.wipRBL = &STARSRangeBearingLine{}
				sp.wipRBL.P[0].Callsign = ac.Callsign
				sp.scopeClickHandler = rblSecondClickHandler(ctx, sp)
				// Do not clear the input area to allow entering a fix for the second location
				return
			} else if cmd == "HJ" || cmd == "RF" || cmd == "EM" || cmd == "MI" || cmd == "SI" || cmd == "LL" {
				state.SPCOverride = cmd
				status.clear = true
				return
			} else if cmd == "UN" {
				ctx.world.RejectPointOut(ac.Callsign, nil, func(err error) {
					sp.previewAreaOutput = GetSTARSError(err).Error()
				})
				status.clear = true
				return
			} else if lc := len(cmd); lc >= 2 && cmd[0:2] == "**" { // Force QL. You need to specify a TCP unless otherwise specified in STARS config
				// STARS Manual 6-70 (On slew). Cannot go interfacility
				// TODO: Or can be used to accept a pointout as a handoff
				if cmd == "**" { // Non specified TCP
					if ctx.world.STARSFacilityAdaptation.ForceQLToSelf && ac.TrackingController == ctx.world.Callsign {
						state.ForceQL = true
						status.clear = true
						return
					} else {
						status.err = GetSTARSError(ErrSTARSIllegalPosition)
						return
					}
				} else {
					tcps := strings.Split(cmd[2:], " ")
					if len(tcps) > 0 && tcps[0] == "ALL" {
						// Force QL for all TCP
						// Find user fac
						for _, control := range ctx.world.Controllers {
							if control.Callsign == ctx.world.Callsign && !control.ERAMFacility {
								sp.forceQL(ctx, ac.Callsign, ctx.world.Callsign)
							}
						}
					}
					for _, tcp := range tcps {
						control, err := sp.calculateController(ctx, tcp, ac.Callsign)
						if err != nil {
							status.err = GetSTARSError(ErrSTARSIllegalPosition)
							return
						}
						sp.forceQL(ctx, ac.Callsign, control)
					}
					status.clear = true
					return
				}

			} else if cmd == "*D+" {
				// TODO: this and the following two should give ILL FNCT if
				// there's no j-ring/[A]TPA cone being displayed for the
				// track (6-173).

				// toggle TPA size display
				if state.DisplayTPASize == nil {
					b := ps.DisplayTPASize // new variable; don't alias ps.DisplayTPASize!
					state.DisplayTPASize = &b
				}
				*state.DisplayTPASize = !*state.DisplayTPASize
				status.clear = true
				return
			} else if cmd == "*D+E" {
				// enable TPA size display
				b := true
				state.DisplayTPASize = &b
				status.clear = true
				return
			} else if cmd == "*D+I" {
				// inhibit TPA size display
				b := false
				state.DisplayTPASize = &b
				status.clear = true
				return
			} else if cmd == "*AE" {
				// Enable ATPA warning/alert cones for the track
				// TODO: for this and *AI and the two *B commands below, we
				// should issue an error if not IFR, not displaying FDB, or
				// not in ATPA approach volume (6-176).
				b := true
				state.DisplayATPAWarnAlert = &b
				status.clear = true
				return
			} else if cmd == "*AI" {
				// Inhibit ATPA warning/alert cones for the track
				b := false
				state.DisplayATPAWarnAlert = &b
				status.clear = true
				return
			} else if cmd == "*BE" {
				// Enable ATPA monitor cones for the track
				b := true
				state.DisplayATPAMonitor = &b
				status.clear = true
				return
			} else if cmd == "*BI" {
				// Inhibit ATPA monitor cones for the track
				b := false
				state.DisplayATPAMonitor = &b
				status.clear = true
				return
			} else if alt, err := strconv.Atoi(cmd); err == nil && len(cmd) == 3 {
				status.err = GetSTARSError(ErrSTARSIllegalFunc) /* Pilot reported altitude can only be entered if there is no mode C, so until
				that is simulated, we're just goint to automatically return an error
				*/
				return
				state.pilotAltitude = alt
				status.clear = true
				return
			} else if len(cmd) == 5 && cmd[:2] == "++" {
				if alt, err := strconv.Atoi(cmd[2:]); err == nil {
					status.err = amendFlightPlan(ctx.world, ac.Callsign, func(fp *FlightPlan) {
						fp.Altitude = alt * 100
					})
					status.clear = true
				} else {
					status.err = ErrSTARSCommandFormat
				}
				return
			} else if len(cmd) >= 2 && cmd[0] == '+' {
				if alt, err := strconv.Atoi(cmd[1:]); err == nil {
					sp.setTemporaryAltitude(ctx, ac.Callsign, alt*100)
					status.clear = true
				} else {
					if err := sp.setScratchpad(ctx, ac.Callsign, cmd[1:], true); err != nil {
						status.err = err
					} else {
						status.clear = true
					}
				}
				return
			} else if cmd == ".ROUTE" {
				sp.drawRouteAircraft = ac.Callsign
				status.clear = true
				return
			} else if len(cmd) > 2 && cmd[:2] == "*J" {
				if r, err := strconv.Atoi(cmd[2:]); err == nil {
					if r < 1 || r > 30 {
						status.err = ErrSTARSIllegalValue
					} else {
						state.JRingRadius = float32(r)
					}
					status.clear = true
				} else if r, err := strconv.ParseFloat(cmd[2:], 32); err == nil {
					if r < 1 || r > 30 {
						status.err = ErrSTARSIllegalValue
					} else {
						state.JRingRadius = float32(r)
					}
					status.clear = true
				} else {
					status.err = ErrSTARSIllegalParam
				}
				return
			} else if len(cmd) > 2 && cmd[:2] == "*P" {
				if r, err := strconv.Atoi(cmd[2:]); err == nil {
					if r < 1 || r > 30 {
						status.err = ErrSTARSIllegalValue
					} else {
						state.ConeLength = float32(r)
					}
					status.clear = true
				} else if r, err := strconv.ParseFloat(cmd[2:], 32); err == nil {
					if r < 1 || r > 30 {
						status.err = ErrSTARSIllegalValue
					} else {
						state.ConeLength = float32(r)
					}
					status.clear = true
				} else {
					status.err = ErrSTARSIllegalParam
				}
				return
			} else if lc := len(cmd); lc >= 2 && cmd[lc-1] == '*' { // Some sort of pointout
				// First check for errors. (Manual 6-73)
				// Check if arrival
				for _, airport := range ctx.world.ArrivalAirports {
					if airport.Name == ac.FlightPlan.ArrivalAirport {
						status.err = GetSTARSError(ErrSTARSIllegalTrack)
						return
					}
				}
				// Check if being handed off, pointed out or suspended (TODO suspended)
				if sp.OutboundPointOuts[ac.Callsign] != "" || sp.InboundPointOuts[ac.Callsign] != "" ||
					(ac.HandoffTrackController != "" && ac.HandoffTrackController != ctx.world.Callsign) {
					status.err = GetSTARSError(ErrSTARSIllegalTrack)
					return
				}

				control, err := sp.calculateController(ctx, cmd, ac.Callsign)
				if err != nil {
					sp.previewAreaOutput = GetSTARSError(ErrSTARSIllegalPosition).Error()
				} else {
					status.clear = true
					sp.pointOut(ctx, ac.Callsign, control)
				}
				return

			} else if len(cmd) > 0 {
				// See if cmd works as a sector id; if so, make it a handoff.
				if ac.HandoffTrackController == ctx.world.Callsign || ac.RedirectedHandoff.RedirectedTo == ctx.world.Callsign { // Redirect
					cmd = strings.TrimPrefix(cmd, STARSTriangleCharacter)
					control, err := sp.calculateController(ctx, cmd, ac.Callsign)
					if err != nil {
						status.err = GetSTARSError(ErrSTARSIllegalPosition)
						return
					}
					sp.redirectHandoff(ctx, ac.Callsign, control)
					if err == nil {
						status.clear = true
						return
					}
				} else {
					if err := sp.handoffTrack(ctx, ac.Callsign, cmd); err == nil {
						status.clear = true
						return
					}
				}
				// If it didn't match a controller, try to run it as a command
				ctx.world.RunAircraftCommands(ac, cmd,
					func(err error) {
						// If it's not a valid command and fits the requirements for a scratchpad, set the scratchpad.
						if err := sp.setScratchpad(ctx, ac.Callsign, cmd, false); err != nil {
							status.err = err
						}
					})
				status.clear = true
				return
			}

		case CommandModeInitiateControl:
			// TODO: error if cmd != ""?
			status.clear = true
			sp.initiateTrack(ctx, ac.Callsign)
			return

		case CommandModeTerminateControl:
			// TODO: error if cmd != ""?
			status.clear = true
			sp.dropTrack(ctx, ac.Callsign)
			return

		case CommandModeHandOff:
			if cmd == "" {
				status.clear = true
				sp.cancelHandoff(ctx, ac.Callsign)
			} else {
				if err := sp.handoffTrack(ctx, ac.Callsign, cmd); err != nil {
					status.err = GetSTARSError(err)
				} else {
					status.clear = true
				}
			}
			return

		case CommandModeVP:
			// TODO: implement
			status.err = ErrSTARSCommandFormat
			return

		case CommandModeMultiFunc:
			switch sp.multiFuncPrefix {
			case "B":
				if cmd == "" {
					state.DisplayReportedBeacon = !state.DisplayReportedBeacon
					status.clear = true
				} else {
					status.err = ErrSTARSCommandFormat
				}
				return

			case "D":
				if cmd == "" {
					status.output, status.err = sp.flightPlanSTARS(ctx.world, ac)
					if status.err == nil {
						status.clear = true
					}
				} else {
					status.err = ErrSTARSCommandFormat
				}
				return

			case "L": // Leader line
				if err := sp.setLeaderLine(ctx, ac, cmd); err != nil {
					status.err = err
				} else {
					status.clear = true
				}
				return

			case "M":
				if cmd == "" {
					state.displayPilotAltitude = !state.displayPilotAltitude
					status.clear = true
				} else {
					status.err = ErrSTARSCommandFormat
				}
				return

			case "N":
				// CRDA
				if cmd == "" || cmd == "*" { // TODO: it's not clear what the difference should be
					if state.Ghost.State == GhostStateForced {
						state.Ghost.State = GhostStateRegular
					} else {
						state.Ghost.State = GhostStateForced
					}
					status.clear = true
				} else {
					status.err = ErrSTARSCommandFormat
				}
				return

			case "Q":
				if cmd == "" {
					if ac.TrackingController != ctx.world.Callsign && ac.ControllingController != ctx.world.Callsign {
						status.err = ErrSTARSIllegalTrack
					} else {
						status.clear = true
						state.InhibitMSAW = true
					}
				} else {
					status.err = ErrSTARSCommandFormat
				}
				return

			case "R":
				if cmd == "" {
					if ps.PTLAll || (ps.PTLOwn && ac.TrackingController == ctx.world.Callsign) {
						status.err = ErrSTARSIllegalTrack // 6-13
					} else {
						state.DisplayPTL = !state.DisplayPTL
						status.clear = true
					}
				} else {
					status.err = ErrSTARSCommandFormat
				}
				return

			case "V":
				if cmd == "" {
					if ac.TrackingController != ctx.world.Callsign && ac.ControllingController != ctx.world.Callsign {
						status.err = ErrSTARSIllegalTrack
					} else {
						state.DisableMSAW = !state.DisableMSAW
						status.clear = true
					}
				} else {
					status.err = ErrSTARSCommandFormat
				}
				return

			case "Y":
				isSecondary := false
				if len(cmd) > 0 && cmd[0] == '+' {
					isSecondary = true
					cmd = cmd[1:]
				}

				if cmd == "" {
					// Clear pilot reported altitude and scratchpad
					state.pilotAltitude = 0
					if err := sp.setScratchpad(ctx, ac.Callsign, "", isSecondary); err != nil {
						status.err = err
					} else {
						status.clear = true
					}
					return
				} else {
					// Is it an altitude or a scratchpad update?
					if alt, err := strconv.Atoi(cmd); err == nil && len(cmd) == 3 {
						status.err = GetSTARSError(ErrSTARSIllegalFunc) /* Pilot reported altitude can only be entered if there is no mode C, so until
						that is simulated, we're just goint to automatically return an error
						*/
						return
						state.pilotAltitude = alt
						status.clear = true
					} else {
						if err := sp.setScratchpad(ctx, ac.Callsign, cmd, isSecondary); err != nil {
							status.err = err
						} else {
							status.clear = true
						}
					}
					return
				}
			case "O": //Pointout history
				if ac.TrackingController != ctx.world.Callsign {
					status.err = GetSTARSError(ErrSTARSIllegalTrack)
					return
				}

				status.output = strings.Join(ac.PointOutHistory, " ")
				status.clear = true
				return
			}

		case CommandModeFlightData:
			if cmd == "" {
				status.clear = true
				status.err = ctx.world.SetSquawkAutomatic(ac.Callsign)
				return
			} else {
				if squawk, err := ParseSquawk(cmd); err == nil {
					status.err = ctx.world.SetSquawk(ac.Callsign, squawk)
				} else {
					status.err = ErrSTARSIllegalParam
				}
				status.clear = true
				return
			}

		case CommandModeCollisionAlert:
			if cmd == "K" {
				state := sp.Aircraft[ac.Callsign]
				state.DisableCAWarnings = !state.DisableCAWarnings
				status.clear = true
				// TODO: check should we set sp.commandMode = CommandMode
				// (applies here and also to others similar...)
				return
			}

		case CommandModeMin:
			if cmd == "" {
				sp.MinSepAircraft[0] = ac.Callsign
				sp.scopeClickHandler = func(pw [2]float32, transforms ScopeTransformations) (status STARSCommandStatus) {
					if ac, _ := sp.tryGetClosestAircraft(ctx.world, pw, transforms); ac != nil {
						sp.MinSepAircraft[1] = ac.Callsign
						status.clear = true
					} else {
						status.err = ErrSTARSNoFlight
					}
					return
				}
			} else {
				status.err = ErrSTARSCommandFormat
				return
			}
		}
	}

	// No aircraft selected
	if sp.commandMode == CommandModeNone {
		if cmd == "*T" {
			sp.wipRBL = &STARSRangeBearingLine{}
			sp.wipRBL.P[0].Loc = transforms.LatLongFromWindowP(mousePosition)
			sp.scopeClickHandler = rblSecondClickHandler(ctx, sp)
			return
		}
	}

	if sp.commandMode == CommandModeMultiFunc {
		cmd = sp.multiFuncPrefix + cmd
		if cmd == "D*" {
			pll := transforms.LatLongFromWindowP(mousePosition)
			format := func(v float32) string {
				v = abs(v)
				d := int(v)
				v = 60 * (v - float32(d))
				return fmt.Sprintf("%d %.2f", d, v)
			}
			status.output = fmt.Sprintf("%s / %s", format(pll.Latitude()), format(pll.Longitude()))
			status.clear = true
			return
		} else if cmd == "P" {
			ps.PreviewAreaPosition = transforms.NormalizedFromWindowP(mousePosition)
			status.clear = true
			return
		} else if cmd == "S" {
			ps.SSAList.Position = transforms.NormalizedFromWindowP(mousePosition)
			ps.SSAList.Visible = true
			status.clear = true
			return
		} else if cmd == "T" {
			ps.TABList.Position = transforms.NormalizedFromWindowP(mousePosition)
			ps.TABList.Visible = true
			status.clear = true
			return
		} else if cmd == "TV" {
			ps.VFRList.Position = transforms.NormalizedFromWindowP(mousePosition)
			ps.VFRList.Visible = true
			status.clear = true
			return
		} else if cmd == "TM" {
			ps.AlertList.Position = transforms.NormalizedFromWindowP(mousePosition)
			ps.AlertList.Visible = true
			status.clear = true
			return
		} else if cmd == "TC" {
			ps.CoastList.Position = transforms.NormalizedFromWindowP(mousePosition)
			ps.CoastList.Visible = true
			status.clear = true
			return
		} else if cmd == "TS" {
			ps.SignOnList.Position = transforms.NormalizedFromWindowP(mousePosition)
			ps.SignOnList.Visible = true
			status.clear = true
			return
		} else if cmd == "TX" {
			ps.VideoMapsList.Position = transforms.NormalizedFromWindowP(mousePosition)
			ps.VideoMapsList.Visible = true
			status.clear = true
			return
		} else if cmd == "TN" {
			ps.CRDAStatusList.Position = transforms.NormalizedFromWindowP(mousePosition)
			ps.CRDAStatusList.Visible = true
			status.clear = true
			return
		} else if len(cmd) == 2 && cmd[0] == 'P' {
			if idx, err := strconv.Atoi(cmd[1:]); err == nil && idx > 0 && idx <= 3 {
				ps.TowerLists[idx-1].Position = transforms.NormalizedFromWindowP(mousePosition)
				ps.TowerLists[idx-1].Visible = true
				status.clear = true
				return
			}
		}
	}

	if cmd != "" {
		status.err = ErrSTARSCommandFormat
	}
	return
}

// Returns the cardinal-ordinal direction associated with the numbpad keys,
// interpreting 5 as the center; (nil, true) is returned for '5' and
// (nil, false) is returned for an invalid key.
func numpadToDirection(key byte) (*CardinalOrdinalDirection, bool) {
	var dir CardinalOrdinalDirection
	switch key {
	case '1':
		dir = CardinalOrdinalDirection(SouthWest)
		return &dir, true
	case '2':
		dir = CardinalOrdinalDirection(South)
		return &dir, true
	case '3':
		dir = CardinalOrdinalDirection(SouthEast)
		return &dir, true
	case '4':
		dir = CardinalOrdinalDirection(West)
		return &dir, true
	case '5':
		return nil, true
	case '6':
		dir = CardinalOrdinalDirection(East)
		return &dir, true
	case '7':
		dir = CardinalOrdinalDirection(NorthWest)
		return &dir, true
	case '8':
		dir = CardinalOrdinalDirection(North)
		return &dir, true
	case '9':
		dir = CardinalOrdinalDirection(NorthEast)
		return &dir, true
	}
	return nil, false
}

func rblSecondClickHandler(ctx *PaneContext, sp *STARSPane) func([2]float32, ScopeTransformations) (status STARSCommandStatus) {
	return func(pw [2]float32, transforms ScopeTransformations) (status STARSCommandStatus) {
		if sp.wipRBL == nil {
			// this shouldn't happen, but let's not crash if it does...
			return
		}

		rbl := *sp.wipRBL
		sp.wipRBL = nil
		if ac, _ := sp.tryGetClosestAircraft(ctx.world, pw, transforms); ac != nil {
			rbl.P[1].Callsign = ac.Callsign
		} else {
			rbl.P[1].Loc = transforms.LatLongFromWindowP(pw)
		}
		sp.RangeBearingLines = append(sp.RangeBearingLines, rbl)
		status.clear = true
		return
	}
}

func (sp *STARSPane) DrawDCB(ctx *PaneContext, transforms ScopeTransformations, cb *CommandBuffer) Extent2D {
	ps := &sp.CurrentPreferenceSet

	// Find a scale factor so that the buttons all fit in the window, if necessary
	const NumDCBSlots = 20
	// Sigh; on windows we want the button size in pixels on high DPI displays
	ds := Select(runtime.GOOS == "windows", ctx.platform.DPIScale(), float32(1))
	var buttonScale float32
	// Scale based on width or height available depending on DCB position
	if ps.DCBPosition == DCBPositionTop || ps.DCBPosition == DCBPositionBottom {
		buttonScale = min(ds, (ds*ctx.paneExtent.Width()-4)/(NumDCBSlots*STARSButtonSize))
	} else {
		buttonScale = min(ds, (ds*ctx.paneExtent.Height()-4)/(NumDCBSlots*STARSButtonSize))
	}

	sp.StartDrawDCB(ctx, buttonScale, transforms, cb)

	switch sp.activeDCBMenu {
	case DCBMenuMain:
		STARSCallbackSpinner(ctx, "RANGE\n", &ps.Range,
			func(v float32) string { return fmt.Sprintf("%d", int(v+0.5)) }, // print it as an int
			func(v float32, delta int) float32 {
				v += float32(delta)
				return clamp(v, 6, 256)
			}, STARSButtonFull, buttonScale)
		sp.STARSPlaceButton("PLACE\nCNTR", STARSButtonHalfVertical, buttonScale,
			func(pw [2]float32, transforms ScopeTransformations) (status STARSCommandStatus) {
				ps.Center = transforms.LatLongFromWindowP(pw)
				ps.CurrentCenter = ps.Center
				sp.weatherRadar.UpdateCenter(ps.Center)
				status.clear = true
				return
			})
		ps.OffCenter = ps.CurrentCenter != ps.Center
		if STARSToggleButton("OFF\nCNTR", &ps.OffCenter, STARSButtonHalfVertical, buttonScale) {
			ps.CurrentCenter = ps.Center
		}
		STARSItemsSpinner(ctx, "RR\n", &ps.RangeRingRadius, []int{2, 5, 10, 20}, STARSButtonFull, buttonScale)
		sp.STARSPlaceButton("PLACE\nRR", STARSButtonHalfVertical, buttonScale,
			func(pw [2]float32, transforms ScopeTransformations) (status STARSCommandStatus) {
				ps.RangeRingsCenter = transforms.LatLongFromWindowP(pw)
				status.clear = true
				return
			})
		if STARSSelectButton("RR\nCNTR", STARSButtonHalfVertical, buttonScale) {
			cw := [2]float32{ctx.paneExtent.Width() / 2, ctx.paneExtent.Height() / 2}
			ps.RangeRingsCenter = transforms.LatLongFromWindowP(cw)
		}
		if STARSSelectButton("MAPS", STARSButtonFull, buttonScale) {
			sp.activeDCBMenu = DCBMenuMaps
		}
		for i := 0; i < 6; i++ {
			if i >= len(ctx.world.STARSMaps) {
				STARSDisabledButton(fmt.Sprintf(" %d\n", i+1), STARSButtonHalfVertical, buttonScale)
			} else {
				text := fmt.Sprintf(" %d\n%s", i+1, ctx.world.STARSMaps[i].Label)
				name := ctx.world.STARSMaps[i].Name
				_, visible := ps.VideoMapVisible[name]
				if STARSToggleButton(text, &visible, STARSButtonHalfVertical, buttonScale) {
					if visible {
						ps.VideoMapVisible[name] = nil
					} else {
						delete(ps.VideoMapVisible, name)
					}
				}
			}
		}
		for i := range ps.DisplayWeatherLevel {
			STARSToggleButton("WX"+strconv.Itoa(i), &ps.DisplayWeatherLevel[i], STARSButtonHalfHorizontal, buttonScale)
		}
		if STARSSelectButton("BRITE", STARSButtonFull, buttonScale) {
			sp.activeDCBMenu = DCBMenuBrite
		}
		STARSCallbackSpinner(ctx, "LDR DIR\n   ", &ps.LeaderLineDirection,
			func(d CardinalOrdinalDirection) string { return d.ShortString() },
			func(d CardinalOrdinalDirection, delta int) CardinalOrdinalDirection {
				if delta == 0 {
					return d
				} else if delta < 0 {
					return CardinalOrdinalDirection((d + 7) % 8)
				} else {
					return CardinalOrdinalDirection((d + 1) % 8)
				}
			}, STARSButtonHalfVertical, buttonScale)
		STARSIntSpinner(ctx, "LDR\n ", &ps.LeaderLineLength, 0, 7, STARSButtonHalfVertical, buttonScale)

		if STARSSelectButton("CHAR\nSIZE", STARSButtonFull, buttonScale) {
			sp.activeDCBMenu = DCBMenuCharSize
		}
		STARSDisabledButton("MODE\nFSL", STARSButtonFull, buttonScale)
		if STARSSelectButton("PREF\n"+ps.Name, STARSButtonFull, buttonScale) {
			sp.activeDCBMenu = DCBMenuPref
		}

		site := sp.radarSiteId(ctx.world)
		if len(ctx.world.RadarSites) == 0 {
			STARSDisabledButton("SITE\n"+site, STARSButtonFull, buttonScale)
		} else {
			if STARSSelectButton("SITE\n"+site, STARSButtonFull, buttonScale) {
				sp.activeDCBMenu = DCBMenuSite
			}
		}
		if STARSSelectButton("SSA\nFILTER", STARSButtonHalfVertical, buttonScale) {
			sp.activeDCBMenu = DCBMenuSSAFilter
		}
		if STARSSelectButton("GI TEXT\nFILTER", STARSButtonHalfVertical, buttonScale) {
			sp.activeDCBMenu = DCBMenuGITextFilter
		}
		if STARSSelectButton("SHIFT", STARSButtonFull, buttonScale) {
			sp.activeDCBMenu = DCBMenuAux
		}

	case DCBMenuAux:
		STARSDisabledButton("VOL\n10", STARSButtonFull, buttonScale)
		STARSIntSpinner(ctx, "HISTORY\n", &ps.RadarTrackHistory, 0, 10, STARSButtonFull, buttonScale)
		STARSDisabledButton("CURSOR\nHOME", STARSButtonFull, buttonScale)
		STARSDisabledButton("CSR SPD\n4", STARSButtonFull, buttonScale)
		STARSDisabledButton("MAP\nUNCOR", STARSButtonFull, buttonScale)
		STARSDisabledButton("UNCOR", STARSButtonFull, buttonScale)
		STARSDisabledButton("BEACON\nMODE-2", STARSButtonFull, buttonScale)
		STARSDisabledButton("RTQC", STARSButtonFull, buttonScale)
		STARSDisabledButton("MCP", STARSButtonFull, buttonScale)
		top := ps.DCBPosition == DCBPositionTop
		if STARSToggleButton("DCB\nTOP", &top, STARSButtonHalfVertical, buttonScale) {
			ps.DCBPosition = DCBPositionTop
		}
		left := ps.DCBPosition == DCBPositionLeft
		if STARSToggleButton("DCB\nLEFT", &left, STARSButtonHalfVertical, buttonScale) {
			ps.DCBPosition = DCBPositionLeft
		}
		right := ps.DCBPosition == DCBPositionRight
		if STARSToggleButton("DCB\nRIGHT", &right, STARSButtonHalfVertical, buttonScale) {
			ps.DCBPosition = DCBPositionRight
		}
		bottom := ps.DCBPosition == DCBPositionBottom
		if STARSToggleButton("DCB\nBOTTOM", &bottom, STARSButtonHalfVertical, buttonScale) {
			ps.DCBPosition = DCBPositionBottom
		}
		STARSItemsSpinner(ctx, "PTL\nLNTH\n", &ps.PTLLength, []float32{0, 0.5, 1, 1.5, 2, 2.5, 3}, STARSButtonFull, buttonScale)
		if ps.PTLLength > 0 {
			if STARSToggleButton("PTL OWN", &ps.PTLOwn, STARSButtonHalfVertical, buttonScale) && ps.PTLOwn {
				ps.PTLAll = false
			}
			if STARSToggleButton("PTL ALL", &ps.PTLAll, STARSButtonHalfVertical, buttonScale) && ps.PTLAll {
				ps.PTLOwn = false
			}
		} else {
			STARSDisabledButton("PTL OWN", STARSButtonHalfVertical, buttonScale)
			STARSDisabledButton("PTL ALL", STARSButtonHalfVertical, buttonScale)
		}
		STARSCallbackSpinner(ctx, "DWELL\n", &ps.DwellMode,
			func(mode DwellMode) string { return mode.String() },
			func(mode DwellMode, delta int) DwellMode {
				if delta > 0 {
					return [3]DwellMode{DwellModeLock, DwellModeLock, DwellModeOn}[mode]
				} else if delta < 0 {
					return [3]DwellMode{DwellModeOff, DwellModeOn, DwellModeOff}[mode]
				}
				return mode
			},
			STARSButtonFull, buttonScale)
		if STARSSelectButton("TPA/\nATPA", STARSButtonFull, buttonScale) {
			sp.activeDCBMenu = DCBMenuTPA
		}
		if STARSSelectButton("SHIFT", STARSButtonFull, buttonScale) {
			sp.activeDCBMenu = DCBMenuMain
		}

	case DCBMenuMaps:
		STARSDisabledButton("MAPS", STARSButtonFull, buttonScale)
		if STARSSelectButton("DONE", STARSButtonHalfVertical, buttonScale) {
			sp.activeDCBMenu = DCBMenuMain
		}
		if STARSSelectButton("CLR ALL", STARSButtonHalfVertical, buttonScale) {
			ps.VideoMapVisible = make(map[string]interface{})
			ps.SystemMapVisible = make(map[int]interface{})
		}
		for i := 0; i < NumSTARSMaps; i++ {
			if i >= len(ctx.world.STARSMaps) {
				STARSDisabledButton(fmt.Sprintf(" %d", i+1), STARSButtonHalfVertical, buttonScale)
			} else {
				name := ctx.world.STARSMaps[i].Name
				_, visible := ps.VideoMapVisible[name]
				if STARSToggleButton(ctx.world.STARSMaps[i].Label, &visible, STARSButtonHalfVertical, buttonScale) {
					if visible {
						ps.VideoMapVisible[name] = nil
					} else {
						delete(ps.VideoMapVisible, name)
					}
				}
			}
		}

		geoMapsSelected := ps.VideoMapsList.Selection == VideoMapsGroupGeo && ps.VideoMapsList.Visible
		if STARSToggleButton("GEO\nMAPS", &geoMapsSelected, STARSButtonHalfVertical, buttonScale) {
			ps.VideoMapsList.Selection = VideoMapsGroupGeo
			ps.VideoMapsList.Visible = geoMapsSelected
		}
		STARSDisabledButton("AIRPORT", STARSButtonHalfVertical, buttonScale)
		sysProcSelected := ps.VideoMapsList.Selection == VideoMapsGroupSysProc && ps.VideoMapsList.Visible
		if STARSToggleButton("SYS\nPROC", &sysProcSelected, STARSButtonHalfVertical, buttonScale) {
			ps.VideoMapsList.Selection = VideoMapsGroupSysProc
			ps.VideoMapsList.Visible = sysProcSelected
		}
		currentMapsSelected := ps.VideoMapsList.Selection == VideoMapsGroupCurrent && ps.VideoMapsList.Visible
		if STARSToggleButton("CURRENT", &currentMapsSelected, STARSButtonHalfVertical, buttonScale) {
			ps.VideoMapsList.Selection = VideoMapsGroupCurrent
			ps.VideoMapsList.Visible = currentMapsSelected
		}

	case DCBMenuBrite:
		STARSBrightnessSpinner(ctx, "DCB ", &ps.Brightness.DCB, 25, false, STARSButtonHalfVertical, buttonScale)
		STARSBrightnessSpinner(ctx, "BKC ", &ps.Brightness.BackgroundContrast, 0, false, STARSButtonHalfVertical, buttonScale)
		STARSBrightnessSpinner(ctx, "MPA ", &ps.Brightness.VideoGroupA, 5, false, STARSButtonHalfVertical, buttonScale)
		STARSBrightnessSpinner(ctx, "MPB ", &ps.Brightness.VideoGroupB, 5, false, STARSButtonHalfVertical, buttonScale)
		STARSBrightnessSpinner(ctx, "FDB ", &ps.Brightness.FullDatablocks, 5, true, STARSButtonHalfVertical, buttonScale)
		STARSBrightnessSpinner(ctx, "LST ", &ps.Brightness.Lists, 25, false, STARSButtonHalfVertical, buttonScale)
		STARSBrightnessSpinner(ctx, "POS ", &ps.Brightness.Positions, 5, true, STARSButtonHalfVertical, buttonScale)
		STARSBrightnessSpinner(ctx, "LDB ", &ps.Brightness.LimitedDatablocks, 5, true, STARSButtonHalfVertical, buttonScale)
		STARSBrightnessSpinner(ctx, "OTH ", &ps.Brightness.OtherTracks, 5, true, STARSButtonHalfVertical, buttonScale)
		STARSBrightnessSpinner(ctx, "TLS ", &ps.Brightness.Lines, 5, true, STARSButtonHalfVertical, buttonScale)
		STARSBrightnessSpinner(ctx, "RR ", &ps.Brightness.RangeRings, 5, true, STARSButtonHalfVertical, buttonScale)
		STARSBrightnessSpinner(ctx, "CMP ", &ps.Brightness.Compass, 5, true, STARSButtonHalfVertical, buttonScale)
		STARSBrightnessSpinner(ctx, "BCN ", &ps.Brightness.BeaconSymbols, 5, true, STARSButtonHalfVertical, buttonScale)
		STARSBrightnessSpinner(ctx, "PRI ", &ps.Brightness.PrimarySymbols, 5, true, STARSButtonHalfVertical, buttonScale)
		STARSBrightnessSpinner(ctx, "HST ", &ps.Brightness.History, 5, true, STARSButtonHalfVertical, buttonScale)
		// The STARS manual, p.4-74 actually says that weather can't go to OFF... FIXME?
		STARSBrightnessSpinner(ctx, "WX ", &ps.Brightness.Weather, 5, true, STARSButtonHalfVertical, buttonScale)
		STARSBrightnessSpinner(ctx, "WXC ", &ps.Brightness.WxContrast, 5, false, STARSButtonHalfVertical, buttonScale)
		if ps.Brightness.Weather != 0 {
			sp.weatherRadar.Activate(sp.CurrentPreferenceSet.Center, ctx.renderer)
		} else {
			// Don't fetch weather maps if they're not going to be displayed.
			sp.weatherRadar.Deactivate()
		}
		if STARSSelectButton("DONE", STARSButtonHalfVertical, buttonScale) {
			sp.activeDCBMenu = DCBMenuMain
		}

	case DCBMenuCharSize:
		STARSIntSpinner(ctx, "DATA\nBLOCKS\n", &ps.CharSize.Datablocks, 0, 5, STARSButtonFull, buttonScale)
		STARSIntSpinner(ctx, "LISTS\n", &ps.CharSize.Lists, 0, 5, STARSButtonFull, buttonScale)
		STARSIntSpinner(ctx, "DCB\n", &ps.CharSize.DCB, 0, 2, STARSButtonFull, buttonScale)
		STARSIntSpinner(ctx, "TOOLS\n", &ps.CharSize.Tools, 0, 5, STARSButtonFull, buttonScale)
		STARSIntSpinner(ctx, "POS\n", &ps.CharSize.PositionSymbols, 0, 5, STARSButtonFull, buttonScale)
		if STARSSelectButton("DONE", STARSButtonFull, buttonScale) {
			sp.activeDCBMenu = DCBMenuMain
		}

	case DCBMenuPref:
		for i := range sp.PreferenceSets {
			text := fmt.Sprintf("%d\n%s", i+1, sp.PreferenceSets[i].Name)
			flags := STARSButtonHalfVertical
			if i == sp.SelectedPreferenceSet {
				flags = flags | STARSButtonSelected
			}
			if STARSSelectButton(text, flags, buttonScale) {
				// Make this one current
				sp.SelectedPreferenceSet = i
				sp.CurrentPreferenceSet = sp.PreferenceSets[i]
				sp.weatherRadar.Activate(sp.CurrentPreferenceSet.Center, ctx.renderer)
			}
		}
		for i := len(sp.PreferenceSets); i < NumSTARSPreferenceSets; i++ {
			STARSDisabledButton(fmt.Sprintf("%d\n", i+1), STARSButtonHalfVertical, buttonScale)
		}

		if STARSSelectButton("DEFAULT", STARSButtonHalfVertical, buttonScale) {
			sp.CurrentPreferenceSet = sp.MakePreferenceSet("", ctx.world)
		}
		STARSDisabledButton("FSSTARS", STARSButtonHalfVertical, buttonScale)
		if STARSSelectButton("RESTORE", STARSButtonHalfVertical, buttonScale) {
			// TODO: restore settings in effect when entered the Pref sub-menu
		}

		validSelection := sp.SelectedPreferenceSet != -1 && sp.SelectedPreferenceSet < len(sp.PreferenceSets)
		if validSelection {
			if STARSSelectButton("SAVE", STARSButtonHalfVertical, buttonScale) {
				sp.PreferenceSets[sp.SelectedPreferenceSet] = sp.CurrentPreferenceSet
				globalConfig.Save()
			}
		} else {
			STARSDisabledButton("SAVE", STARSButtonHalfVertical, buttonScale)
		}
		STARSDisabledButton("CHG PIN", STARSButtonHalfVertical, buttonScale)
		if STARSSelectButton("SAVE AS", STARSButtonHalfVertical, buttonScale) {
			// A command mode handles prompting for the name and then saves
			// when enter is pressed.
			sp.commandMode = CommandModeSavePrefAs
		}
		if validSelection {
			if STARSSelectButton("DELETE", STARSButtonHalfVertical, buttonScale) {
				sp.PreferenceSets = DeleteSliceElement(sp.PreferenceSets, sp.SelectedPreferenceSet)
			}
		} else {
			STARSDisabledButton("DELETE", STARSButtonHalfVertical, buttonScale)
		}

		if STARSSelectButton("DONE", STARSButtonHalfVertical, buttonScale) {
			sp.activeDCBMenu = DCBMenuMain
		}

	case DCBMenuSite:
		for _, id := range SortedMapKeys(ctx.world.RadarSites) {
			site := ctx.world.RadarSites[id]
			label := " " + site.Char + " " + "\n" + id
			selected := ps.RadarSiteSelected == id
			if STARSToggleButton(label, &selected, STARSButtonFull, buttonScale) {
				if selected {
					ps.RadarSiteSelected = id
				} else {
					ps.RadarSiteSelected = ""
				}
			}
		}
		// Fill extras with empty disabled buttons
		for i := len(ctx.world.RadarSites); i < 15; i++ {
			STARSDisabledButton("", STARSButtonFull, buttonScale)
		}
		multi := sp.radarMode(ctx.world) == RadarModeMulti
		if STARSToggleButton("MULTI", &multi, STARSButtonFull, buttonScale) && multi {
			ps.RadarSiteSelected = ""
			if ps.FusedRadarMode {
				sp.discardTracks = true
			}
			ps.FusedRadarMode = false
		}
		fused := sp.radarMode(ctx.world) == RadarModeFused
		if STARSToggleButton("FUSED", &fused, STARSButtonFull, buttonScale) && fused {
			ps.RadarSiteSelected = ""
			ps.FusedRadarMode = true
			sp.discardTracks = true
		}
		if STARSSelectButton("DONE", STARSButtonFull, buttonScale) {
			sp.activeDCBMenu = DCBMenuMain
		}

	case DCBMenuSSAFilter:
		STARSToggleButton("ALL", &ps.SSAList.Filter.All, STARSButtonHalfVertical, buttonScale)
		STARSDisabledButton("WX", STARSButtonHalfVertical, buttonScale) // ?? TODO
		STARSToggleButton("TIME", &ps.SSAList.Filter.Time, STARSButtonHalfVertical, buttonScale)
		STARSToggleButton("ALTSTG", &ps.SSAList.Filter.Altimeter, STARSButtonHalfVertical, buttonScale)
		STARSToggleButton("STATUS", &ps.SSAList.Filter.Status, STARSButtonHalfVertical, buttonScale)
		STARSDisabledButton("PLAN", STARSButtonHalfVertical, buttonScale) // ?? TODO
		STARSToggleButton("RADAR", &ps.SSAList.Filter.Radar, STARSButtonHalfVertical, buttonScale)
		STARSToggleButton("CODES", &ps.SSAList.Filter.Codes, STARSButtonHalfVertical, buttonScale)
		STARSToggleButton("SPC", &ps.SSAList.Filter.SpecialPurposeCodes, STARSButtonHalfVertical, buttonScale)
		STARSDisabledButton("SYS OFF", STARSButtonHalfVertical, buttonScale) // ?? TODO
		STARSToggleButton("RANGE", &ps.SSAList.Filter.Range, STARSButtonHalfVertical, buttonScale)
		STARSToggleButton("PTL", &ps.SSAList.Filter.PredictedTrackLines, STARSButtonHalfVertical, buttonScale)
		STARSToggleButton("ALT FIL", &ps.SSAList.Filter.AltitudeFilters, STARSButtonHalfVertical, buttonScale)
		STARSDisabledButton("NAS I/F", STARSButtonHalfVertical, buttonScale) // ?? TODO
		STARSToggleButton("AIRPORT", &ps.SSAList.Filter.AirportWeather, STARSButtonHalfVertical, buttonScale)
		STARSDisabledButton("OP MODE", STARSButtonHalfVertical, buttonScale) // ?? TODO
		STARSDisabledButton("TT", STARSButtonHalfVertical, buttonScale)      // ?? TODO
		STARSDisabledButton("WX HIST", STARSButtonHalfVertical, buttonScale) // ?? TODO
		STARSToggleButton("QL", &ps.SSAList.Filter.QuickLookPositions, STARSButtonHalfVertical, buttonScale)
		STARSToggleButton("TW OFF", &ps.SSAList.Filter.DisabledTerminal, STARSButtonHalfVertical, buttonScale)
		STARSDisabledButton("CON/CPL", STARSButtonHalfVertical, buttonScale) // ?? TODO
		STARSDisabledButton("OFF IND", STARSButtonHalfVertical, buttonScale) // ?? TODO
		STARSToggleButton("CRDA", &ps.SSAList.Filter.ActiveCRDAPairs, STARSButtonHalfVertical, buttonScale)
		STARSDisabledButton("", STARSButtonHalfVertical, buttonScale)
		if STARSSelectButton("DONE", STARSButtonFull, buttonScale) {
			sp.activeDCBMenu = DCBMenuMain
		}

	case DCBMenuGITextFilter:
		STARSToggleButton("MAIN", &ps.SSAList.Filter.Text.Main, STARSButtonHalfVertical, buttonScale)
		for i := range ps.SSAList.Filter.Text.GI {
			STARSToggleButton(fmt.Sprintf("GI %d", i+1), &ps.SSAList.Filter.Text.GI[i],
				STARSButtonHalfVertical, buttonScale)
		}
		if STARSSelectButton("DONE", STARSButtonFull, buttonScale) {
			sp.activeDCBMenu = DCBMenuMain
		}

	case DCBMenuTPA:
		onoff := func(b bool) string { return Select(b, "ENABLED", "INHIBTD") }
		if STARSSelectButton("A/TPA\nMILEAGE\n"+onoff(ps.DisplayTPASize), STARSButtonFull, buttonScale) {
			ps.DisplayTPASize = !ps.DisplayTPASize
		}
		if STARSSelectButton("INTRAIL\nDIST\n"+onoff(ps.DisplayATPAInTrailDist), STARSButtonFull, buttonScale) {
			ps.DisplayATPAInTrailDist = !ps.DisplayATPAInTrailDist
		}
		if STARSSelectButton("ALERT\nCONES\n"+onoff(ps.DisplayATPAWarningAlertCones), STARSButtonFull, buttonScale) {
			ps.DisplayATPAWarningAlertCones = !ps.DisplayATPAWarningAlertCones
		}
		if STARSSelectButton("MONITOR\nCONES\n"+onoff(ps.DisplayATPAMonitorCones), STARSButtonFull, buttonScale) {
			ps.DisplayATPAMonitorCones = !ps.DisplayATPAMonitorCones
		}
		if STARSSelectButton("DONE", STARSButtonFull, buttonScale) {
			sp.activeDCBMenu = DCBMenuAux
		}
	}

	sp.EndDrawDCB()

	sz := starsButtonSize(STARSButtonFull, buttonScale)
	paneExtent := ctx.paneExtent
	switch ps.DCBPosition {
	case DCBPositionTop:
		paneExtent.p1[1] -= sz[1]

	case DCBPositionLeft:
		paneExtent.p0[0] += sz[0]

	case DCBPositionRight:
		paneExtent.p1[0] -= sz[0]

	case DCBPositionBottom:
		paneExtent.p0[1] += sz[1]
	}

	return paneExtent
}

func (sp *STARSPane) drawSystemLists(aircraft []*Aircraft, ctx *PaneContext, paneExtent Extent2D,
	transforms ScopeTransformations, cb *CommandBuffer) {
	for name := range ctx.world.AllAirports() {
		ctx.world.AddAirportForWeather(name)
	}

	ps := sp.CurrentPreferenceSet

	transforms.LoadWindowViewingMatrices(cb)

	font := sp.systemFont[ps.CharSize.Lists]
	style := TextStyle{
		Font:       font,
		Color:      ps.Brightness.Lists.ScaleRGB(STARSListColor),
		DropShadow: true,
	}
	alertStyle := TextStyle{
		Font:       font,
		Color:      ps.Brightness.Lists.ScaleRGB(STARSTextAlertColor),
		DropShadow: true,
	}

	td := GetTextDrawBuilder()
	defer ReturnTextDrawBuilder(td)

	normalizedToWindow := func(p [2]float32) [2]float32 {
		return [2]float32{p[0] * paneExtent.Width(), p[1] * paneExtent.Height()}
	}
	drawList := func(text string, p [2]float32) {
		if text != "" {
			pw := normalizedToWindow(p)
			td.AddText(text, pw, style)
		}
	}

	// Do the preview area while we're at it
	pt := sp.previewAreaOutput + "\n"
	switch sp.commandMode {
	case CommandModeInitiateControl:
		pt += "IC\n"
	case CommandModeTerminateControl:
		pt += "TC\n"
	case CommandModeHandOff:
		pt += "HD\n"
	case CommandModeVP:
		pt += "VP\n"
	case CommandModeMultiFunc:
		pt += "F" + sp.multiFuncPrefix + "\n"
	case CommandModeFlightData:
		pt += "DA\n"
	case CommandModeCollisionAlert:
		pt += "CA\n"
	case CommandModeMin:
		pt += "MIN\n"
	case CommandModeMaps:
		pt += "MAP\n"
	case CommandModeSavePrefAs:
		pt += "SAVE AS\n"
	case CommandModeLDR:
		pt += "LLL\n"
	case CommandModeRangeRings:
		pt += "RR\n"
	case CommandModeRange:
		pt += "RANGE\n"
	case CommandModeSiteMenu:
		pt += "SITE\n"
	}
	pt += strings.Join(strings.Fields(sp.previewAreaInput), "\n") // spaces are rendered as newlines
	drawList(pt, ps.PreviewAreaPosition)

	stripK := func(airport string) string {
		if len(airport) == 4 && airport[0] == 'K' {
			return airport[1:]
		} else {
			return airport
		}
	}

	formatMETAR := func(ap string, metar *METAR) string {
		alt := strings.TrimPrefix(metar.Altimeter, "A")
		if len(alt) == 4 {
			alt = alt[:2] + "." + alt[2:]
		}
		wind := strings.TrimSuffix(metar.Wind, "KT")
		return stripK(ap) + " " + alt + " " + wind
	}

	if ps.SSAList.Visible {
		pw := normalizedToWindow(ps.SSAList.Position)
		x := pw[0]
		newline := func() {
			pw[0] = x
			pw[1] -= float32(font.size)
		}

		// Inverted red triangle and green box...
		trid := GetColoredTrianglesDrawBuilder()
		defer ReturnColoredTrianglesDrawBuilder(trid)
		ld := GetColoredLinesDrawBuilder()
		defer ReturnColoredLinesDrawBuilder(ld)

		pIndicator := add2f(pw, [2]float32{5, 0})
		tv := EquilateralTriangleVertices(7)
		for i := range tv {
			tv[i] = add2f(pIndicator, scale2f(tv[i], -1))
		}
		trid.AddTriangle(tv[0], tv[1], tv[2], ps.Brightness.Lists.ScaleRGB(STARSTextAlertColor))
		trid.GenerateCommands(cb)

		square := [4][2]float32{[2]float32{-5, -5}, [2]float32{5, -5}, [2]float32{5, 5}, [2]float32{-5, 5}}
		ld.AddPolyline(pIndicator, ps.Brightness.Lists.ScaleRGB(STARSListColor), square[:])
		ld.GenerateCommands(cb)

		pw[1] -= 10

		filter := ps.SSAList.Filter
		if filter.All || filter.Time || filter.Altimeter {
			text := ""
			if filter.All || filter.Time {
				text += ctx.world.CurrentTime().UTC().Format("1504/05 ")
			}
			if filter.All || filter.Altimeter {
				if metar := ctx.world.GetMETAR(ctx.world.PrimaryAirport); metar != nil {
					text += formatMETAR(ctx.world.PrimaryAirport, metar)
				}
			}
			td.AddText(text, pw, style)
			newline()
		}

		// ATIS and GI text always, apparently
		if ps.CurrentATIS != "" {
			pw = td.AddText(ps.CurrentATIS+" "+ps.GIText[0], pw, style)
			newline()
		} else if ps.GIText[0] != "" {
			pw = td.AddText(ps.GIText[0], pw, style)
			newline()
		}
		for i := 1; i < len(ps.GIText); i++ {
			if txt := ps.GIText[i]; txt != "" {
				pw = td.AddText(txt, pw, style)
				newline()
			}
		}

		if filter.All || filter.Status || filter.Radar {
			if filter.All || filter.Status {
				if ctx.world.Connected() {
					pw = td.AddText("OK/OK/NA ", pw, style)
				} else {
					pw = td.AddText("NA/NA/NA ", pw, alertStyle)
				}
			}
			if filter.All || filter.Radar {
				pw = td.AddText(sp.radarSiteId(ctx.world), pw, style)
			}
			newline()
		}

		if filter.All || filter.Codes {
			if len(ps.SelectedBeaconCodes) > 0 {
				pw = td.AddText(strings.Join(ps.SelectedBeaconCodes, " "), pw, style)
				newline()
			}
		}

		if filter.All || filter.SpecialPurposeCodes {
			// Special purpose codes listed in red, if anyone is squawking
			// those.
			var hj, rf, em, mi, ll bool
			for _, ac := range aircraft {
				state := sp.Aircraft[ac.Callsign]
				if ac.Squawk == Squawk(0o7500) || state.SPCOverride == "HJ" {
					hj = true
				} else if ac.Squawk == Squawk(0o7600) || state.SPCOverride == "RF" {
					rf = true
				} else if ac.Squawk == Squawk(0o7700) || state.SPCOverride == "EM" {
					em = true
				} else if ac.Squawk == Squawk(0o7777) || state.SPCOverride == "MI" {
					mi = true
				} else if state.SPCOverride == "LL" {
					ll = true
				}
			}

			var codes []string
			if hj {
				codes = append(codes, "HJ")
			}
			if rf {
				codes = append(codes, "RF")
			}
			if em {
				codes = append(codes, "EM")
			}
			if mi {
				codes = append(codes, "MI")
			}
			if ll {
				codes = append(codes, "LL")
			}
			if len(codes) > 0 {
				td.AddText(strings.Join(codes, " "), pw, alertStyle)
				newline()
			}
		}

		if filter.All || filter.Range || filter.PredictedTrackLines {
			text := ""
			if filter.All || filter.Range {
				text += fmt.Sprintf("%dNM ", int(ps.Range))
			}
			if (filter.All || filter.PredictedTrackLines) && ps.PTLLength > 0 {
				text += fmt.Sprintf("PTL: %.1f", ps.PTLLength)
			}
			pw = td.AddText(text, pw, style)
			newline()
		}

		if filter.All || filter.AltitudeFilters {
			af := ps.AltitudeFilters
			text := fmt.Sprintf("%03d %03d U %03d %03d A",
				af.Unassociated[0]/100, af.Unassociated[1]/100,
				af.Associated[0]/100, af.Associated[1]/100)
			pw = td.AddText(text, pw, style)
			newline()
		}

		if filter.All || filter.AirportWeather {
			var lines []string
			airports := SortedMapKeys(ctx.world.AllAirports())
			// Sort via 1. primary? 2. tower list index, 3. alphabetic
			sort.Slice(airports, func(i, j int) bool {
				if airports[i] == ctx.world.PrimaryAirport {
					return true
				} else if airports[j] == ctx.world.PrimaryAirport {
					return false
				} else {
					a, b := ctx.world.GetAirport(airports[i]), ctx.world.GetAirport(airports[j])
					ai := Select(a.TowerListIndex != 0, a.TowerListIndex, 1000)
					bi := Select(b.TowerListIndex != 0, b.TowerListIndex, 1000)
					if ai != bi {
						return ai < bi
					}
				}
				return airports[i] < airports[j]
			})

			for _, icao := range airports {
				if metar := ctx.world.GetMETAR(icao); metar != nil {
					lines = append(lines, formatMETAR(icao, metar))
				}
			}
			if len(lines) > 0 {
				pw = td.AddText(strings.Join(lines, "\n"), pw, style)
				newline()
			}
		}

		if (filter.All || filter.QuickLookPositions) && (ps.QuickLookAll || len(ps.QuickLookPositions) > 0) {
			if ps.QuickLookAll {
				if ps.QuickLookAllIsPlus {
					pw = td.AddText("QL: ALL+", pw, style)
				} else {
					pw = td.AddText("QL: ALL", pw, style)
				}
			} else {
				pos := MapSlice(ps.QuickLookPositions,
					func(q QuickLookPosition) string {
						return q.Id + Select(q.Plus, "+", "")
					})
				pw = td.AddText("QL: "+strings.Join(pos, " "), pw, style)
			}
			newline()
		}

		if filter.All || filter.DisabledTerminal {
			var disabled []string
			if ps.DisableCAWarnings {
				disabled = append(disabled, "CA")
			}
			if ps.CRDA.Disabled {
				disabled = append(disabled, "CRDA")
			}
			if ps.DisableMSAW {
				disabled = append(disabled, "MSAW")
			}
			// TODO: others?
			if len(disabled) > 0 {
				text := "TW OFF: " + strings.Join(disabled, " ")
				pw = td.AddText(text, pw, style)
				newline()
			}
		}

		if (filter.All || filter.ActiveCRDAPairs) && !ps.CRDA.Disabled {
			for i, crda := range ps.CRDA.RunwayPairState {
				if !crda.Enabled {
					continue
				}

				text := "*"
				text += Select(crda.Mode == CRDAModeStagger, "S ", "T ")
				text += sp.ConvergingRunways[i].Airport + " "
				text += sp.ConvergingRunways[i].getRunwaysString()

				pw = td.AddText(text, pw, style)
				newline()
			}
		}
	}

	if ps.VFRList.Visible {
		vfr := make(map[int]*Aircraft)
		// Find all untracked VFR aircraft
		for _, ac := range aircraft {
			if ac.Squawk == Squawk(0o1200) && ac.TrackingController == "" {
				vfr[sp.getAircraftIndex(ac)] = ac
			}
		}

		text := "VFR LIST\n"
		if len(vfr) > ps.VFRList.Lines {
			text += fmt.Sprintf("MORE: %d/%d\n", ps.VFRList.Lines, len(vfr))
		}
		for i, acIdx := range SortedMapKeys(vfr) {
			ac := vfr[acIdx]
			text += fmt.Sprintf("%2d %-7s VFR\n", acIdx, ac.Callsign)

			// Limit to the user limit
			if i == ps.VFRList.Lines {
				break
			}
		}

		drawList(text, ps.VFRList.Position)
	}

	if ps.TABList.Visible {
		dep := make(map[int]*Aircraft)
		// Untracked departures departing from one of our airports
		for _, ac := range aircraft {
			if fp := ac.FlightPlan; fp != nil && ac.TrackingController == "" {
				if ap := ctx.world.DepartureAirports[fp.DepartureAirport]; ap != nil {
					dep[sp.getAircraftIndex(ac)] = ac
					break
				}
			}
		}

		text := "FLIGHT PLAN\n"
		if len(dep) > ps.TABList.Lines {
			text += fmt.Sprintf("MORE: %d/%d\n", ps.TABList.Lines, len(dep))
		}
		for i, acIdx := range SortedMapKeys(dep) {
			ac := dep[acIdx]
			text += fmt.Sprintf("%2d %-7s %s\n", acIdx, ac.Callsign, ac.Squawk.String())
			// Limit to the user limit
			if i == ps.TABList.Lines {
				break
			}
		}

		drawList(text, ps.TABList.Position)
	}

	if ps.AlertList.Visible {
		var lists []string
		n := 0 // total number of aircraft in the mix
		if !ps.DisableMSAW {
			lists = append(lists, "LA")
			for _, ac := range aircraft {
				if sp.Aircraft[ac.Callsign].MSAW {
					n++
				}
			}
		}
		if !ps.DisableCAWarnings {
			lists = append(lists, "CA")
			n += len(sp.CAAircraft)
		}

		if len(lists) > 0 {
			text := strings.Join(lists, "/") + "\n"
			if n > ps.AlertList.Lines {
				text += fmt.Sprintf("MORE: %d/%d\n", ps.AlertList.Lines, n)
			}

			// LA
			if !ps.DisableMSAW {
				for _, ac := range aircraft {
					if n == 0 {
						break
					}
					if sp.Aircraft[ac.Callsign].MSAW {
						text += fmt.Sprintf("%-14s%03d LA\n", ac.Callsign, int((ac.Altitude()+50)/100))
						n--
					}
				}
			}

			// CA
			if !ps.DisableCAWarnings {
				for _, pair := range sp.CAAircraft {
					if n == 0 {
						break
					}

					text += fmt.Sprintf("%-17s CA\n", pair.Callsigns[0]+"*"+pair.Callsigns[1])
					n--
				}
			}

			drawList(text, ps.AlertList.Position)
		}
	}

	if ps.CoastList.Visible {
		text := "COAST/SUSPEND"
		// TODO
		drawList(text, ps.CoastList.Position)
	}

	if ps.VideoMapsList.Visible {
		text := ""
		format := func(m STARSMap, i int, vis bool) string {
			text := Select(vis, ">", " ") + " "
			text += fmt.Sprintf("%3d ", i)
			text += fmt.Sprintf("%8s ", strings.ToUpper(m.Label))
			text += strings.ToUpper(m.Name) + "\n"
			return text
		}
		if ps.VideoMapsList.Selection == VideoMapsGroupGeo {
			text += "GEOGRAPHIC MAPS\n"
			for i, m := range ctx.world.STARSMaps {
				_, vis := ps.VideoMapVisible[m.Name]
				text += format(m, i+1, vis) // 1-based indexing
			}
		} else if ps.VideoMapsList.Selection == VideoMapsGroupSysProc {
			text += "PROCESSING AREAS\n"
			for _, index := range SortedMapKeys(sp.SystemMaps) {
				_, vis := ps.SystemMapVisible[index]
				text += format(*sp.SystemMaps[index], index, vis)
			}
		} else if ps.VideoMapsList.Selection == VideoMapsGroupCurrent {
			text += "MAPS\n"
			for i, m := range ctx.world.STARSMaps {
				_, vis := ps.VideoMapVisible[m.Name]
				if vis {
					text += format(m, i+1, vis) // 1-based indexing
				}
			}
		} else {
			lg.Errorf("%d: unhandled VideoMapsList.Selection", ps.VideoMapsList.Selection)
		}

		drawList(text, ps.VideoMapsList.Position)
	}

	if ps.CRDAStatusList.Visible {
		text := "CRDA STATUS\n"
		pairIndex := 0 // reset for each new airport
		currentAirport := ""
		for i, crda := range ps.CRDA.RunwayPairState {
			line := ""
			if !crda.Enabled {
				line += " "
			} else {
				line += Select(crda.Mode == CRDAModeStagger, "S", "T")
			}

			pair := sp.ConvergingRunways[i]
			ap := pair.Airport
			if ap != currentAirport {
				currentAirport = ap
				pairIndex = 1
			}

			line += fmt.Sprintf("%d ", pairIndex)
			pairIndex++
			line += ap + " "
			line += pair.getRunwaysString()
			if crda.Enabled {
				for len(line) < 16 {
					line += " "
				}
				ctrl := ctx.world.Controllers[ctx.world.Callsign]
				line += ctrl.SectorId
			}
			text += line + "\n"
		}
		drawList(text, ps.CRDAStatusList.Position)
	}

	// Figure out airport<-->tower list assignments. Sort the airports
	// according to their TowerListIndex, putting zero (i.e., unassigned)
	// indices at the end. Break ties alphabetically by airport name. The
	// first three then are assigned to the corresponding tower list.
	towerListAirports := SortedMapKeys(ctx.world.ArrivalAirports)
	sort.Slice(towerListAirports, func(a, b int) bool {
		ai := ctx.world.ArrivalAirports[towerListAirports[a]].TowerListIndex
		if ai == 0 {
			ai = 1000
		}
		bi := ctx.world.ArrivalAirports[towerListAirports[b]].TowerListIndex
		if bi == 0 {
			bi = 1000
		}
		if ai == bi {
			return a < b
		}
		return ai < bi
	})

	for i, tl := range ps.TowerLists {
		if !tl.Visible || i >= len(towerListAirports) {
			continue
		}

		ap := towerListAirports[i]
		loc := ctx.world.ArrivalAirports[ap].Location
		text := stripK(ap) + " TOWER\n"
		m := make(map[float32]string)
		for _, ac := range aircraft {
			if ac.FlightPlan != nil && ac.FlightPlan.ArrivalAirport == ap {
				dist := nmdistance2ll(loc, sp.Aircraft[ac.Callsign].TrackPosition())
				actype := ac.FlightPlan.TypeWithoutSuffix()
				actype = strings.TrimPrefix(actype, "H/")
				actype = strings.TrimPrefix(actype, "S/")
				// We'll punt on the chance that two aircraft have the
				// exact same distance to the airport...
				m[dist] = fmt.Sprintf("%-7s %s", ac.Callsign, actype)
			}
		}

		k := SortedMapKeys(m)
		if len(k) > tl.Lines {
			k = k[:tl.Lines]
		}

		for _, key := range k {
			text += m[key] + "\n"
		}
		drawList(text, tl.Position)
	}

	if ps.SignOnList.Visible {
		format := func(ctrl *Controller) string {
			return fmt.Sprintf("%3s", ctrl.SectorId) + " " + ctrl.Frequency.String() + " " +
				ctrl.Callsign + Select(ctrl.IsHuman, "*", "") + "\n"
		}

		// User first
		text := ""
		userCtrl := ctx.world.GetController(ctx.world.Callsign)
		if userCtrl != nil {
			text += format(userCtrl)
		}

		for _, callsign := range SortedMapKeys(ctx.world.GetAllControllers()) {
			ctrl := ctx.world.GetController(callsign)
			if ctrl != userCtrl {
				text += format(ctrl)
			}
		}

		drawList(text, ps.SignOnList.Position)
	}

	td.GenerateCommands(cb)
}

func (sp *STARSPane) drawCRDARegions(ctx *PaneContext, transforms ScopeTransformations, cb *CommandBuffer) {
	transforms.LoadLatLongViewingMatrices(cb)

	ps := sp.CurrentPreferenceSet
	for i, state := range ps.CRDA.RunwayPairState {
		for j, rwyState := range state.RunwayState {
			if rwyState.DrawCourseLines {
				region := sp.ConvergingRunways[i].ApproachRegions[j]
				line, _ := region.GetLateralGeometry(ctx.world.NmPerLongitude, ctx.world.MagneticVariation)

				ld := GetLinesDrawBuilder()
				cb.SetRGB(ps.Brightness.OtherTracks.ScaleRGB(STARSGhostColor))
				ld.AddLine(line[0], line[1])

				ld.GenerateCommands(cb)
				ReturnLinesDrawBuilder(ld)
			}

			if rwyState.DrawQualificationRegion {
				region := sp.ConvergingRunways[i].ApproachRegions[j]
				_, quad := region.GetLateralGeometry(ctx.world.NmPerLongitude, ctx.world.MagneticVariation)

				ld := GetLinesDrawBuilder()
				cb.SetRGB(ps.Brightness.OtherTracks.ScaleRGB(STARSGhostColor))
				ld.AddPolyline([2]float32{0, 0}, [][2]float32{quad[0], quad[1], quad[2], quad[3]})

				ld.GenerateCommands(cb)
				ReturnLinesDrawBuilder(ld)
			}
		}
	}
}

func (sp *STARSPane) drawSelectedRoute(ctx *PaneContext, transforms ScopeTransformations, cb *CommandBuffer) {
	if sp.drawRouteAircraft == "" {
		return
	}
	ac, ok := ctx.world.Aircraft[sp.drawRouteAircraft]
	if !ok {
		sp.drawRouteAircraft = ""
		return
	}

	ld := GetLinesDrawBuilder()
	defer ReturnLinesDrawBuilder(ld)

	prev := ac.Position()
	for _, wp := range ac.Nav.Waypoints {
		ld.AddLine(prev, wp.Location)
		prev = wp.Location
	}

	ps := sp.CurrentPreferenceSet
	cb.LineWidth(3)
	cb.SetRGB(ps.Brightness.Lines.ScaleRGB(STARSJRingConeColor))
	transforms.LoadLatLongViewingMatrices(cb)
	ld.GenerateCommands(cb)
}

func (sp *STARSPane) datablockType(w *World, ac *Aircraft) DatablockType {
	state := sp.Aircraft[ac.Callsign]
	dt := state.DatablockType

	// TODO: when do we do a partial vs limited datablock?
	if ac.Squawk != ac.AssignedSquawk {
		dt = PartialDatablock
	}

	if ac.TrackingController == "" {
		dt = LimitedDatablock
	}

	if ac.TrackingController == w.Callsign || ac.ControllingController == w.Callsign {
		// it's under our control
		dt = FullDatablock
	}
	if ac.ForceQLControllers != nil && slices.Contains(ac.ForceQLControllers, w.Callsign) {
		dt = FullDatablock
	}

	if ac.HandoffTrackController == w.Callsign {
		// it's being handed off to us
		dt = FullDatablock
	}

	if len(state.Warnings) > 0 {
		dt = FullDatablock
	}

	// Point outs are FDB until acked.
	if _, ok := sp.InboundPointOuts[ac.Callsign]; ok {
		dt = FullDatablock
	}
	if state.PointedOut {
		dt = FullDatablock
	}
	if state.ForceQL {
		dt = FullDatablock
	}
	if len(ac.RedirectedHandoff.Redirector) > 0 {
		if ac.RedirectedHandoff.RedirectedTo == w.Callsign {
			dt = FullDatablock
		}
	}

	if ac.RedirectedHandoff.RDIndicator {
		dt = FullDatablock
	}
	if slices.Contains(ac.RedirectedHandoff.Redirector, w.Callsign) {
		dt = FullDatablock
	}

	// Quicklook
	ps := sp.CurrentPreferenceSet
	if ps.QuickLookAll {
		dt = FullDatablock
	} else if slices.ContainsFunc(ps.QuickLookPositions,
		func(q QuickLookPosition) bool { return q.Callsign == ac.TrackingController }) {
		dt = FullDatablock
	}

	return dt
}

func (sp *STARSPane) drawTracks(aircraft []*Aircraft, ctx *PaneContext, transforms ScopeTransformations,
	cb *CommandBuffer) {
	td := GetTextDrawBuilder()
	defer ReturnTextDrawBuilder(td)
	pd := PointsDrawBuilder{}
	pd2 := PointsDrawBuilder{}
	ld := GetColoredLinesDrawBuilder()
	defer ReturnColoredLinesDrawBuilder(ld)
	trid := GetColoredTrianglesDrawBuilder()
	defer ReturnColoredTrianglesDrawBuilder(trid)
	// TODO: square icon if it's squawking a beacon code we're monitoring

	now := ctx.world.CurrentTime()
	for _, ac := range aircraft {
		state := sp.Aircraft[ac.Callsign]

		if state.LostTrack(now) {
			continue
		}

		/* TODO: Having the scope char reflect who STARS thinks is tracking the target. This will probably take something like a map[string]struct{}
		in the World struct, which will contain all of the facility specific information. This is where local flight plans will be stored, and any other
		local information that a STARS facility may contain
		*/

		// trackId := ""
		// if state.LastKnownHandoff == "" {
		// 	state.LastKnownHandoff = "*"
		// }

		// if ac.TrackingController != "" {
		// 	trackId = "?"
		// 	octrl := ctx.world.GetController(ctx.world.Callsign)
		// 	if ctrl := ctx.world.GetController(ac.TrackingController); ctrl != nil && octrl != nil &&
		// 		ctx.world.GetController(ac.TrackingController).FacilityIdentifier == octrl.FacilityIdentifier {
		// 		trackId = ctrl.Scope
		// 	} else {
		// 		trackId = "*"
		// 	}
		// } else {
		// 	trackId = "*"
		// }

		trackId := "*"
		if ac.TrackingController != "" {
			trackId = "?"
			octrl := ctx.world.GetController(ctx.world.Callsign)
			if ctrl := ctx.world.GetController(ac.TrackingController); ctrl != nil && octrl != nil {
				trackId = ctrl.Scope
			}
		}

		// "cheat" by using ac.Heading() if we don't yet have two radar tracks to compute the
		// heading with; this makes things look better when we first see a track or when
		// restarting a simulation...
		heading := Select(state.HaveHeading(),
			state.TrackHeading(ac.NmPerLongitude())+ac.MagneticVariation(), ac.Heading())

		sp.drawRadarTrack(ac, state, heading, ctx, transforms, trackId, &pd, &pd2, ld, trid, td)
	}

	transforms.LoadLatLongViewingMatrices(cb)
	cb.PointSize(5)
	pd.GenerateCommands(cb)
	cb.PointSize(12) // bigger points for fused mode primary tracks
	pd2.GenerateCommands(cb)
	trid.GenerateCommands(cb)
	cb.LineWidth(1)
	ld.GenerateCommands(cb)
	transforms.LoadWindowViewingMatrices(cb)
	td.GenerateCommands(cb)
}

func (sp *STARSPane) getGhostAircraft(aircraft []*Aircraft, ctx *PaneContext) []*GhostAircraft {
	var ghosts []*GhostAircraft
	ps := sp.CurrentPreferenceSet
	now := ctx.world.CurrentTime()

	for i, pairState := range ps.CRDA.RunwayPairState {
		if !pairState.Enabled {
			continue
		}
		for j, rwyState := range pairState.RunwayState {
			if !rwyState.Enabled {
				continue
			}

			// Leader line direction comes from the scenario configuration, unless it
			// has been overridden for the runway via <multifunc>NL.
			leaderDirection := sp.ConvergingRunways[i].LeaderDirections[j]
			if rwyState.LeaderLineDirection != nil {
				leaderDirection = *rwyState.LeaderLineDirection
			}

			runwayIntersection := sp.ConvergingRunways[i].RunwayIntersection
			region := sp.ConvergingRunways[i].ApproachRegions[j]
			otherRegion := sp.ConvergingRunways[i].ApproachRegions[(j+1)%2]

			trackId := Select(pairState.Mode == CRDAModeStagger, sp.ConvergingRunways[i].StaggerSymbol,
				sp.ConvergingRunways[i].TieSymbol)
			offset := Select(pairState.Mode == CRDAModeTie, sp.ConvergingRunways[i].TieOffset, float32(0))

			for _, ac := range aircraft {
				state := sp.Aircraft[ac.Callsign]
				if state.LostTrack(now) {
					continue
				}

				// Create a ghost track if appropriate, add it to the
				// ghosts slice, and draw its radar track.
				force := state.Ghost.State == GhostStateForced || ps.CRDA.ForceAllGhosts
				heading := Select(state.HaveHeading(), state.TrackHeading(ac.NmPerLongitude()),
					ac.Heading())
				idx := (state.tracksIndex - 1) % len(state.tracks)
				ghost := region.TryMakeGhost(ac.Callsign, state.tracks[idx], heading, ac.Scratchpad, force,
					offset, leaderDirection, runwayIntersection, ac.NmPerLongitude(), ac.MagneticVariation(),
					otherRegion)
				if ghost != nil {
					ghost.TrackId = trackId
					ghosts = append(ghosts, ghost)
				}
			}
		}
	}

	return ghosts
}

func (sp *STARSPane) drawGhosts(ghosts []*GhostAircraft, ctx *PaneContext, transforms ScopeTransformations,
	cb *CommandBuffer) {
	td := GetTextDrawBuilder()
	defer ReturnTextDrawBuilder(td)
	ld := GetColoredLinesDrawBuilder()
	defer ReturnColoredLinesDrawBuilder(ld)

	ps := sp.CurrentPreferenceSet
	color := ps.Brightness.OtherTracks.ScaleRGB(STARSGhostColor)
	trackFont := sp.systemFont[ps.CharSize.PositionSymbols]
	trackStyle := TextStyle{Font: trackFont, Color: color, DropShadow: true, LineSpacing: 0}
	datablockFont := sp.systemFont[ps.CharSize.Datablocks]
	datablockStyle := TextStyle{Font: datablockFont, Color: color, DropShadow: true, LineSpacing: 0}

	for _, ghost := range ghosts {
		state := sp.Aircraft[ghost.Callsign]

		if state.Ghost.State == GhostStateSuppressed {
			continue
		}

		// The track is just the single character..
		pw := transforms.WindowFromLatLongP(ghost.Position)
		td.AddTextCentered(ghost.TrackId, pw, trackStyle)

		var datablockText string
		if state.Ghost.PartialDatablock {
			// Partial datablock is just airspeed and then aircraft type if it's ~heavy.
			datablockText = fmt.Sprintf("%02d", (ghost.Groundspeed+5)/10)
			ac := ctx.world.Aircraft[ghost.Callsign]
			cwtCategory := getCwtCategory(ac)
			datablockText += cwtCategory
		} else {
			// The full datablock ain't much more...
			datablockText = ghost.Callsign + "\n" + fmt.Sprintf("%02d", (ghost.Groundspeed+5)/10)
		}
		w, h := datablockFont.BoundText(datablockText, datablockStyle.LineSpacing)
		datablockOffset := sp.getDatablockOffset([2]float32{float32(w), float32(h)},
			ghost.LeaderLineDirection)

		// Draw datablock
		pac := transforms.WindowFromLatLongP(ghost.Position)
		pt := add2f(datablockOffset, pac)
		td.AddText(datablockText, pt, datablockStyle)

		// Leader line
		v := sp.getLeaderLineVector(ghost.LeaderLineDirection)
		ld.AddLine(pac, add2f(pac, v), color)
	}

	transforms.LoadWindowViewingMatrices(cb)
	td.GenerateCommands(cb)
	ld.GenerateCommands(cb)
}

func (sp *STARSPane) drawRadarTrack(ac *Aircraft, state *STARSAircraftState, heading float32, ctx *PaneContext,
	transforms ScopeTransformations, trackId string,
	pd *PointsDrawBuilder, pd2 *PointsDrawBuilder, ld *ColoredLinesDrawBuilder,
	trid *ColoredTrianglesDrawBuilder, td *TextDrawBuilder) {
	ps := sp.CurrentPreferenceSet
	// TODO: orient based on radar center if just one radar

	primaryTargetBrightness := ps.Brightness.PrimarySymbols

	pos := state.TrackPosition()
	pw := transforms.WindowFromLatLongP(pos)

	// On high DPI windows displays we need to scale up the tracks
	scale := Select(runtime.GOOS == "windows", ctx.platform.DPIScale(), float32(1))

	switch mode := sp.radarMode(ctx.world); mode {
	case RadarModeSingle:
		site := ctx.world.RadarSites[ps.RadarSiteSelected]
		primary, secondary, dist := site.CheckVisibility(ctx.world, pos, state.TrackAltitude())

		// Orient the box toward the radar
		h := headingp2ll(site.Position, pos, ctx.world.NmPerLongitude, ctx.world.MagneticVariation)
		rot := rotator2f(h)

		// blue box: x +/-9 pixels, y +/-3 pixels
		box := [4][2]float32{[2]float32{-9, -3}, [2]float32{9, -3}, [2]float32{9, 3}, [2]float32{-9, 3}}

		// Scale box based on distance from the radar; TODO: what exactly should this be?
		scale *= float32(clamp(dist/40, .5, 1.5))
		for i := range box {
			box[i] = scale2f(box[i], scale)
			box[i] = add2f(rot(box[i]), pw)
			box[i] = transforms.LatLongFromWindowP(box[i])
		}

		color := primaryTargetBrightness.ScaleRGB(STARSTrackBlockColor)
		if primary {
			// Draw a filled box
			trid.AddQuad(box[0], box[1], box[2], box[3], color)
		} else if secondary {
			// If it's just a secondary return, only draw the box outline.
			// TODO: is this 40nm, or secondary?
			ld.AddPolyline([2]float32{}, color, box[:])
		}

		// green line
		line := [2][2]float32{[2]float32{-16, -3}, [2]float32{16, -3}}
		for i := range line {
			line[i] = add2f(rot(scale2f(line[i], scale)), pw)
			line[i] = transforms.LatLongFromWindowP(line[i])
		}
		ld.AddLine(line[0], line[1], primaryTargetBrightness.ScaleRGB(RGB{R: .1, G: .8, B: .1}))

	case RadarModeMulti:
		primary, secondary, _ := sp.radarVisibility(ctx.world, pos, state.TrackAltitude())
		rot := rotator2f(heading)

		// blue box: x +/-9 pixels, y +/-3 pixels
		box := [4][2]float32{[2]float32{-9, -3}, [2]float32{9, -3}, [2]float32{9, 3}, [2]float32{-9, 3}}
		for i := range box {
			box[i] = scale2f(box[i], scale)
			box[i] = add2f(rot(box[i]), pw)
			box[i] = transforms.LatLongFromWindowP(box[i])
		}

		color := primaryTargetBrightness.ScaleRGB(STARSTrackBlockColor)
		if primary {
			// Draw a filled box
			trid.AddQuad(box[0], box[1], box[2], box[3], color)
		} else if secondary {
			// If it's just a secondary return, only draw the box outline.
			// TODO: is this 40nm, or secondary?
			ld.AddPolyline([2]float32{}, color, box[:])
		}

	case RadarModeFused:
		color := primaryTargetBrightness.ScaleRGB(STARSTrackBlockColor)
		pd2.AddPoint(pos, color)
	}

	// Draw main track symbol letter
	trackIdBrightness := ps.Brightness.Positions
	dt := sp.datablockType(ctx.world, ac)
	color, _ := sp.datablockColor(ctx.world, ac)
	if dt == PartialDatablock || dt == LimitedDatablock {
		trackIdBrightness = ps.Brightness.LimitedDatablocks
	}
	if trackId != "" {
		font := sp.systemFont[ps.CharSize.PositionSymbols]
		td.AddTextCentered(trackId, pw, TextStyle{Font: font, Color: trackIdBrightness.ScaleRGB(color), DropShadow: true})
	} else {
		// TODO: draw box if in range of squawks we have selected

		// diagonals
		dx := transforms.LatLongFromWindowV([2]float32{1, 0})
		dy := transforms.LatLongFromWindowV([2]float32{0, 1})
		// Returns lat-long point w.r.t. p with a window coordinates vector (x,y) added.
		delta := func(p Point2LL, x, y float32) Point2LL {
			return add2ll(p, add2ll(scale2f(dx, x), scale2f(dy, y)))
		}

		px := float32(3) * scale
		// diagonals
		diagPx := px * 0.707107                                            /* 1/sqrt(2) */
		trackColor := trackIdBrightness.ScaleRGB(RGB{R: .1, G: .7, B: .1}) // TODO make a STARS... constant
		ld.AddLine(delta(pos, -diagPx, -diagPx), delta(pos, diagPx, diagPx), trackColor)
		ld.AddLine(delta(pos, diagPx, -diagPx), delta(pos, -diagPx, diagPx), trackColor)
		// horizontal line
		ld.AddLine(delta(pos, -px, 0), delta(pos, px, 0), trackColor)
		// vertical line
		ld.AddLine(delta(pos, 0, -px), delta(pos, 0, px), trackColor)
	}

	// Draw history in reverse order so that if it's not moving, more
	// recent tracks (which will have more contrast with the background),
	// will be the ones that are visible.
	n := ps.RadarTrackHistory
	for i := n; i >= 1; i-- {
		trackColorNum := min(i, len(STARSTrackHistoryColors)-1)
		trackColor := ps.Brightness.History.ScaleRGB(STARSTrackHistoryColors[trackColorNum])

		idx := (state.tracksIndex - 1 -
			Select(sp.radarMode(ctx.world) == RadarModeFused, 5, 1)*i) % len(state.tracks)
		if idx < 0 {
			continue
		}

		p := state.tracks[idx].Position
		if !p.IsZero() {
			pd.AddPoint(p, trackColor)
		}
	}
}

func (sp *STARSPane) getDatablocks(ctx *PaneContext, ac *Aircraft) []STARSDatablock {
	now := ctx.world.CurrentTime()
	state := sp.Aircraft[ac.Callsign]
	if state.LostTrack(now) || !sp.datablockVisible(ac, ctx) {
		return nil
	}

	dbs := sp.formatDatablocks(ctx, ac)
	// For Southern or Westerly directions the datablock text should be
	// right justified, since the leader line will be connecting on that
	// side.
	dir := sp.getLeaderLineDirection(ac, ctx.world)
	rightJustify := dir >= South
	if rightJustify {
		maxLen := 0
		for _, db := range dbs {
			for _, line := range db.Lines {
				maxLen = max(maxLen, len(line.Text))
			}
		}
		for i := range dbs {
			dbs[i].RightJustify(maxLen)
		}
	}

	return dbs
}

func (sp *STARSPane) getDatablockOffset(textBounds [2]float32, leaderDir CardinalOrdinalDirection) [2]float32 {
	// To place the datablock, start with the vector for the leader line.
	drawOffset := sp.getLeaderLineVector(leaderDir)

	// And now fine-tune so that the leader line connects with the midpoint
	// of the line that includes the callsign.
	lineHeight := textBounds[1] / 4
	switch leaderDir {
	case North, NorthEast, East, SouthEast:
		drawOffset = add2f(drawOffset, [2]float32{2, lineHeight * 3 / 2})
	case South, SouthWest, West, NorthWest:
		drawOffset = add2f(drawOffset, [2]float32{-2 - textBounds[0], lineHeight * 3 / 2})
	}

	return drawOffset
}

func (sp *STARSPane) WarnOutsideAirspace(ctx *PaneContext, ac *Aircraft) (alts [][2]int, outside bool) {
	// Only report on ones that are tracked by us
	if ac.TrackingController != ctx.world.Callsign {
		return
	}

	if ac.OnApproach(false) {
		// No warnings once they're flying the approach
		return
	}

	state := sp.Aircraft[ac.Callsign]
	if ac.IsDeparture() {
		if len(ctx.world.DepartureAirspace) > 0 {
			inDepartureAirspace, depAlts := InAirspace(ac.Position(), ac.Altitude(), ctx.world.DepartureAirspace)
			if !state.HaveEnteredAirspace {
				state.HaveEnteredAirspace = inDepartureAirspace
			} else {
				alts = depAlts
				outside = !inDepartureAirspace
			}
		}
	} else {
		if len(ctx.world.ApproachAirspace) > 0 {
			inApproachAirspace, depAlts := InAirspace(ac.Position(), ac.Altitude(), ctx.world.ApproachAirspace)
			if !state.HaveEnteredAirspace {
				state.HaveEnteredAirspace = inApproachAirspace
			} else {
				alts = depAlts
				outside = !inApproachAirspace
			}
		}
	}
	return
}

func (sp *STARSPane) updateCAAircraft(w *World, aircraft []*Aircraft) {
	inCAVolumes := func(state *STARSAircraftState) bool {
		for _, vol := range w.InhibitCAVolumes {
			if vol.Inside(state.TrackPosition(), state.TrackAltitude()) {
				return true
			}
		}
		return false
	}

	conflicting := func(callsigna, callsignb string) bool {
		sa, sb := sp.Aircraft[callsigna], sp.Aircraft[callsignb]
		if sa.DisableCAWarnings || sb.DisableCAWarnings {
			return false
		}
		if inCAVolumes(sa) || inCAVolumes(sb) {
			return false
		}
		return nmdistance2ll(sa.TrackPosition(), sb.TrackPosition()) <= LateralMinimum &&
			/*small slop for fp error*/
			abs(sa.TrackAltitude()-sb.TrackAltitude()) <= VerticalMinimum-5 &&
			!sp.diverging(w.Aircraft[callsigna], w.Aircraft[callsignb])
	}

	// Remove ones that are no longer conflicting
	sp.CAAircraft = FilterSlice(sp.CAAircraft, func(ca CAAircraft) bool {
		return conflicting(ca.Callsigns[0], ca.Callsigns[1])
	})

	// Remove ones that are no longer visible
	sp.CAAircraft = FilterSlice(sp.CAAircraft, func(ca CAAircraft) bool {
		return slices.ContainsFunc(aircraft, func(ac *Aircraft) bool { return ac.Callsign == ca.Callsigns[0] }) &&
			slices.ContainsFunc(aircraft, func(ac *Aircraft) bool { return ac.Callsign == ca.Callsigns[1] })
	})

	// Add new conflicts; by appending we keep them sorted by when they
	// were first detected...
	callsigns := MapSlice(aircraft, func(ac *Aircraft) string { return ac.Callsign })
	for i, callsign := range callsigns {
		for _, ocs := range callsigns[i+1:] {
			if conflicting(callsign, ocs) {
				if !slices.ContainsFunc(sp.CAAircraft, func(ca CAAircraft) bool {
					return callsign == ca.Callsigns[0] && ocs == ca.Callsigns[1]
				}) {
					sp.CAAircraft = append(sp.CAAircraft, CAAircraft{
						Callsigns: [2]string{callsign, ocs},
					})
				}
			}
		}
	}
}

func (sp *STARSPane) updateInTrailDistance(aircraft []*Aircraft, w *World) {
	// Zero out the previous distance
	for _, ac := range aircraft {
		sp.Aircraft[ac.Callsign].IntrailDistance = 0
		sp.Aircraft[ac.Callsign].MinimumMIT = 0
		sp.Aircraft[ac.Callsign].ATPAStatus = ATPAStatusUnset
		sp.Aircraft[ac.Callsign].ATPALeadAircraftCallsign = ""
	}

	// For simplicity, we always compute all of the necessary distances
	// here, regardless of things like both ps.DisplayATPAWarningAlertCones
	// and ps.DisplayATPAMonitorCones being disabled. Later, when it's time
	// to display things (or not), we account for both that as well as all
	// of the potential per-aircraft overrides. This does mean that
	// sometimes the work here is fully wasted.

	// We basically want to loop over each active volume and process all of
	// the aircraft inside it together. There's no direct way to iterate
	// over them, so we'll instead loop over aircraft and when we find one
	// that's inside a volume that hasn't been processed, process all
	// aircraft inside it and then mark the volume as completed.
	handledVolumes := make(map[string]interface{})

	for _, ac := range aircraft {
		vol := ac.ATPAVolume()
		if vol == nil {
			continue
		}
		if _, ok := handledVolumes[vol.Id]; ok {
			continue
		}

		// Get all aircraft on approach to this runway
		runwayAircraft := FilterSlice(aircraft, func(ac *Aircraft) bool {
			if v := ac.ATPAVolume(); v == nil || v.Id != vol.Id {
				return false
			}

			// Excluded scratchpad -> aircraft doesn't participate in the
			// party whatsoever.
			if ac.Scratchpad != "" && slices.Contains(vol.ExcludedScratchpads, ac.Scratchpad) {
				return false
			}

			state := sp.Aircraft[ac.Callsign]
			return vol.Inside(state.TrackPosition(), float32(state.TrackAltitude()),
				state.TrackHeading(ac.NmPerLongitude())+ac.MagneticVariation(),
				ac.NmPerLongitude(), ac.MagneticVariation())
		})

		// Sort by distance to threshold (there will be some redundant
		// lookups of STARSAircraft state et al. here, but it's
		// straightforward to implement it like this.)
		sort.Slice(runwayAircraft, func(i, j int) bool {
			pi := sp.Aircraft[runwayAircraft[i].Callsign].TrackPosition()
			pj := sp.Aircraft[runwayAircraft[j].Callsign].TrackPosition()
			return nmdistance2ll(pi, vol.Threshold) < nmdistance2ll(pj, vol.Threshold)
		})

		for i := range runwayAircraft {
			if i == 0 {
				// The first one doesn't have anyone in front...
				continue
			}
			leading, trailing := runwayAircraft[i-1], runwayAircraft[i]
			leadingState, trailingState := sp.Aircraft[leading.Callsign], sp.Aircraft[trailing.Callsign]
			trailingState.IntrailDistance =
				nmdistance2ll(leadingState.TrackPosition(), trailingState.TrackPosition())
			sp.checkInTrailCwtSeparation(trailing, leading)
		}
		handledVolumes[vol.Id] = nil
	}
}

type ModeledAircraft struct {
	callsign     string
	p            [2]float32 // nm coords
	v            [2]float32 // nm, normalized
	gs           float32
	alt          float32
	dalt         float32    // per second
	threshold    [2]float32 // nm
	landingSpeed float32
}

func MakeModeledAircraft(ac *Aircraft, state *STARSAircraftState, threshold Point2LL) ModeledAircraft {
	ma := ModeledAircraft{
		callsign:  ac.Callsign,
		p:         ll2nm(state.TrackPosition(), ac.NmPerLongitude()),
		gs:        float32(state.TrackGroundspeed()),
		alt:       float32(state.TrackAltitude()),
		dalt:      float32(state.TrackDeltaAltitude()),
		threshold: ll2nm(threshold, ac.NmPerLongitude()),
	}
	if perf, ok := database.AircraftPerformance[ac.FlightPlan.BaseType()]; ok {
		ma.landingSpeed = perf.Speed.Landing
	} else {
		ma.landingSpeed = 120 // ....
	}
	ma.v = state.HeadingVector(ac.NmPerLongitude(), ac.MagneticVariation())
	ma.v = ll2nm(ma.v, ac.NmPerLongitude())
	ma.v = normalize2f(ma.v)
	return ma
}

// estimated altitude s seconds in the future
func (ma *ModeledAircraft) EstimatedAltitude(s float32) float32 {
	// simple linear model
	return ma.alt + s*ma.dalt
}

// Return estimated position 1s in the future
func (ma *ModeledAircraft) NextPosition(p [2]float32) [2]float32 {
	gs := ma.gs // current speed
	td := distance2f(p, ma.threshold)
	if td < 2 {
		gs = min(gs, ma.landingSpeed)
	} else if td < 5 {
		t := (td - 2) / 3 // [0,1]
		// lerp from current speed down to landing speed
		gs = lerp(t, ma.landingSpeed, gs)
	}

	gs /= 3600 // nm / second
	return add2f(p, scale2f(ma.v, gs))
}

func getCwtCategory(ac *Aircraft) string {
	perf, ok := database.AircraftPerformance[ac.FlightPlan.BaseType()]
	if !ok {
		lg.Errorf("%s: unable to get performance model for %s", ac.Callsign, ac.FlightPlan.BaseType())
		return "NOWGT"
	}
	wc := perf.Category.CWT
	if len(wc) == 0 {
		lg.Errorf("%s: no CWT category found for %s", ac.Callsign, ac.FlightPlan.BaseType())
		return "NOWGT"
	}

	switch wc {
	case "NOWGT":
		return "NOWGT"
	case "I":
		return "I"
	case "H":
		return "H"
	case "G":
		return "G"
	case "F":
		return "F"
	case "E":
		return "E"
	case "D":
		return "D"
	case "C":
		return "C"
	case "B":
		return "B"
	case "A":
		return "A"
	default:
		lg.Errorf("%s: unexpected weight class \"%c\"", ac.Callsign, wc[0])
		return "NOWGT"
	}

}

func (sp *STARSPane) checkInTrailCwtSeparation(back, front *Aircraft) {
	cwtClass := func(ac *Aircraft) int {
		perf, ok := database.AircraftPerformance[ac.FlightPlan.BaseType()]
		if !ok {
			lg.Errorf("%s: unable to get performance model for %s", ac.Callsign, ac.FlightPlan.BaseType())
			return 9
		}
		wc := perf.Category.CWT
		if len(wc) == 0 {
			lg.Errorf("%s: no CWT category found for %s", ac.Callsign, ac.FlightPlan.BaseType())
			return 9
		}
		switch wc[0] {
		case 'I':
			return 0
		case 'H':
			return 1
		case 'G':
			return 2
		case 'F':
			return 3
		case 'E':
			return 4
		case 'D':
			return 5
		case 'C':
			return 6
		case 'B':
			return 7
		case 'A':
			return 8
		default:
			lg.Errorf("%s: unexpected weight class \"%c\"", ac.Callsign, wc[0])
			return 9
		}
	}
	// 7110.126B TBL 5-5-2
	// 0 value means minimum radar separation
	cwtOnApproachLookUp := [10][10]float32{ // [front][back]
		{0, 0, 0, 0, 0, 0, 0, 0, 0, 10},          // Behind I
		{0, 0, 0, 0, 0, 0, 0, 0, 0, 10},          // Behind H
		{0, 0, 0, 0, 0, 0, 0, 0, 0, 10},          // Behind G
		{4, 0, 0, 0, 0, 0, 0, 0, 0, 10},          // Behind F
		{4, 0, 0, 0, 0, 0, 0, 0, 0, 10},          // Behind E
		{6, 6, 5, 5, 5, 4, 4, 3, 0, 10},          // Behind D
		{6, 5, 3.5, 3.5, 3.5, 0, 0, 0, 0, 10},    // Behind C
		{6, 5, 5, 5, 5, 4, 4, 3, 0, 10},          // Behind B
		{8, 8, 7, 7, 7, 6, 6, 5, 0, 10},          // Behind A
		{10, 10, 10, 10, 10, 10, 10, 10, 10, 10}, // Behind NOWGT (No weight: 7110.762)
	}
	cwtSeparation := cwtOnApproachLookUp[cwtClass(front)][cwtClass(back)]

	state := sp.Aircraft[back.Callsign]
	vol := back.ATPAVolume()
	if cwtSeparation == 0 {
		cwtSeparation = float32(LateralMinimum)

		// 7110.126B replaces 7110.65Z 5-5-4(j), which is now 7110.65AA 5-5-4(i)
		// Reduced separation allowed 10 NM out (also enabled for the ATPA volume)
		if vol.Enable25nmApproach &&
			nmdistance2ll(vol.Threshold, state.TrackPosition()) < vol.Dist25nmApproach {

			// between aircraft established on the final approach course
			// Note 1: checked with OnExtendedCenterline since reduced separation probably
			// doesn't apply to approaches with curved final approach segment
			// Note 2: 0.2 NM is slightly less than full-scale deflection at 5 NM out
			if back.OnExtendedCenterline(.2) && front.OnExtendedCenterline(.2) {
				// Not-implemented: Required separation must exist prior to applying 2.5 NM separation (TBL 5-5-2)
				cwtSeparation = 2.5
			}
		}
	}

	state.MinimumMIT = cwtSeparation
	state.ATPALeadAircraftCallsign = front.Callsign
	state.ATPAStatus = ATPAStatusMonitor // baseline

	// If the aircraft's scratchpad is filtered, then it doesn't get
	// warnings or alerts but is still here for the aircraft behind it.
	if back.Scratchpad != "" && slices.Contains(vol.FilteredScratchpads, back.Scratchpad) {
		return
	}

	// front, back aircraft
	frontModel := MakeModeledAircraft(front, sp.Aircraft[front.Callsign], vol.Threshold)
	backModel := MakeModeledAircraft(back, state, vol.Threshold)

	// Will there be a MIT violation s seconds in the future?  (Note that
	// we don't include altitude separation here since what we need is
	// distance separation by the threshold...)
	frontPosition, backPosition := frontModel.p, backModel.p
	for s := 0; s < 45; s++ {
		frontPosition, backPosition = frontModel.NextPosition(frontPosition), backModel.NextPosition(backPosition)
		distance := distance2f(frontPosition, backPosition)
		if distance < cwtSeparation { // no bueno
			if s <= 24 {
				// Error if conflict expected within 24 seconds (6-159).
				state.ATPAStatus = ATPAStatusAlert
				return
			} else {
				// Warning if conflict expected within 45 seconds (6-159).
				state.ATPAStatus = ATPAStatusWarning
				return
			}
		}
	}
}

func (sp *STARSPane) diverging(a, b *Aircraft) bool {
	sa, sb := sp.Aircraft[a.Callsign], sp.Aircraft[b.Callsign]

	pa := ll2nm(sa.TrackPosition(), a.NmPerLongitude())
	da := ll2nm(sa.HeadingVector(a.NmPerLongitude(), a.MagneticVariation()), a.NmPerLongitude())
	pb := ll2nm(sb.TrackPosition(), b.NmPerLongitude())
	db := ll2nm(sb.HeadingVector(b.NmPerLongitude(), b.MagneticVariation()), b.NmPerLongitude())

	pint, ok := LineLineIntersect(pa, add2f(pa, da), pb, add2f(pb, db))
	if !ok {
		// This generally happens at the start when we don't have a valid
		// track heading vector yet.
		return false
	}

	if dot(da, sub2f(pint, pa)) > 0 && dot(db, sub2f(pint, pb)) > 0 {
		// intersection is in front of one of them
		return false
	}

	// Intersection behind both; make sure headings are at least 15 degrees apart.
	if headingDifference(sa.TrackHeading(a.NmPerLongitude()), sb.TrackHeading(b.NmPerLongitude())) < 15 {
		return false
	}

	return true
}

func (sp *STARSPane) formatDatablocks(ctx *PaneContext, ac *Aircraft) []STARSDatablock {
	ps := sp.CurrentPreferenceSet
	state := sp.Aircraft[ac.Callsign]

	if index := slices.Index(state.Warnings, state.SPCOverride); index != -1 {
		state.Warnings = append(state.Warnings[:index], state.Warnings[index+1:]...)
	} else if state.MSAW && !state.InhibitMSAW && !state.DisableMSAW && !ps.DisableMSAW && !slices.Contains(state.Warnings, "LA") {
		state.Warnings = append(state.Warnings, "LA")
	} else if ac.Squawk == Squawk(0o7500) || state.SPCOverride == "HJ" {
		state.Warnings = append(state.Warnings, "HJ")
	} else if ac.Squawk == Squawk(0o7600) || state.SPCOverride == "RF" {
		state.Warnings = append(state.Warnings, "RF")
	} else if ac.Squawk == Squawk(0o7700) || state.SPCOverride == "EM" {
		state.Warnings = append(state.Warnings, "EM")
	} else if ac.Squawk == Squawk(0o7777) || state.SPCOverride == "MI" {
		state.Warnings = append(state.Warnings, "MI")
	} else if state.SPCOverride == "LL" {
		state.Warnings = append(state.Warnings, "LL")
	}
	if index := slices.Index(state.Warnings, "LA"); index != -1 && !state.MSAW {
		state.Warnings = append(state.Warnings[:index], state.Warnings[index+1:]...)
	}

	if !reflect.DeepEqual(state.Warnings, ac.Warnings) && ac.TrackingController == ctx.world.Callsign {
		sp.updateWarnings(ctx, ac.Callsign, state.Warnings)
	}
	state.Warnings = ac.Warnings

	state.SPCOverride = ""
	if !ps.DisableCAWarnings &&
		slices.ContainsFunc(sp.CAAircraft,
			func(ca CAAircraft) bool {
				return (ca.Callsigns[0] == ac.Callsign || ca.Callsigns[1] == ac.Callsign) &&
					!state.DisableCAWarnings
			}) {
		if !slices.Contains(state.Warnings, "CA") {
			state.Warnings = append(state.Warnings, "CA")
		}
		sp.Aircraft[ac.Callsign].DatablockType = FullDatablock
	}
	if alts, outside := sp.WarnOutsideAirspace(ctx, ac); outside && !slices.Contains(state.Warnings, "AS") {
		altStrs := ""
		for _, a := range alts {
			altStrs += fmt.Sprintf("/%d-%d", a[0]/100, a[1]/100)
		}
		state.Warnings = append(state.Warnings, "AS"+altStrs)
	}

	// baseDB is what stays the same for all datablock variants

	baseDB := STARSDatablock{}
	baseDB.Lines[0].Text = strings.Join(state.Warnings, "/") // want e.g., EM/LA if multiple things going on
	if len(state.Warnings) > 0 {
		baseDB.Lines[0].Colors = append(baseDB.Lines[0].Colors,
			STARSDatablockFieldColors{
				Start: 0,
				End:   len(baseDB.Lines[0].Text),
				Color: STARSTextAlertColor,
			})
	}

	if ac.Mode == Standby {
		return nil
	}

	ty := sp.datablockType(ctx.world, ac)

	switch ty {
	case LimitedDatablock:
		db := baseDB.Duplicate()
		db.Lines[1].Text = fmt.Sprintf("%v", ac.Squawk)
		db.Lines[2].Text = fmt.Sprintf("%03d", (state.TrackAltitude()+50)/100)
		if time.Until(state.FullLDB) > 0 {
			db.Lines[2].Text += fmt.Sprintf(" %02d", (state.TrackGroundspeed()+5)/10)
		}
		return []STARSDatablock{db}

	case PartialDatablock:
		dbs := []STARSDatablock{baseDB.Duplicate(), baseDB.Duplicate()}

		if ac.Squawk != ac.AssignedSquawk {
			sq := ac.Squawk.String()
			if len(baseDB.Lines[0].Text) > 0 {
				dbs[0].Lines[0].Text += " "
				dbs[1].Lines[0].Text += " "
			}
			dbs[0].Lines[0].Text += sq
			dbs[1].Lines[0].Text += sq + "WHO"
		}

		field4 := Select(state.Ident(), "ID", "")

		if fp := ac.FlightPlan; fp != nil && fp.Rules == VFR {
			as := fmt.Sprintf("%03d  %02d", (state.TrackAltitude()+50)/100, (state.TrackGroundspeed()+5)/10)
			dbs[0].Lines[1].Text = as + field4
			dbs[1].Lines[1].Text = as + field4
			return dbs
		}

		field2 := " "
		if ac.HandoffTrackController != "" {
			if ctrl := ctx.world.GetController(ac.HandoffTrackController); ctrl != nil {
				if ctrl.FacilityIdentifier == "" { // Same facility
					field2 = ctrl.SectorId[len(ctrl.SectorId)-1:]
				} else if ctrl.ERAMFacility { // Enroute handoff
					field2 = "C"
				} else { // Different facility
					field2 = ctrl.FacilityIdentifier
				}

			}
		}

		field3 := ""
		if ac.FlightPlan.Rules == VFR {
			field3 += "V"
		} else if sp.isOverflight(ctx, ac) {
			field3 += "E"
		}
		cat := getCwtCategory(ac)
		field3 += cat

		// Field 1: alternate between altitude and either primary
		// scratchpad or destination airport.
		ap := ac.FlightPlan.ArrivalAirport
		if len(ap) == 4 {
			ap = ap[1:] // drop the leading K
		}
		alt := fmt.Sprintf("%03d", (state.TrackAltitude()+50)/100)
		sp := fmt.Sprintf("%3s", ac.Scratchpad)

		field1 := [2]string{alt, Select(ac.Scratchpad != "", sp, ap)}

		dbs[0].Lines[1].Text = field1[0] + field2 + field3 + field4
		dbs[1].Lines[1].Text = field1[1] + field2 + field3 + field4

		return dbs

	case FullDatablock:
		// Line 1: fields 1, 2, and 8 (surprisingly). Field 8 may be multiplexed.
		field1 := ac.Callsign

		field2 := ""
		if state.InhibitMSAW || state.DisableMSAW {
			if state.DisableCAWarnings {
				field2 = "+"
			} else {
				field2 = "*"
			}
		} else if state.DisableCAWarnings {
			field2 = STARSTriangleCharacter
		}

		field8 := []string{""}
		rd := ac.RedirectedHandoff.RDIndicator
		if _, ok := sp.InboundPointOuts[ac.Callsign]; ok || state.PointedOut {
			field8 = []string{" PO"}
		} else if id, ok := sp.OutboundPointOuts[ac.Callsign]; ok {
			field8 = []string{" PO" + id}
		} else if _, ok := sp.RejectedPointOuts[ac.Callsign]; ok {
			field8 = []string{"", " UN"}
		} else if time.Until(state.POFlashingEndTime) > 0*time.Second {
			field8 = []string{"", " PO"}
		} else if redirect := ac.RedirectedHandoff; (rd && len(redirect.Redirector) > 0 && ac.RedirectedHandoff.RedirectedTo != "") ||
			((redirect.RedirectedTo == ctx.world.Callsign) ||
				(ac.TrackingController == ctx.world.Callsign && redirect.OrigionalOwner != "")) {
			field8 = []string{" RD"}
		} else if slices.Contains(ac.RedirectedHandoff.Redirector, ctx.world.Callsign) || ac.RedirectedHandoff.RDIndicator {
			field8 = []string{" RD"}
		}

		// Line 2: fields 3, 4, 5
		alt := fmt.Sprintf("%03d", (state.TrackAltitude()+50)/100)
		if state.LostTrack(ctx.world.CurrentTime()) {
			alt = "CST"
		}
		field3 := []string{alt}
		if ac.Scratchpad != "" {
			field3 = append(field3, ac.Scratchpad)
		}
		if ac.SecondaryScratchpad != "" {
			field3 = append(field3, ac.SecondaryScratchpad)
		}
		if state.pilotAltitude != 0 {
			field3 = append(field3, fmt.Sprintf("%v*", state.pilotAltitude))
		}
		if len(field3) == 1 {
			ap := ac.FlightPlan.ArrivalAirport
			if len(ap) == 4 {
				ap = ap[1:] // drop the leading K
			}
			field3 = append(field3, ap)
		}

		field4 := "  "
		if ac.HandoffTrackController != "" {
			if ctrl := ctx.world.GetController(ac.HandoffTrackController); ctrl != nil {
				if ac.RedirectedHandoff.RedirectedTo != "" {
					if sameFacility(ctx, ac.RedirectedHandoff.RedirectedTo) {
						field4 = ac.RedirectedHandoff.RedirectedTo[len(ac.RedirectedHandoff.RedirectedTo)-1:]
					} else {
						field4 = ctx.world.GetController(ac.RedirectedHandoff.RedirectedTo).FacilityIdentifier

					}
				} else {
					if ctrl.ERAMFacility { // Same facility
						field4 = "C"
					} else if ctrl.FacilityIdentifier == "" { // Enroute handoff
						field4 = ctrl.SectorId[len(ctrl.SectorId)-1:]
					} else { // Different facility
						field4 = ctrl.FacilityIdentifier
					}

				}
			}
		}

		speed := fmt.Sprintf("%02d", (state.TrackGroundspeed()+5)/10)
		acCategory := ""
		actype := ac.FlightPlan.TypeWithoutSuffix()
		if strings.Index(actype, "/") == 1 {
			actype = actype[2:]
		}
		modifier := ""
		if ac.FlightPlan.Rules == VFR {
			modifier += "V"
		} else if sp.isOverflight(ctx, ac) {
			modifier += "E"
		} else {
			modifier = " "
		}
		cat := getCwtCategory(ac)
		acCategory = modifier + cat

		field5 := []string{} // alternate speed and aircraft type
		if state.Ident() {
			// Speed is followed by ID when identing (2-67, field 5)
			field5 = append(field5, speed+"ID")
		} else {
			field5 = append(field5, speed+acCategory)
		}
		field5 = append(field5, actype)
		for i := range field5 {
			if len(field5[i]) < 5 {
				field5[i] = fmt.Sprintf("%-5s", field5[i])
			}
		}

		field6 := ""
		var line3FieldColors *STARSDatablockFieldColors
		if state.DisplayATPAWarnAlert != nil && !*state.DisplayATPAWarnAlert {
			field6 = "*TPA"
		} else if state.IntrailDistance != 0 && sp.CurrentPreferenceSet.DisplayATPAInTrailDist {
			field6 = fmt.Sprintf("%.2f", state.IntrailDistance)

			if state.ATPAStatus == ATPAStatusWarning {
				line3FieldColors = &STARSDatablockFieldColors{
					Start: 0,
					End:   len(field6),
					Color: STARSATPAWarningColor,
				}
			} else if state.ATPAStatus == ATPAStatusAlert {
				line3FieldColors = &STARSDatablockFieldColors{
					Start: 0,
					End:   len(field6),
					Color: STARSATPAAlertColor,
				}
			}
		}
		for len(field6) < 5 {
			field6 += " "
		}

		field7 := "    "
		if ac.TempAltitude != 0 {
			ta := (ac.TempAltitude + 50) / 100
			field7 = fmt.Sprintf("A%03d", ta)
		}
		line3 := field6 + "  " + field7

		// Now make some datablocks. For our purposes, only field3 and
		// field5 (and thus line 2) may be time multiplexed, which
		// simplifies db creation here.  Note that line 1 has already been
		// set in baseDB above.)
		dbs := []STARSDatablock{}
		n := lcm(len(field3), len(field5)) // cycle through all variations
		n = lcm(n, len(field8))
		for i := 0; i < n; i++ {
			db := baseDB.Duplicate()
			db.Lines[1].Text = field1 + field2 + field8[i%len(field8)]
			db.Lines[2].Text = field3[i%len(field3)] + field4 + field5[i%len(field5)]
			db.Lines[3].Text = line3
			if line3FieldColors != nil {
				db.Lines[3].Colors = append(db.Lines[3].Colors, *line3FieldColors)
			}
			dbs = append(dbs, db)
		}
		return dbs
	}

	return nil
}

func sameFacility(ctx *PaneContext, receiving string) bool {
	return ctx.world.GetController(ctx.world.Callsign).FacilityIdentifier == ctx.world.GetController(receiving).FacilityIdentifier
}

func (sp *STARSPane) datablockColor(w *World, ac *Aircraft) (color RGB, brightness STARSBrightness) {
	ps := sp.CurrentPreferenceSet
	dt := sp.datablockType(w, ac)
	state := sp.Aircraft[ac.Callsign]
	brightness = Select(dt == PartialDatablock || dt == LimitedDatablock,
		ps.Brightness.LimitedDatablocks, ps.Brightness.FullDatablocks)

	if ac.Callsign == sp.dwellAircraft {
		brightness = STARSBrightness(100)
	}

	for _, controller := range ac.RedirectedHandoff.Redirector {
		if controller == w.Callsign && ac.RedirectedHandoff.RedirectedTo != w.Callsign {
			color = STARSUntrackedAircraftColor
		}
	}

	// Handle cases where it should flash
	now := time.Now()
	if now.Second()&1 == 0 { // one second cycle
		if _, pointOut := sp.InboundPointOuts[ac.Callsign]; pointOut {
			// point out
			brightness /= 3
		} else if state.Ident() {
			// ident
			brightness /= 3
		} else if state.OutboundHandoffAccepted && now.Before(state.OutboundHandoffFlashEnd) {
			// we handed it off, it was accepted, but we haven't yet acknowledged
			brightness /= 3
		} else if (ac.HandoffTrackController == w.Callsign && !slices.Contains(ac.RedirectedHandoff.Redirector, w.Callsign)) || // handing off to us
			ac.RedirectedHandoff.RedirectedTo == w.Callsign {
			brightness /= 3
		}
	}

	// Check if were the controller being ForceQL
	for _, control := range ac.ForceQLControllers {
		if control == w.Callsign {
			color = STARSInboundPointOutColor
			return
		}
	}

	if _, ok := sp.InboundPointOuts[ac.Callsign]; ok || state.PointedOut || state.ForceQL {
		// yellow for pointed out by someone else or uncleared after acknowledged.
		color = STARSInboundPointOutColor
	} else if state.IsSelected {
		// middle button selected
		color = STARSSelectedAircraftColor
	} else if ac.TrackingController == w.Callsign {
		// we own the track track
		color = STARSTrackedAircraftColor
	} else if ac.RedirectedHandoff.OrigionalOwner == w.Callsign || ac.RedirectedHandoff.RedirectedTo == w.Callsign {
		color = STARSTrackedAircraftColor
	} else if ac.HandoffTrackController == w.Callsign &&
		!slices.Contains(ac.RedirectedHandoff.Redirector, w.Callsign) {
		// flashing white if it's being handed off to us.
		color = STARSTrackedAircraftColor
	} else if state.OutboundHandoffAccepted {
		// we handed it off, it was accepted, but we haven't yet acknowledged
		color = STARSTrackedAircraftColor
	} else if ps.QuickLookAll && ps.QuickLookAllIsPlus {
		// quick look all plus
		color = STARSTrackedAircraftColor
	} else if slices.ContainsFunc(ps.QuickLookPositions,
		func(q QuickLookPosition) bool { return q.Callsign == ac.TrackingController && q.Plus }) {
		// individual quicklook plus controller
		color = STARSTrackedAircraftColor
	} else {
		// green otherwise
		color = STARSUntrackedAircraftColor
	}

	return
}

func (sp *STARSPane) drawLeaderLines(aircraft []*Aircraft, ctx *PaneContext, transforms ScopeTransformations,
	cb *CommandBuffer) {
	ld := GetColoredLinesDrawBuilder()
	defer ReturnColoredLinesDrawBuilder(ld)
	now := ctx.world.CurrentTime()

	for _, ac := range aircraft {
		state := sp.Aircraft[ac.Callsign]
		if state.LostTrack(now) || !sp.datablockVisible(ac, ctx) {
			continue
		}

		dbs := sp.getDatablocks(ctx, ac)
		if len(dbs) == 0 {
			continue
		}

		baseColor, brightness := sp.datablockColor(ctx.world, ac)
		pac := transforms.WindowFromLatLongP(state.TrackPosition())
		v := sp.getLeaderLineVector(sp.getLeaderLineDirection(ac, ctx.world))
		ld.AddLine(pac, add2f(pac, v), brightness.ScaleRGB(baseColor))
	}

	transforms.LoadWindowViewingMatrices(cb)
	cb.LineWidth(1)
	ld.GenerateCommands(cb)
}

func (sp *STARSPane) drawDatablocks(aircraft []*Aircraft, ctx *PaneContext,
	transforms ScopeTransformations, cb *CommandBuffer) {
	td := GetTextDrawBuilder()
	defer ReturnTextDrawBuilder(td)

	now := ctx.world.CurrentTime()
	realNow := time.Now() // for flashing rate...
	ps := sp.CurrentPreferenceSet
	font := sp.systemFont[ps.CharSize.Datablocks]

	for _, ac := range aircraft {
		state := sp.Aircraft[ac.Callsign]
		if state.LostTrack(now) || !sp.datablockVisible(ac, ctx) {
			continue
		}

		dbs := sp.getDatablocks(ctx, ac)
		if len(dbs) == 0 {
			continue
		}

		baseColor, brightness := sp.datablockColor(ctx.world, ac)

		// Compute the bounds of the datablock; always use the first one so
		// things don't jump around when it switches between multiple of
		// them.
		w, h := dbs[0].BoundText(font)
		datablockOffset := sp.getDatablockOffset([2]float32{float32(w), float32(h)},
			sp.getLeaderLineDirection(ac, ctx.world))

		// Draw characters starting at the upper left.
		pac := transforms.WindowFromLatLongP(state.TrackPosition())
		pt := add2f(datablockOffset, pac)
		idx := (realNow.Second() / 2) % len(dbs) // 2 second cycle
		dbs[idx].DrawText(td, pt, font, baseColor, brightness)
	}

	transforms.LoadWindowViewingMatrices(cb)
	td.GenerateCommands(cb)
}

func (sp *STARSPane) drawPTLs(aircraft []*Aircraft, ctx *PaneContext, transforms ScopeTransformations, cb *CommandBuffer) {
	ps := sp.CurrentPreferenceSet

	ld := GetColoredLinesDrawBuilder()
	defer ReturnColoredLinesDrawBuilder(ld)

	color := ps.Brightness.Lines.RGB()

	now := ctx.world.CurrentTime()
	for _, ac := range aircraft {
		state := sp.Aircraft[ac.Callsign]
		if state.LostTrack(now) || !state.HaveHeading() {
			continue
		}
		if !(state.DisplayPTL || ps.PTLAll || (ps.PTLOwn && ac.TrackingController == ctx.world.Callsign)) {
			continue
		}
		if ps.PTLLength == 0 {
			continue
		}

		// convert PTL length (minutes) to estimated distance a/c will travel
		dist := float32(state.TrackGroundspeed()) / 60 * ps.PTLLength

		// h is a vector in nm coordinates with length l=dist
		hdg := state.TrackHeading(ac.NmPerLongitude())
		h := [2]float32{sin(radians(hdg)), cos(radians(hdg))}
		h = scale2f(h, dist)
		end := add2f(ll2nm(state.TrackPosition(), ac.NmPerLongitude()), h)

		ld.AddLine(state.TrackPosition(), nm2ll(end, ac.NmPerLongitude()), color)
	}

	transforms.LoadLatLongViewingMatrices(cb)
	ld.GenerateCommands(cb)
}

func (sp *STARSPane) drawRingsAndCones(aircraft []*Aircraft, ctx *PaneContext, transforms ScopeTransformations,
	cb *CommandBuffer) {
	now := ctx.world.CurrentTime()
	ld := GetColoredLinesDrawBuilder()
	defer ReturnColoredLinesDrawBuilder(ld)
	td := GetTextDrawBuilder()
	defer ReturnTextDrawBuilder(td)

	ps := sp.CurrentPreferenceSet
	font := sp.systemFont[ps.CharSize.Datablocks]
	color := ps.Brightness.Lines.ScaleRGB(STARSJRingConeColor)
	textStyle := TextStyle{Font: font, DrawBackground: true, Color: color}

	for _, ac := range aircraft {
		state := sp.Aircraft[ac.Callsign]
		if state.LostTrack(now) {
			continue
		}

		// Format a radius/length for printing, ditching the ".0" if it's
		// an integer value.
		format := func(v float32) string {
			if v == float32(int(v)) {
				return strconv.Itoa(int(v))
			} else {
				return fmt.Sprintf("%.1f", v)
			}
		}

		if state.JRingRadius > 0 {
			const nsegs = 360
			pc := transforms.WindowFromLatLongP(state.TrackPosition())
			radius := state.JRingRadius / transforms.PixelDistanceNM(ctx.world.NmPerLongitude)
			ld.AddCircle(pc, radius, nsegs, color)

			if ps.DisplayTPASize || (state.DisplayTPASize != nil && *state.DisplayTPASize) {
				// draw the ring size around 7.5 o'clock
				// vector from center to the circle there
				v := [2]float32{-.707106 * radius, -.707106 * radius} // -sqrt(2)/2
				// move up to make space for the text
				v[1] += float32(font.size) + 3
				pt := add2f(pc, v)
				td.AddText(format(state.JRingRadius), pt, textStyle)
			}
		}

		atpaStatus := state.ATPAStatus // this may change

		// If warning/alert cones are inhibited but monitor cones are not,
		// we may still draw a monitor cone.
		if (atpaStatus == ATPAStatusWarning || atpaStatus == ATPAStatusAlert) &&
			(!ps.DisplayATPAWarningAlertCones || (state.DisplayATPAWarnAlert != nil && !*state.DisplayATPAWarnAlert)) {
			atpaStatus = ATPAStatusMonitor
		}

		drawATPAMonitor := atpaStatus == ATPAStatusMonitor && ps.DisplayATPAMonitorCones &&
			(state.DisplayATPAMonitor == nil || *state.DisplayATPAMonitor) &&
			state.IntrailDistance-state.MinimumMIT <= 2 // monitor only if within 2nm of MIT requirement
		drawATPAWarning := atpaStatus == ATPAStatusWarning && ps.DisplayATPAWarningAlertCones &&
			(state.DisplayATPAWarnAlert == nil || *state.DisplayATPAWarnAlert)
		drawATPAAlert := atpaStatus == ATPAStatusAlert && ps.DisplayATPAWarningAlertCones &&
			(state.DisplayATPAWarnAlert == nil || *state.DisplayATPAWarnAlert)
		drawATPACone := drawATPAMonitor || drawATPAWarning || drawATPAAlert

		if state.HaveHeading() && (state.ConeLength > 0 || drawATPACone) {
			// We'll draw in window coordinates. First figure out the
			// coordinates of the vertices of the cone triangle. We'll
			// start with a canonical triangle in nm coordinates, going one
			// unit up the +y axis with a small spread in x.
			v := [4][2]float32{[2]float32{0, 0}, [2]float32{-.04, 1}, [2]float32{.04, 1}}

			// Now we want to get that triangle in window coordinates...

			// The cone length is at minimum the required MIT if the aircraft is
			// in the ATPA volume.
			coneLength := max(state.ConeLength, state.MinimumMIT)
			length := coneLength / transforms.PixelDistanceNM(ctx.world.NmPerLongitude)

			var coneHeading float32
			if drawATPACone {
				// Cone is oriented to point toward the leading aircraft
				sfront, ok := sp.Aircraft[state.ATPALeadAircraftCallsign]
				if ok {
					coneHeading = headingp2ll(state.TrackPosition(), sfront.TrackPosition(),
						ac.NmPerLongitude(), ac.MagneticVariation())
				}
			} else {
				// Cone is oriented along the aircraft's heading
				coneHeading = state.TrackHeading(ac.NmPerLongitude()) + ac.MagneticVariation()
			}

			rot := rotator2f(coneHeading)
			for i := range v {
				// First scale it to make it the desired length in nautical
				// miles; while we're at it, we'll convert that over to
				// window coordinates.
				v[i] = scale2f(v[i], length)
				// Now we just need to rotate it from the +y axis to be
				// aligned with the aircraft's heading.
				v[i] = rot(v[i])
			}

			coneColor := ps.Brightness.Lines.ScaleRGB(STARSJRingConeColor)
			if atpaStatus == ATPAStatusWarning {
				coneColor = ps.Brightness.Lines.ScaleRGB(STARSATPAWarningColor)
			} else if atpaStatus == ATPAStatusAlert {
				coneColor = ps.Brightness.Lines.ScaleRGB(STARSATPAAlertColor)
			}

			// We've got what we need to draw a polyline with the
			// aircraft's position as an anchor.
			pw := transforms.WindowFromLatLongP(state.TrackPosition())
			ld.AddPolyline(pw, coneColor, v[:])

			if ps.DisplayTPASize || (state.DisplayTPASize != nil && *state.DisplayTPASize) {
				ptext := add2f(pw, rot(scale2f([2]float32{0, 0.5}, length)))
				td.AddTextCentered(format(coneLength), ptext, textStyle)
			}
		}
	}

	transforms.LoadWindowViewingMatrices(cb)
	ld.GenerateCommands(cb)
	td.GenerateCommands(cb)
}

// Draw all of the range-bearing lines that have been specified.
func (sp *STARSPane) drawRBLs(aircraft []*Aircraft, ctx *PaneContext, transforms ScopeTransformations, cb *CommandBuffer) {
	td := GetTextDrawBuilder()
	defer ReturnTextDrawBuilder(td)
	ld := GetColoredLinesDrawBuilder()
	defer ReturnColoredLinesDrawBuilder(ld)

	ps := sp.CurrentPreferenceSet
	color := ps.Brightness.Lines.RGB() // check
	style := TextStyle{
		Font:           sp.systemFont[ps.CharSize.Tools],
		Color:          color,
		DrawBackground: true, // default BackgroundColor is fine
	}

	drawRBL := func(p0 Point2LL, p1 Point2LL, idx int, gs float32) {
		// Format the range-bearing line text for the two positions.
		hdg := headingp2ll(p0, p1, ctx.world.NmPerLongitude, ctx.world.MagneticVariation)
		dist := nmdistance2ll(p0, p1)
		text := fmt.Sprintf("%3d/%.2f", int(hdg+.5), dist)
		if gs != 0 {
			// Add ETA in minutes
			eta := 60 * dist / gs
			text += fmt.Sprintf("/%d", int(eta+.5))
		}
		text += fmt.Sprintf("-%d", idx)

		// And draw the line and the text.
		pText := transforms.WindowFromLatLongP(mid2ll(p0, p1))
		td.AddTextCentered(text, pText, style)
		ld.AddLine(p0, p1, color)
	}

	// Maybe draw a wip RBL with p1 as the mouse's position
	if sp.wipRBL != nil {
		wp := sp.wipRBL.P[0]
		if ctx.mouse != nil {
			p1 := transforms.LatLongFromWindowP(ctx.mouse.Pos)
			if wp.Callsign != "" {
				if ac := ctx.world.Aircraft[wp.Callsign]; ac != nil && sp.datablockVisible(ac, ctx) &&
					slices.Contains(aircraft, ac) {
					if state, ok := sp.Aircraft[wp.Callsign]; ok {
						drawRBL(state.TrackPosition(), p1, len(sp.RangeBearingLines)+1, ac.GS())
					}
				}
			} else {
				drawRBL(wp.Loc, p1, len(sp.RangeBearingLines)+1, 0)
			}
		}
	}

	for i, rbl := range sp.RangeBearingLines {
		if p0, p1 := rbl.GetPoints(ctx, aircraft, sp); !p0.IsZero() && !p1.IsZero() {
			gs := float32(0)

			// If one but not both are tracks, get the groundspeed so we
			// can display an ETA.
			if rbl.P[0].Callsign != "" {
				if rbl.P[1].Callsign == "" {
					if ac := ctx.world.Aircraft[rbl.P[0].Callsign]; ac != nil {
						gs = ac.GS()
					}
				}
			} else if rbl.P[1].Callsign != "" {
				if rbl.P[0].Callsign == "" {
					if ac := ctx.world.Aircraft[rbl.P[1].Callsign]; ac != nil {
						gs = ac.GS()
					}
				}
			}

			drawRBL(p0, p1, i+1, gs)
		}
	}

	// Remove stale ones that include aircraft that have landed, etc.
	sp.RangeBearingLines = FilterSlice(sp.RangeBearingLines, func(rbl STARSRangeBearingLine) bool {
		p0, p1 := rbl.GetPoints(ctx, aircraft, sp)
		return !p0.IsZero() && !p1.IsZero()
	})

	transforms.LoadLatLongViewingMatrices(cb)
	ld.GenerateCommands(cb)
	transforms.LoadWindowViewingMatrices(cb)
	td.GenerateCommands(cb)
}

// Draw the minimum separation line between two aircraft, if selected.
func (sp *STARSPane) drawMinSep(ctx *PaneContext, transforms ScopeTransformations, cb *CommandBuffer) {
	cs0, cs1 := sp.MinSepAircraft[0], sp.MinSepAircraft[1]
	if cs0 == "" || cs1 == "" {
		// Two aircraft haven't been specified.
		return
	}
	ac0, ok0 := ctx.world.Aircraft[cs0]
	ac1, ok1 := ctx.world.Aircraft[cs1]
	if !ok0 || !ok1 {
		// Missing aircraft
		return
	}

	ps := sp.CurrentPreferenceSet
	color := ps.Brightness.Lines.RGB()

	s0, ok0 := sp.Aircraft[ac0.Callsign]
	s1, ok1 := sp.Aircraft[ac1.Callsign]
	if !ok0 || !ok1 {
		return
	}
	DrawMinimumSeparationLine(s0.TrackPosition(),
		s0.HeadingVector(ac0.NmPerLongitude(), ac0.MagneticVariation()),
		s1.TrackPosition(),
		s1.HeadingVector(ac1.NmPerLongitude(), ac1.MagneticVariation()),
		ac0.NmPerLongitude(), color, RGB{}, sp.systemFont[ps.CharSize.Tools],
		ctx, transforms, cb)
}

func (sp *STARSPane) drawAirspace(ctx *PaneContext, transforms ScopeTransformations, cb *CommandBuffer) {
	ld := GetColoredLinesDrawBuilder()
	defer ReturnColoredLinesDrawBuilder(ld)
	td := GetTextDrawBuilder()
	defer ReturnTextDrawBuilder(td)

	ps := sp.CurrentPreferenceSet
	rgb := ps.Brightness.Lists.ScaleRGB(STARSListColor)

	drawSectors := func(volumes []ControllerAirspaceVolume) {
		for _, v := range volumes {
			e := EmptyExtent2D()

			for _, pts := range v.Boundaries {
				for i := range pts {
					e = Union(e, pts[i])
					if i < len(pts)-1 {
						ld.AddLine(pts[i], pts[i+1], rgb)
					}
				}
			}

			center := e.Center()
			ps := sp.CurrentPreferenceSet
			style := TextStyle{
				Font:           sp.systemFont[ps.CharSize.Tools],
				Color:          rgb,
				DrawBackground: true, // default BackgroundColor is fine
			}
			alts := fmt.Sprintf("%d-%d", v.LowerLimit/100, v.UpperLimit/100)
			td.AddTextCentered(alts, transforms.WindowFromLatLongP(center), style)
		}
	}

	if sp.drawApproachAirspace {
		drawSectors(ctx.world.ApproachAirspace)
	}

	if sp.drawDepartureAirspace {
		drawSectors(ctx.world.DepartureAirspace)
	}

	transforms.LoadLatLongViewingMatrices(cb)
	ld.GenerateCommands(cb)
	transforms.LoadWindowViewingMatrices(cb)
	td.GenerateCommands(cb)
}

func (sp *STARSPane) consumeMouseEvents(ctx *PaneContext, ghosts []*GhostAircraft,
	transforms ScopeTransformations, cb *CommandBuffer) {
	if ctx.mouse == nil {
		return
	}

	mouse := ctx.mouse
	ps := &sp.CurrentPreferenceSet
	if activeSpinner == nil && !sp.LockDisplay {
		// Handle dragging the scope center
		if mouse.Dragging[MouseButtonSecondary] {
			delta := mouse.DragDelta
			if delta[0] != 0 || delta[1] != 0 {
				deltaLL := transforms.LatLongFromWindowV(delta)
				ps.CurrentCenter = sub2f(ps.CurrentCenter, deltaLL)
			}
		}

		// Consume mouse wheel
		if mouse.Wheel[1] != 0 {
			r := ps.Range
			if _, ok := ctx.keyboard.Pressed[KeyControl]; ok {
				ps.Range += 3 * mouse.Wheel[1]
			} else {
				ps.Range += mouse.Wheel[1]
			}
			ps.Range = clamp(ps.Range, 6, 256) // 4-33

			// We want to zoom in centered at the mouse position; this affects
			// the scope center after the zoom, so we'll find the
			// transformation that gives the new center position.
			mouseLL := transforms.LatLongFromWindowP(mouse.Pos)
			scale := ps.Range / r
			centerTransform := Identity3x3().
				Translate(mouseLL[0], mouseLL[1]).
				Scale(scale, scale).
				Translate(-mouseLL[0], -mouseLL[1])

			ps.CurrentCenter = centerTransform.TransformPoint(ps.CurrentCenter)
		}
	}

	if ctx.mouse.Clicked[MouseButtonPrimary] {
		if ctx.keyboard != nil && ctx.keyboard.IsPressed(KeyShift) && ctx.keyboard.IsPressed(KeyControl) {
			// Shift-Control-click anywhere -> copy current mouse lat-long to the clipboard.
			mouseLatLong := transforms.LatLongFromWindowP(ctx.mouse.Pos)
			ctx.platform.GetClipboard().SetText(strings.ReplaceAll(mouseLatLong.DMSString(), " ", ""))
		}

		if ctx.keyboard != nil && ctx.keyboard.IsPressed(KeyControl) {
			if ac, _ := sp.tryGetClosestAircraft(ctx.world, ctx.mouse.Pos, transforms); ac != nil {
				if state := sp.Aircraft[ac.Callsign]; state != nil {
					state.IsSelected = !state.IsSelected
					return
				}
			}
		}

		// If a scope click handler has been registered, give it the click
		// and then clear it out.
		var status STARSCommandStatus
		if sp.scopeClickHandler != nil {
			status = sp.scopeClickHandler(ctx.mouse.Pos, transforms)
		} else {
			status = sp.executeSTARSClickedCommand(ctx, sp.previewAreaInput, ctx.mouse.Pos, ghosts, transforms)
		}

		if status.err != nil {
			// TODO: as above, rewrite server errors to be cryptic STARS errors...
			sp.previewAreaOutput = status.err.Error()
		} else {
			if status.clear {
				sp.resetInputState()
			}
			sp.previewAreaOutput = status.output
		}
	} else if ctx.mouse.Clicked[MouseButtonTertiary] {
		if ac, _ := sp.tryGetClosestAircraft(ctx.world, ctx.mouse.Pos, transforms); ac != nil {
			if state := sp.Aircraft[ac.Callsign]; state != nil {
				state.IsSelected = !state.IsSelected
			}
		}
	} else if !ctx.world.SimIsPaused {
		switch sp.CurrentPreferenceSet.DwellMode {
		case DwellModeOff:
			sp.dwellAircraft = ""

		case DwellModeOn:
			if ac, _ := sp.tryGetClosestAircraft(ctx.world, ctx.mouse.Pos, transforms); ac != nil {
				sp.dwellAircraft = ac.Callsign
			} else {
				sp.dwellAircraft = ""
			}

		case DwellModeLock:
			if ac, _ := sp.tryGetClosestAircraft(ctx.world, ctx.mouse.Pos, transforms); ac != nil {
				sp.dwellAircraft = ac.Callsign
			}
			// Otherwise leave sp.dwellAircraft as is
		}
	} else {
		if ac, _ := sp.tryGetClosestAircraft(ctx.world, ctx.mouse.Pos, transforms); ac != nil {
			td := GetTextDrawBuilder()
			defer ReturnTextDrawBuilder(td)

			ps := sp.CurrentPreferenceSet
			font := sp.systemFont[ps.CharSize.Datablocks]
			style := TextStyle{
				Font:        font,
				Color:       ps.Brightness.FullDatablocks.ScaleRGB(STARSListColor),
				LineSpacing: 0}

			// Aircraft track position in window coordinates
			state := sp.Aircraft[ac.Callsign]
			pac := transforms.WindowFromLatLongP(state.TrackPosition())

			// Upper-left corner of where we start drawing the text
			pad := float32(5)
			ptext := add2f([2]float32{2 * pad, 0}, pac)
			info := ac.NavSummary()
			td.AddText(info, ptext, style)

			// Draw an alpha-blended quad behind the text to make it more legible.
			trid := GetTrianglesDrawBuilder()
			defer ReturnTrianglesDrawBuilder(trid)
			bx, by := font.BoundText(info, style.LineSpacing)
			trid.AddQuad(add2f(ptext, [2]float32{-pad, 0}),
				add2f(ptext, [2]float32{float32(bx) + pad, 0}),
				add2f(ptext, [2]float32{float32(bx) + pad, -float32(by) - pad}),
				add2f(ptext, [2]float32{-pad, -float32(by) - pad}))

			// Get it all into the command buffer
			transforms.LoadWindowViewingMatrices(cb)
			cb.SetRGBA(RGBA{R: 0.25, G: 0.25, B: 0.25, A: 0.75})
			cb.Blend()
			trid.GenerateCommands(cb)
			cb.DisableBlend()
			td.GenerateCommands(cb)
		}
	}
}

func (sp *STARSPane) drawMouseCursor(ctx *PaneContext, paneExtent Extent2D, transforms ScopeTransformations,
	cb *CommandBuffer) {
	if ctx.mouse == nil {
		return
	}

	// If the mouse is inside the scope, disable the standard mouse cursor
	// and draw a cross for the cursor; otherwise leave the default arrow
	// for the DCB.
	if ctx.mouse.Pos[0] >= 0 && ctx.mouse.Pos[0] < paneExtent.Width() &&
		ctx.mouse.Pos[1] >= 0 && ctx.mouse.Pos[1] < paneExtent.Height() {
		ctx.mouse.SetCursor(imgui.MouseCursorNone)
		ld := GetLinesDrawBuilder()
		defer ReturnLinesDrawBuilder(ld)

		w := float32(7) * Select(runtime.GOOS == "windows", ctx.platform.DPIScale(), float32(1))
		ld.AddLine(add2f(ctx.mouse.Pos, [2]float32{-w, 0}), add2f(ctx.mouse.Pos, [2]float32{w, 0}))
		ld.AddLine(add2f(ctx.mouse.Pos, [2]float32{0, -w}), add2f(ctx.mouse.Pos, [2]float32{0, w}))

		transforms.LoadWindowViewingMatrices(cb)
		// STARS Operators Manual 4-74: FDB brightness is used for the cursor
		ps := sp.CurrentPreferenceSet
		cb.SetRGB(ps.Brightness.FullDatablocks.RGB())
		ld.GenerateCommands(cb)
	} else {
		ctx.mouse.SetCursor(imgui.MouseCursorArrow)
	}
}

///////////////////////////////////////////////////////////////////////////
// DCB menu on top

const STARSButtonSize = 70

const (
	STARSButtonFull = 1 << iota
	STARSButtonHalfVertical
	STARSButtonHalfHorizontal
	STARSButtonSelected
)

func starsButtonSize(flags int, scale float32) [2]float32 {
	bs := func(s float32) float32 { return float32(int(s*STARSButtonSize + 0.5)) }

	if (flags & STARSButtonFull) != 0 {
		return [2]float32{bs(scale), bs(scale)}
	} else if (flags & STARSButtonHalfVertical) != 0 {
		return [2]float32{bs(scale), bs(scale / 2)}
	} else if (flags & STARSButtonHalfHorizontal) != 0 {
		return [2]float32{bs(scale / 2), bs(scale)}
	} else {
		lg.Errorf("unhandled starsButtonFlags %d", flags)
		return [2]float32{bs(scale), bs(scale)}
	}
}

var dcbDrawState struct {
	cb           *CommandBuffer
	mouse        *MouseState
	mouseDownPos []float32
	cursor       [2]float32
	drawStartPos [2]float32
	style        TextStyle
	brightness   STARSBrightness
	position     int
}

func (sp *STARSPane) StartDrawDCB(ctx *PaneContext, buttonScale float32, transforms ScopeTransformations,
	cb *CommandBuffer) {
	dcbDrawState.cb = cb
	dcbDrawState.mouse = ctx.mouse

	ps := sp.CurrentPreferenceSet
	dcbDrawState.brightness = ps.Brightness.DCB
	dcbDrawState.position = ps.DCBPosition
	switch dcbDrawState.position {
	case DCBPositionTop, DCBPositionLeft:
		dcbDrawState.drawStartPos = [2]float32{0, ctx.paneExtent.Height()}

	case DCBPositionRight:
		sz := starsButtonSize(STARSButtonFull, buttonScale) // FIXME: there should be a better way to get the default
		dcbDrawState.drawStartPos = [2]float32{ctx.paneExtent.Width() - sz[0], ctx.paneExtent.Height()}

	case DCBPositionBottom:
		sz := starsButtonSize(STARSButtonFull, buttonScale)
		dcbDrawState.drawStartPos = [2]float32{0, sz[1]}
	}

	dcbDrawState.cursor = dcbDrawState.drawStartPos

	dcbDrawState.style = TextStyle{
		Font:        sp.dcbFont[ps.CharSize.DCB],
		Color:       RGB{1, 1, 1},
		LineSpacing: 0,
		// DropShadow: true, // ????
		// DropShadowColor: RGB{0,0,0}, // ????
	}
	if dcbDrawState.style.Font == nil {
		lg.Errorf("nil buttonFont??")
		dcbDrawState.style.Font = GetDefaultFont()
	}

	transforms.LoadWindowViewingMatrices(cb)
	cb.LineWidth(1)

	if ctx.mouse != nil && ctx.mouse.Clicked[MouseButtonPrimary] {
		dcbDrawState.mouseDownPos = ctx.mouse.Pos[:]
	}

	/*
		imgui.PushStyleColor(imgui.StyleColorText, imgui.Vec4{.7, .7, .7, 1})
		imgui.PushStyleColor(imgui.StyleColorButton, imgui.Vec4{.075, .075, .075, 1})
		imgui.PushStyleColor(imgui.StyleColorButtonHovered, imgui.Vec4{.3, .3, .3, 1})
		imgui.PushStyleColor(imgui.StyleColorButtonActive, imgui.Vec4{0, .2, 0, 1})
	*/
}

func (sp *STARSPane) EndDrawDCB() {
	// Clear out the scissor et al...
	dcbDrawState.cb.ResetState()

	if mouse := dcbDrawState.mouse; mouse != nil {
		if mouse.Released[MouseButtonPrimary] {
			dcbDrawState.mouseDownPos = nil
		}
	}
}

func drawDCBText(text string, td *TextDrawBuilder, buttonSize [2]float32, color RGB) {
	// Clean up the text
	lines := strings.Split(strings.TrimSpace(text), "\n")
	for i := range lines {
		lines[i] = strings.TrimSpace(lines[i])
	}

	style := dcbDrawState.style
	style.Color = lerpRGB(.5, color, dcbDrawState.brightness.ScaleRGB(color))
	_, h := style.Font.BoundText(strings.Join(lines, "\n"), dcbDrawState.style.LineSpacing)

	slop := buttonSize[1] - float32(h) // todo: what if negative...
	y0 := dcbDrawState.cursor[1] - slop/2
	for _, line := range lines {
		lw, lh := style.Font.BoundText(line, style.LineSpacing)
		x0 := dcbDrawState.cursor[0] + (buttonSize[0]-float32(lw))/2

		td.AddText(line, [2]float32{x0, y0}, style)
		y0 -= float32(lh)
	}
}

func drawDCBButton(text string, flags int, buttonScale float32, pushedIn bool, disabled bool) (Extent2D, bool) {
	ld := GetColoredLinesDrawBuilder()
	trid := GetColoredTrianglesDrawBuilder()
	td := GetTextDrawBuilder()
	defer ReturnColoredLinesDrawBuilder(ld)
	defer ReturnColoredTrianglesDrawBuilder(trid)
	defer ReturnTextDrawBuilder(td)

	sz := starsButtonSize(flags, buttonScale)

	// Offset for spacing
	const delta = 1
	p0 := add2f(dcbDrawState.cursor, [2]float32{delta, -delta})
	p1 := add2f(p0, [2]float32{sz[0] - 2*delta, 0})
	p2 := add2f(p1, [2]float32{0, -sz[1] + 2*delta})
	p3 := add2f(p2, [2]float32{-sz[0] + 2*delta, 0})

	ext := Extent2DFromPoints([][2]float32{p0, p2})
	mouse := dcbDrawState.mouse
	mouseInside := mouse != nil && ext.Inside(mouse.Pos)
	mouseDownInside := dcbDrawState.mouseDownPos != nil &&
		ext.Inside([2]float32{dcbDrawState.mouseDownPos[0], dcbDrawState.mouseDownPos[1]})

	var buttonColor, textColor RGB
	if disabled {
		buttonColor = STARSDCBDisabledButtonColor
		textColor = STARSDCBDisabledTextColor
	}
	if !disabled {
		if mouseInside && mouseDownInside {
			pushedIn = !pushedIn
		}

		// Swap selected/regular color to indicate the tentative result
		buttonColor = Select(pushedIn, STARSDCBActiveButtonColor, STARSDCBButtonColor)
		textColor = Select(mouseInside, STARSDCBTextSelectedColor, STARSDCBTextColor)
	}
	buttonColor = dcbDrawState.brightness.ScaleRGB(buttonColor)
	//textColor = dcbDrawState.brightness.ScaleRGB(textColor)

	trid.AddQuad(p0, p1, p2, p3, buttonColor)
	drawDCBText(text, td, sz, textColor)

	if !disabled && pushedIn { //((selected && !mouseInside) || (!selected && mouseInside && mouse.Down[MouseButtonPrimary])) {
		// Depressed bevel scheme: darker top/left, highlight bottom/right
		ld.AddLine(p0, p1, lerpRGB(.5, buttonColor, RGB{0, 0, 0}))
		ld.AddLine(p0, p3, lerpRGB(.5, buttonColor, RGB{0, 0, 0}))
		ld.AddLine(p1, p2, lerpRGB(.25, buttonColor, RGB{1, 1, 1}))
		ld.AddLine(p2, p3, lerpRGB(.25, buttonColor, RGB{1, 1, 1}))
	} else {
		// Normal bevel scheme: highlight top and left, darker bottom and right
		ld.AddLine(p0, p1, lerpRGB(.25, buttonColor, RGB{1, 1, 1}))
		ld.AddLine(p0, p3, lerpRGB(.25, buttonColor, RGB{1, 1, 1}))
		ld.AddLine(p1, p2, lerpRGB(.5, buttonColor, RGB{0, 0, 0}))
		ld.AddLine(p2, p3, lerpRGB(.5, buttonColor, RGB{0, 0, 0}))
	}

	updateDCBCursor(flags, sz)

	// FIXME: Attempt at scissoring when drawing buttons--breaks for half
	// height buttons--needs to be w.r.t. window coordinates (I think).
	/*
		highDPIScale := platform.DPIScale()
		x0, y0 := int(highDPIScale*p0[0]), int(highDPIScale*p0[1])
		w, h := int(highDPIScale*sz.X), int(highDPIScale*sz.Y)
		dcbDrawState.cb.Scissor(x0, y0, w, h)
	*/

	// Text last!
	trid.GenerateCommands(dcbDrawState.cb)
	ld.GenerateCommands(dcbDrawState.cb)
	td.GenerateCommands(dcbDrawState.cb)

	if mouse != nil && mouseInside && mouse.Released[MouseButtonPrimary] && mouseDownInside {
		return ext, true /* clicked and released */
	}
	return ext, false
}

func updateDCBCursor(flags int, sz [2]float32) {
	if dcbDrawState.position == DCBPositionTop || dcbDrawState.position == DCBPositionBottom {
		// Drawing left to right
		if (flags&STARSButtonFull) != 0 || (flags&STARSButtonHalfHorizontal) != 0 {
			// For full height buttons, always go to the next column
			dcbDrawState.cursor[0] += sz[0]
			dcbDrawState.cursor[1] = dcbDrawState.drawStartPos[1]
		} else if (flags & STARSButtonHalfVertical) != 0 {
			if dcbDrawState.cursor[1] == dcbDrawState.drawStartPos[1] {
				// Room for another half-height button below
				dcbDrawState.cursor[1] -= sz[1]
			} else {
				// On to the next column
				dcbDrawState.cursor[0] += sz[0]
				dcbDrawState.cursor[1] = dcbDrawState.drawStartPos[1]
			}
		} else {
			lg.Errorf("unhandled starsButtonFlags %d", flags)
			dcbDrawState.cursor[0] += sz[0]
			dcbDrawState.cursor[1] = dcbDrawState.drawStartPos[1]
		}
	} else {
		// Drawing top to bottom
		if (flags&STARSButtonFull) != 0 || (flags&STARSButtonHalfVertical) != 0 {
			// For full width buttons, always go to the next row
			dcbDrawState.cursor[0] = dcbDrawState.drawStartPos[0]
			dcbDrawState.cursor[1] -= sz[1]
		} else if (flags & STARSButtonHalfHorizontal) != 0 {
			if dcbDrawState.cursor[0] == dcbDrawState.drawStartPos[0] {
				// Room for another half-width button to the right
				dcbDrawState.cursor[0] += sz[0]
			} else {
				// On to the next row
				dcbDrawState.cursor[0] = dcbDrawState.drawStartPos[0]
				dcbDrawState.cursor[1] -= sz[1]
			}
		} else {
			lg.Errorf("unhandled starsButtonFlags %d", flags)
			dcbDrawState.cursor[0] = dcbDrawState.drawStartPos[0]
			dcbDrawState.cursor[1] -= sz[0]
		}
	}
}

func STARSToggleButton(text string, state *bool, flags int, buttonScale float32) bool {
	_, clicked := drawDCBButton(text, flags, buttonScale, *state, false)

	if clicked {
		*state = !*state
	}

	return clicked
}

var (
	// TODO: think about implications of multiple STARSPanes being active
	// at once w.r.t. this.  This probably should be a member variable,
	// though we also need to think about focus capture; probably should
	// force take it when a spinner is active..
	activeSpinner unsafe.Pointer
	// Accumulated but not yet reported mouse movement
	activeSpinnerMouseDelta float32
)

func STARSIntSpinner(ctx *PaneContext, text string, value *int, min int, max int, flags int, buttonScale float32) {
	STARSCallbackSpinner[int](ctx, text, value,
		func(v int) string { return strconv.Itoa(v) },
		func(v int, delta int) int { return clamp(v+delta, min, max) },
		flags, buttonScale)
}

func STARSCallbackSpinner[V any](ctx *PaneContext, text string, value *V, print func(v V) string,
	callback func(v V, delta int) V, flags int, buttonScale float32) {
	text += print(*value)

	if activeSpinner == unsafe.Pointer(value) {
		buttonBounds, clicked := drawDCBButton(text, flags, buttonScale, true, false)
		// This is horrific and one of many ugly things about capturing the
		// mouse, but most of Panes' work is in the simplified space of a
		// pane coordinate system; here we need something in terms of
		// window coordinates, so need to both account for the viewport
		// call that lets us draw things oblivious to the menubar as well
		// as flip things in y.
		h := ctx.paneExtent.Height() + ui.menuBarHeight
		buttonBounds.p0[1], buttonBounds.p1[1] = h-buttonBounds.p1[1], h-buttonBounds.p0[1]
		ctx.platform.StartCaptureMouse(buttonBounds)

		if clicked {
			activeSpinner = nil
			ctx.platform.EndCaptureMouse()
		}

		if ctx.mouse != nil {
			activeSpinnerMouseDelta += -ctx.mouse.Wheel[1]

			// Require two ticks for a delta of one; make the spinners a
			// little less jumpy.
			const movementScale = 1
			// Only report a change when there's enough movement to matter.
			if abs(activeSpinnerMouseDelta) > movementScale {
				delta := int(activeSpinnerMouseDelta / movementScale)
				activeSpinnerMouseDelta -= float32(delta * movementScale)
				*value = callback(*value, delta)
			}
		}
	} else {
		_, clicked := drawDCBButton(text, flags, buttonScale, false, false)
		if clicked {
			activeSpinner = unsafe.Pointer(value)
		}
	}
}

func STARSItemsSpinner[T cmp.Ordered](ctx *PaneContext, text string, value *T, options []T, flags int, buttonScale float32) {
	STARSCallbackSpinner(ctx, text, value,
		func(v T) string { return fmt.Sprintf("%v", v) },
		func(v T, delta int) T {
			idx, _ := slices.BinarySearch(options, *value)
			idx = clamp(idx+delta, 0, len(options)-1)
			return options[idx]
		}, flags, buttonScale)
}

func STARSBrightnessSpinner(ctx *PaneContext, text string, b *STARSBrightness, min STARSBrightness, allowOff bool,
	flags int, buttonScale float32) {
	STARSCallbackSpinner(ctx, text, b,
		func(b STARSBrightness) string {
			if b == 0 {
				return "OFF"
			} else {
				return fmt.Sprintf("%2d", int(b))
			}
		},
		func(b STARSBrightness, delta int) STARSBrightness {
			b += STARSBrightness(5 * delta)
			if b < min && allowOff {
				return STARSBrightness(0)
			}
			return STARSBrightness(clamp(b, min, 100))
		}, flags, buttonScale)
}

func STARSSelectButton(text string, flags int, buttonScale float32) bool {
	_, clicked := drawDCBButton(text, flags, buttonScale, flags&STARSButtonSelected != 0, false)
	return clicked
}

func (sp *STARSPane) STARSPlaceButton(text string, flags int, buttonScale float32,
	callback func(pw [2]float32, transforms ScopeTransformations) STARSCommandStatus) {
	_, clicked := drawDCBButton(text, flags, buttonScale, text == sp.selectedPlaceButton, false)
	if clicked {
		sp.selectedPlaceButton = text
		sp.scopeClickHandler = func(pw [2]float32, transforms ScopeTransformations) STARSCommandStatus {
			sp.selectedPlaceButton = ""
			return callback(pw, transforms)
		}
	}
}

func STARSDisabledButton(text string, flags int, buttonScale float32) {
	drawDCBButton(text, flags, buttonScale, false, true)
}

///////////////////////////////////////////////////////////////////////////
// STARSPane utility methods

// amendFlightPlan is a useful utility function for changing an entry in
// the flightplan; the provided callback function should make the update
// and the rest of the details are handled here.
func amendFlightPlan(w *World, callsign string, amend func(fp *FlightPlan)) error {
	if ac := w.GetAircraft(callsign, false); ac == nil {
		return ErrNoAircraftForCallsign
	} else {
		fp := Select(ac.FlightPlan != nil, ac.FlightPlan, &FlightPlan{})
		amend(fp)
		return w.AmendFlightPlan(callsign, *fp)
	}
}

func (sp *STARSPane) initializeFonts() {
	init := func(fonts []*Font, name string, sizes []int) {
		for i, sz := range sizes {
			id := FontIdentifier{Name: name, Size: sz}
			fonts[i] = GetFont(id)
			if fonts[i] == nil {
				lg.Errorf("Font not found for %+v", id)
				fonts[i] = GetDefaultFont()
			}
		}
	}

	init(sp.systemFont[:], "Fixed Demi Bold", []int{9, 11, 12, 13, 14, 16})
	init(sp.dcbFont[:], "Inconsolata SemiBold", []int{10, 12, 14})
}

func (sp *STARSPane) resetInputState() {
	sp.previewAreaInput = ""
	sp.previewAreaOutput = ""
	sp.commandMode = CommandModeNone
	sp.multiFuncPrefix = ""

	sp.scopeClickHandler = nil
	sp.selectedPlaceButton = ""
}

const (
	RadarModeSingle = iota
	RadarModeMulti
	RadarModeFused
)

func (sp *STARSPane) radarMode(w *World) int {
	if len(w.RadarSites) == 0 {
		// Straight-up fused mode if none are specified.
		return RadarModeFused
	}

	ps := sp.CurrentPreferenceSet
	if _, ok := w.RadarSites[ps.RadarSiteSelected]; ps.RadarSiteSelected != "" && ok {
		return RadarModeSingle
	} else if ps.FusedRadarMode {
		return RadarModeFused
	} else {
		return RadarModeMulti
	}
}

func (sp *STARSPane) radarVisibility(w *World, pos Point2LL, alt int) (primary, secondary bool, distance float32) {
	ps := sp.CurrentPreferenceSet
	distance = 1e30
	single := sp.radarMode(w) == RadarModeSingle
	for id, site := range w.RadarSites {
		if single && ps.RadarSiteSelected != id {
			continue
		}

		if p, s, dist := site.CheckVisibility(w, pos, alt); p || s {
			primary = primary || p
			secondary = secondary || s
			distance = min(distance, dist)
		}
	}

	return
}

func (sp *STARSPane) visibleAircraft(w *World) []*Aircraft {
	var aircraft []*Aircraft
	ps := sp.CurrentPreferenceSet
	single := sp.radarMode(w) == RadarModeSingle
	now := w.CurrentTime()
	for callsign, state := range sp.Aircraft {
		ac, ok := w.Aircraft[callsign]
		if !ok {
			continue
		}
		// This includes the case of a spawned aircraft for which we don't
		// yet have a radar track.
		if state.LostTrack(now) {
			continue
		}

		visible := false

		if sp.radarMode(w) == RadarModeFused {
			// visible unless if it's almost on the ground
			alt := float32(state.TrackAltitude())
			visible = (ac.IsDeparture() && alt > ac.DepartureAirportElevation()+100) ||
				(!ac.IsDeparture() && alt > ac.ArrivalAirportElevation()+100)
		} else {
			// Otherwise see if any of the radars can see it
			for id, site := range w.RadarSites {
				if single && ps.RadarSiteSelected != id {
					continue
				}

				if p, s, _ := site.CheckVisibility(w, state.TrackPosition(), state.TrackAltitude()); p || s {
					visible = true
				}
			}
		}

		if visible {
			aircraft = append(aircraft, ac)

			// Is this the first we've seen it?
			if state.FirstRadarTrack.IsZero() {
				state.FirstRadarTrack = now

				if sp.AutoTrackDepartures && ac.TrackingController == "" &&
					w.DepartureController(ac) == w.Callsign {
					w.InitiateTrack(callsign, nil, nil) // ignore error...
				}
			}
		}
	}

	return aircraft
}

func (sp *STARSPane) datablockVisible(ac *Aircraft, ctx *PaneContext) bool {
	af := sp.CurrentPreferenceSet.AltitudeFilters
	alt := sp.Aircraft[ac.Callsign].TrackAltitude()
	if ac.TrackingController == ctx.world.Callsign {
		// For owned datablocks
		return true
	} else if ac.HandoffTrackController == ctx.world.Callsign {
		// For recieving handoffs
		return true
	} else if ac.ControllingController == ctx.world.Callsign {
		// For non-greened handoffs
		return true
	} else if sp.Aircraft[ac.Callsign].PointedOut {
		// Pointouts: This is if its been accepted,
		// for an incoming pointout, it falls to the FDB check
		return true
	} else if ac.Squawk == 7500 || ac.Squawk == 7600 || ac.Squawk == 7700 || ac.Squawk == 7777 || ac.Squawk == 7400 {
		// Special purpose codes
		return true
	} else if sp.Aircraft[ac.Callsign].DatablockType == FullDatablock {
		// If FDB, may trump others but idc
		// This *should* be primarily doing CA and ATPA cones
		return true
	} else if sp.isOverflight(ctx, ac) && sp.CurrentPreferenceSet.OverflightFullDatablocks { //Need a f7 + e
		// Overflights
		return true
	} else if sp.CurrentPreferenceSet.QuickLookAll {
		// Quick look all
		return true
	} else if ac.RedirectedHandoff.RedirectedTo == ctx.world.Callsign {
		// Redirected to
		return true
	} else if slices.Contains(ac.RedirectedHandoff.Redirector, ctx.world.Callsign) {
		// Had it but redirected it
		return true
	}

	// Quick Look Positions.
	for _, quickLookPositions := range sp.CurrentPreferenceSet.QuickLookPositions {
		if ac.TrackingController == quickLookPositions.Callsign {
			return true
		}
	}

	if !ac.IsAssociated() {
		return alt >= af.Unassociated[0] && alt <= af.Unassociated[1]
	} else {
		return alt >= af.Associated[0] && alt <= af.Associated[1]
	}
}

func (sp *STARSPane) getLeaderLineDirection(ac *Aircraft, w *World) CardinalOrdinalDirection {
	ps := sp.CurrentPreferenceSet
	state := sp.Aircraft[ac.Callsign]

	if state.GlobalLeaderLine && ac.GlobalLeaderLineDirection != nil {
		return *ac.GlobalLeaderLineDirection
	} else if state.LeaderLineDirection != nil {
		// The direction was specified for the aircraft specifically
		return *state.LeaderLineDirection
	} else if ac.TrackingController == w.Callsign {
		// Tracked by us
		return ps.LeaderLineDirection
	} else if dir, ok := ps.ControllerLeaderLineDirections[ac.TrackingController]; ok {
		// Tracked by another controller for whom a direction was specified
		return dir
	} else if ps.OtherControllerLeaderLineDirection != nil {
		// Tracked by another controller without a per-controller direction specified
		return *ps.OtherControllerLeaderLineDirection
	} else {
		// TODO: should this case have a user-specifiable default?
		return CardinalOrdinalDirection(North)
	}
}

func (sp *STARSPane) getLeaderLineVector(dir CardinalOrdinalDirection) [2]float32 {
	angle := dir.Heading()
	v := [2]float32{sin(radians(angle)), cos(radians(angle))}
	ps := sp.CurrentPreferenceSet
	return scale2f(v, float32(10+10*ps.LeaderLineLength))
}

func (sp *STARSPane) isOverflight(ctx *PaneContext, ac *Aircraft) bool {
	return ac.FlightPlan != nil &&
		(ctx.world.GetAirport(ac.FlightPlan.DepartureAirport) == nil &&
			ctx.world.GetAirport(ac.FlightPlan.ArrivalAirport) == nil)
}

func (sp *STARSPane) tryGetClosestAircraft(w *World, mousePosition [2]float32, transforms ScopeTransformations) (*Aircraft, float32) {
	var ac *Aircraft
	distance := float32(20) // in pixels; don't consider anything farther away

	for _, a := range sp.visibleAircraft(w) {
		pw := transforms.WindowFromLatLongP(sp.Aircraft[a.Callsign].TrackPosition())
		dist := distance2f(pw, mousePosition)
		if dist < distance {
			ac = a
			distance = dist
		}
	}

	return ac, distance
}

func (sp *STARSPane) tryGetClosestGhost(ghosts []*GhostAircraft, mousePosition [2]float32, transforms ScopeTransformations) (*GhostAircraft, float32) {
	var ghost *GhostAircraft
	distance := float32(20) // in pixels; don't consider anything farther away

	for _, g := range ghosts {
		pw := transforms.WindowFromLatLongP(g.Position)
		dist := distance2f(pw, mousePosition)
		if dist < distance {
			ghost = g
			distance = dist
		}
	}

	return ghost, distance
}

func (sp *STARSPane) radarSiteId(w *World) string {
	switch sp.radarMode(w) {
	case RadarModeSingle:
		return sp.CurrentPreferenceSet.RadarSiteSelected
	case RadarModeMulti:
		return "MULTI"
	case RadarModeFused:
		return "FUSED"
	default:
		return "UNKNOWN"
	}
}<|MERGE_RESOLUTION|>--- conflicted
+++ resolved
@@ -3297,15 +3297,11 @@
 			state.GlobalLeaderLine = false
 			return nil
 		}
-<<<<<<< HEAD
 	} else if len(cmd) == 2 { // Global leader lines
 		if cmd[0] != cmd[1] || strings.Contains(cmd, "0") {
 			return GetSTARSError(ErrSTARSCommandFormat)
 
 		}
-=======
-	} else if len(cmd) == 2 && cmd[0] == cmd[1] { // Global leader lines
->>>>>>> 1ae2d268
 		if ac.TrackingController != ctx.world.Callsign {
 			return ErrSTARSIllegalTrack
 		} else if dir, ok := numpadToDirection(cmd[0]); ok {
@@ -3513,14 +3509,9 @@
 				}
 				return
 			} else if (unicode.IsDigit(rune(cmd[0])) && len(cmd) == 1) ||
-<<<<<<< HEAD
 				(len(cmd) == 2 && unicode.IsDigit(rune(cmd[1])) && cmd[0] == cmd[1]) {
 				err := sp.setLeaderLine(ctx, ac, cmd)
 				if err != nil {
-=======
-				(len(cmd) == 2 && unicode.IsDigit(rune(cmd[1]))) {
-				if err := sp.setLeaderLine(ctx, ac, cmd); err != nil {
->>>>>>> 1ae2d268
 					status.err = err
 				} else {
 					status.clear = true
