--- conflicted
+++ resolved
@@ -400,10 +400,10 @@
 	tracksIndex int
 
 	DatablockType DatablockType
-	FullLDB time.Time // If the LDB displays the groundspeed. When to stop 
+	FullLDB       time.Time // If the LDB displays the groundspeed. When to stop
 
 	IsSelected bool // middle click
-	Warnings []string
+	Warnings   []string
 	// Only drawn if non-zero
 	JRingRadius              float32
 	ConeLength               float32
@@ -2356,11 +2356,11 @@
 					// Tracked by other controllers
 					ps.OtherControllerLeaderLineDirection = dir
 					status.clear = true
-				} 
+				}
 				return
 			} else if f := strings.Fields(cmd); len(f) == 2 {
 				// either L(id)(space)(dir) or L(dir)(space)(callsign)
-				if len(f[0]) == 1 || len(f[0]) == 2{
+				if len(f[0]) == 1 || len(f[0]) == 2 {
 					// L(dir)(space)(callsign)
 					if _, ok := numpadToDirection(f[0][0]); ok {
 						if ac := lookupAircraft(f[1], false); ac != nil {
@@ -2369,7 +2369,7 @@
 								status.err = err
 								return
 							}
-							status.clear = true 
+							status.clear = true
 						} else {
 							status.err = ErrSTARSNoFlight
 						}
@@ -3238,19 +3238,19 @@
 	return false, ""
 }
 
-func (sp *STARSPane) setLeaderLine(ctx *PaneContext, ac *Aircraft, cmd string) error  {
+func (sp *STARSPane) setLeaderLine(ctx *PaneContext, ac *Aircraft, cmd string) error {
 	state := sp.Aircraft[ac.Callsign]
 	if len(cmd) == 1 {
 		if dir, ok := numpadToDirection(cmd[0]); ok {
 			state.LeaderLineDirection = dir
 			state.ChosenLeaderLine = dir
 			state.GlobalLeaderLine = false
-			return nil 
+			return nil
 		}
 	} else if len(cmd) == 2 { // Global leader lines
 		if cmd[0] != cmd[1] || strings.Contains(cmd, "0") {
-			 return GetSTARSError(ErrSTARSCommandFormat)
-			
+			return GetSTARSError(ErrSTARSCommandFormat)
+
 		}
 		if ac.TrackingController != ctx.world.Callsign {
 			return GetSTARSError(ErrSTARSIllegalTrack)
@@ -3258,7 +3258,7 @@
 		if dir, ok := numpadToDirection(cmd[0]); ok {
 			sp.setGlobalLeaderLine(ctx, ac.Callsign, dir)
 			state.GlobalLeaderLine = true
-			return nil 
+			return nil
 		}
 
 	}
@@ -3433,15 +3433,15 @@
 					}
 				}
 				db := sp.datablockType(ctx.world, ac)
-				if db == LimitedDatablock && time.Until(state.FullLDB) <= 0{
-						state.FullLDB = time.Now().Add(5 * time.Second)
+				if db == LimitedDatablock && time.Until(state.FullLDB) <= 0 {
+					state.FullLDB = time.Now().Add(5 * time.Second)
 					// do not collapse datablock if user is tracking the aircraft
-				} else if db == FullDatablock{
+				} else if db == FullDatablock {
 					state.DatablockType = PartialDatablock
 				} else {
 					state.DatablockType = FullDatablock
 				}
-			
+
 			} else if cmd == "." {
 				if err := sp.setScratchpad(ctx, ac.Callsign, "", false); err != nil {
 					status.err = err
@@ -3475,7 +3475,7 @@
 					status.err = err
 					return
 				}
-				status.clear = true 
+				status.clear = true
 				return
 			} else if cmd == "?" {
 				ctx.world.PrintInfo(ac)
@@ -3805,7 +3805,7 @@
 					status.err = err
 					return
 				}
-				status.clear = true 
+				status.clear = true
 				return
 
 			case "M":
@@ -4222,11 +4222,7 @@
 		if STARSToggleButton("DCB\nBOTTOM", &bottom, STARSButtonHalfVertical, buttonScale) {
 			ps.DCBPosition = DCBPositionBottom
 		}
-<<<<<<< HEAD
-		STARSFloatSpinner(ctx, "PTL\nLNTH\n", &ps.PTLLength, 0.1, 3.0, STARSButtonFull, buttonScale)
-=======
 		STARSItemsSpinner(ctx, "PTL\nLNTH\n", &ps.PTLLength, []float32{0.5, 1, 1.5, 2, 2.5, 3}, STARSButtonFull, buttonScale)
->>>>>>> b590c3bc
 		STARSToggleButton("PTL OWN", &ps.PTLOwn, STARSButtonHalfVertical, buttonScale)
 		STARSToggleButton("PTL ALL", &ps.PTLAll, STARSButtonHalfVertical, buttonScale)
 		STARSCallbackSpinner(ctx, "DWELL\n", &ps.DwellMode,
@@ -5132,7 +5128,7 @@
 
 	if ac.TrackingController == "" {
 		dt = LimitedDatablock
-	} 
+	}
 
 	if ac.TrackingController == w.Callsign || (ac.ControllingController == w.Callsign) {
 		// it's under our control
@@ -5182,7 +5178,6 @@
 
 	return dt
 }
-
 
 func (sp *STARSPane) drawTracks(aircraft []*Aircraft, ctx *PaneContext, transforms ScopeTransformations,
 	cb *CommandBuffer) {
@@ -5208,11 +5203,11 @@
 		if state.LastKnownHandoff == "" {
 			state.LastKnownHandoff = "*"
 		}
-		
+
 		if ac.TrackingController != "" {
 			trackId = "?"
 			octrl := ctx.world.GetController(ctx.world.Callsign)
-			if ctrl := ctx.world.GetController(ac.TrackingController); ctrl != nil && octrl != nil&&
+			if ctrl := ctx.world.GetController(ac.TrackingController); ctrl != nil && octrl != nil &&
 				ctx.world.GetController(ac.TrackingController).FacilityIdentifier == octrl.FacilityIdentifier {
 				trackId = ctrl.Scope
 			} else {
@@ -5927,7 +5922,7 @@
 	index := slices.Index(state.Warnings, state.SPCOverride)
 	if index != -1 {
 		state.Warnings = append(state.Warnings[:index], state.Warnings[index+1:]...)
-	} else if state.MSAW && !state.InhibitMSAW && !state.DisableMSAW && !ps.DisableMSAW && !slices.Contains(state.Warnings, "LA"){
+	} else if state.MSAW && !state.InhibitMSAW && !state.DisableMSAW && !ps.DisableMSAW && !slices.Contains(state.Warnings, "LA") {
 		fmt.Println(state.Warnings)
 		state.Warnings = append(state.Warnings, "LA")
 	} else if ac.Squawk == Squawk(0o7500) || state.SPCOverride == "HJ" {
@@ -5939,7 +5934,7 @@
 	} else if ac.Squawk == Squawk(0o7777) || state.SPCOverride == "MI" {
 		state.Warnings = append(state.Warnings, "MI")
 	}
-	
+
 	state.SPCOverride = ""
 	if !ps.DisableCAWarnings &&
 		slices.ContainsFunc(sp.CAAircraft,
@@ -5959,7 +5954,7 @@
 	}
 
 	// baseDB is what stays the same for all datablock variants
-	
+
 	baseDB := STARSDatablock{}
 	baseDB.Lines[0].Text = strings.Join(state.Warnings, "/") // want e.g., EM/LA if multiple things going on
 	if len(state.Warnings) > 0 {
