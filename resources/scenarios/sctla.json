--- conflicted
+++ resolved
@@ -1,3804 +1,3800 @@
-{
-  "tracon": "SCT",
-  "airports": {
-		"KFUL": { "vfr": { "random_routes": { "rate": 10 } } },
-		"KAVX": { "vfr": { "random_routes": { "rate": 10 } } },
-		"KRAL": { "vfr": { "random_routes": { "rate": 5 } } },
-		"KTOA": { "vfr": { "random_routes": { "rate": 10 } } },
-		"KLGB": { "vfr": { "random_routes": { "rate": 10 } } },
-		"KVNY": { "vfr": { "random_routes": { "rate": 10 } } },
-		"KWHP": { "vfr": { "random_routes": { "rate": 10 } } },
-		"KEMT": { "vfr": { "random_routes": { "rate": 10 } } },
-		"KCNO": { "vfr": { "random_routes": { "rate": 10 } } },
-		"KHMT": { "vfr": { "random_routes": { "rate": 10 } } },
-		"KRIR": { "vfr": { "random_routes": { "rate": 10 } } },
-		"KAJO": { "vfr": { "random_routes": { "rate": 10 } } },
-		"KPOC": { "vfr": { "random_routes": { "rate": 10 } } },
-		"KSMO": { "vfr": { "random_routes": { "rate": 5 } } },
-		"KHHR": { "vfr": { "random_routes": { "rate": 5 } } },
-    "KLAX": {
-      "approaches": {
-        "I6L": { "cifp_id": "I6L" },
-        "RY6L": { "cifp_id": "RY6L" },
-        "RZ6L": { "cifp_id": "RZ6L" },
-        "I6R": { "cifp_id": "I6R" },
-        "RY6R": { "cifp_id": "RY6R" },
-        "RZ6R": { "cifp_id": "RZ6R" },
-        "I7R": { "cifp_id": "I7R" },
-        "RY7R": { "cifp_id": "RY7R" },
-        "RZ7R": { "cifp_id": "RZ7R" },
-        "I4R": { "cifp_id": "I24R" },
-        "RY4R": { "cifp_id": "RY24R" },
-        "RZ4R": { "cifp_id": "RZ24R" },
-        "I4L": { "cifp_id": "I24L" },
-        "RY4L": { "cifp_id": "RY24L" },
-        "RZ4L": { "cifp_id": "RZ24L" },
-        "I5L": { "cifp_id": "I25L" },
-        "RY5L": { "cifp_id": "RY25L" },
-        "RZ5L": { "cifp_id": "RZ25L" }
-      }
-	},
-	"KHHR": {
-      "approaches": {
-        "L25": { "cifp_id": "L25" },
-        "R7": { "cifp_id": "R7" },
-        "R25": { "cifp_id": "R25" },
-        "V25": { "cifp_id": "S25" }
-      }
-	}
-  },
-  "inbound_flows": {
-  "ANJLL4": {
-    "arrivals": [
-      {
-        "waypoints": "GLESN/a24000-30000/s280 ANJLL/a19000-24000/ho CAANN/a17000+ BOYEL/a14000+ CRCUS/a12000-14000/s270",
-        "route": "ANJLL4",
-        "initial_controller": "LAX_37_CTR",
-        "initial_altitude": 25000,
-        "initial_speed": 310,
-        "expect_approach": null,
-        "airlines": {
-          "KLAX": [
-            {
-              "icao": "ACA",
-              "airport": "CYYZ"
-            },
-			{
-              "icao": "BOX",
-              "airport": "EDDF"
-            },
-			{
-              "icao": "DAL",
-              "airport": "KJFK"
-            },
-			{
-              "icao": "DAL",
-              "airport": "KBOS"
-            },
-			{
-              "icao": "DAL",
-			  "fleet": "long",
-              "airport": "KMSP"
-            },
-			{
-              "icao": "DAL",
-			  "fleet": "long",
-              "airport": "LFPG"
-            },
-			{
-              "icao": "DAL",
-			  "fleet": "long",
-              "airport": "KDTW"
-            },
-			{
-              "icao": "DAL",
-              "airport": "KDCA"
-            },
-			{
-              "icao": "DAL",
-              "airport": "KSLC"
-            },
-			{
-              "icao": "JBU",
-			  "fleet": "long",
-              "airport": "KJFK"
-            },
-			{
-              "icao": "JBU",
-              "airport": "KBUF"
-            },
-			{
-              "icao": "JBU",
-			  "fleet": "long",
-              "airport": "KBOS"
-            },
-			{
-              "icao": "SWA",
-              "airport": "KDEN"
-            },
-			{
-              "icao": "SWA",
-              "airport": "KLAS"
-            },
-            {
-              "icao": "SWA",
-              "airport": "KBNA"
-            },
-			{
-              "icao": "AAL",
-              "airport": "KORD"
-            },
-			{
-              "icao": "AAL",
-              "airport": "KPHL"
-            },
-			{
-              "icao": "AAL",
-              "airport": "KDCA"
-            },
-			{
-              "icao": "AAL",
-              "airport": "KLAS"
-            },
-			{
-              "icao": "UAL",
-			  "fleet": "short",
-              "airport": "KIAD"
-            },
-			{
-              "icao": "UAL",
-			  "fleet": "long",
-              "airport": "KIAD"
-            },
-			{
-              "icao": "UAL",
-              "airport": "KORD"
-            },
-			{
-              "icao": "UAL",
-			  "fleet": "short",
-              "airport": "KEWR"
-            },
-			{
-              "icao": "UAL",
-			  "fleet": "long",
-              "airport": "KEWR"
-            },
-			{
-              "icao": "UAL",
-			  "fleet": "short",
-              "airport": "KDEN"
-            },
-			{
-              "icao": "UAL",
-			  "fleet": "long",
-              "airport": "KDEN"
-            },
-			{
-              "icao": "VIR",
-			  "fleet": "long",
-              "airport": "EGLL"
-            },
-			{
-              "icao": "UAL",
-			  "fleet": "long",
-              "airport": "EGLL"
-            },
-			{
-              "icao": "BAW",
-			  "fleet": "long",
-              "airport": "EGLL"
-            },
-			{
-              "icao": "AFR",
-			  "fleet": "lax",
-              "airport": "LFPG"
-            },
-			{
-              "icao": "DLH",
-			  "fleet": "a388",
-              "airport": "EDDM"
-            },
-            {
-              "icao": "SKW",
-			  "fleet": "long",
-              "airport": "KHDN"
-            },
-			{
-              "icao": "SKW",
-			  "fleet": "long",
-              "airport": "KDEN"
-            },
-			{
-              "icao": "SKW",
-			  "fleet": "long",
-              "airport": "KSLC"
-            }
-          ]
-        }
-      }
-    ]
-  },
-  "ANJLL4/HLYWD1.FINAL": {
-    "arrivals": [
-      {
-        "waypoints": "BOYEL/a14000+ CRCUS/a12000-14000/s270/ho/clearapp",
-		"route": "ANJLL4",
-        "initial_controller": "LAX_F_APP",
-        "initial_altitude": 16000,
-        "initial_speed": 280,
-        "scratchpad": "I5L",
-        "expect_approach": "I5L",
-        "airlines": {
-          "KLAX": [
-            {
-              "icao": "ACA",
-              "airport": "CYYZ"
-            },
-			{
-              "icao": "BOX",
-              "airport": "EDDF"
-            },
-			{
-              "icao": "DAL",
-              "airport": "KJFK"
-            },
-			{
-              "icao": "DAL",
-              "airport": "KBOS"
-            },
-			{
-              "icao": "DAL",
-			  "fleet": "long",
-              "airport": "KMSP"
-            },
-			{
-              "icao": "DAL",
-			  "fleet": "long",
-              "airport": "LFPG"
-            },
-			{
-              "icao": "DAL",
-			  "fleet": "long",
-              "airport": "KDTW"
-            },
-			{
-              "icao": "DAL",
-              "airport": "KDCA"
-            },
-			{
-              "icao": "DAL",
-              "airport": "KSLC"
-            },
-			{
-              "icao": "JBU",
-			  "fleet": "long",
-              "airport": "KJFK"
-            },
-			{
-              "icao": "JBU",
-              "airport": "KBUF"
-            },
-			{
-              "icao": "JBU",
-			  "fleet": "long",
-              "airport": "KBOS"
-            },
-			{
-              "icao": "SWA",
-              "airport": "KDEN"
-            },
-			{
-              "icao": "SWA",
-              "airport": "KLAS"
-            },
-            {
-              "icao": "SWA",
-              "airport": "KBNA"
-            },
-			{
-              "icao": "AAL",
-              "airport": "KORD"
-            },
-			{
-              "icao": "AAL",
-              "airport": "KPHL"
-            },
-			{
-              "icao": "AAL",
-              "airport": "KDCA"
-            },
-			{
-              "icao": "AAL",
-              "airport": "KLAS"
-            },
-			{
-              "icao": "UAL",
-			  "fleet": "short",
-              "airport": "KIAD"
-            },
-			{
-              "icao": "UAL",
-			  "fleet": "long",
-              "airport": "KIAD"
-            },
-			{
-              "icao": "UAL",
-              "airport": "KORD"
-            },
-			{
-              "icao": "UAL",
-			  "fleet": "short",
-              "airport": "KEWR"
-            },
-			{
-              "icao": "UAL",
-			  "fleet": "long",
-              "airport": "KEWR"
-            },
-			{
-              "icao": "UAL",
-			  "fleet": "short",
-              "airport": "KDEN"
-            },
-			{
-              "icao": "UAL",
-			  "fleet": "long",
-              "airport": "KDEN"
-            },
-			{
-              "icao": "VIR",
-			  "fleet": "long",
-              "airport": "EGLL"
-            },
-			{
-              "icao": "UAL",
-			  "fleet": "long",
-              "airport": "EGLL"
-            },
-			{
-              "icao": "BAW",
-			  "fleet": "long",
-              "airport": "EGLL"
-            },
-			{
-              "icao": "AFR",
-			  "fleet": "lax",
-              "airport": "LFPG"
-            },
-			{
-              "icao": "DLH",
-			  "fleet": "a388",
-              "airport": "EDDM"
-            },
-            {
-              "icao": "SKW",
-			  "fleet": "long",
-              "airport": "KHDN"
-            },
-			{
-              "icao": "SKW",
-			  "fleet": "long",
-              "airport": "KDEN"
-            },
-			{
-              "icao": "SKW",
-			  "fleet": "long",
-              "airport": "KSLC"
-            }
-          ]
-        }
-      },
-	  {
-        "waypoints": "NEILE/a14000+ SEAVU/a12000-14000/s270/ho/clearapp",
-		"route": "HLYWD1",
-        "initial_controller": "LAX_F_APP",
-        "initial_altitude": 16000,
-        "initial_speed": 280,
-        "scratchpad": "I5L",
-        "expect_approach": "I5L",
-        "airlines": {
-          "KLAX": [
-			{
-              "icao": "DAL",
-			  "fleet": "long",
-              "airport": "KATL"
-            },
-			{
-              "icao": "DAL",
-              "airport": "KATL"
-            },
-			{
-              "icao": "DAL",
-              "airport": "KMCO"
-            },
-			{
-              "icao": "DAL",
-			  "fleet": "short",
-              "airport": "KMSY"
-            },
-            {
-              "icao": "AAL",
-			  "fleet": "short",
-              "airport": "KATL"
-            },
-			{
-              "icao": "AAL",
-              "airport": "KDFW"
-            },
-			{
-              "icao": "AAL",
-			  "fleet": "short",
-              "airport": "MMUN"
-            },
-			{
-              "icao": "SWA",
-              "airport": "KABQ"
-            },
-			{
-              "icao": "SWA",
-              "airport": "KTUS"
-            },
-			{
-              "icao": "SWA",
-              "airport": "KPHX"
-            },
-			{
-              "icao": "SWA",
-              "airport": "KMSY"
-            },
-			{
-              "icao": "SKW",
-			  "fleet": "long",
-              "airport": "KIAH"
-            },
-			{
-              "icao": "SKW",
-			  "fleet": "long",
-              "airport": "KABQ"
-            },
-			{
-              "icao": "SKW",
-			  "fleet": "long",
-              "airport": "KTUS"
-            },
-			{
-              "icao": "SKW",
-			  "fleet": "long",
-              "airport": "KELP"
-            },
-			{
-              "icao": "SKW",
-			  "fleet": "long",
-              "airport": "KSAT"
-            },
-            {
-              "icao": "UAL",
-			  "fleet": "short",
-              "airport": "KMCO"
-            },
-			{
-              "icao": "UAL",
-			  "fleet": "short",
-              "airport": "KTPA"
-            },
-			{
-              "icao": "UAL",
-			  "fleet": "short",
-              "airport": "KFLL"
-            },
-			{
-              "icao": "UAL",
-			  "fleet": "short",
-              "airport": "KIAH"
-            }
-          ]
-        }
-      }
-    ]
-  },
-  "BIGBR3": {
-    "arrivals": [
-      {
-        "waypoints": "ANJLL/a24000-29000/s280 KAOSS/a19000-23000/ho TOLLA/a14000-17000 SLACR/a15000- BIGBR/a13000-14000",
-        "runway_waypoints": {
-          "KLAX": {
-            "6L": "BIGBR/a13000-14000 DRYSS/a10000-12000 TOMYS/a9000+ CLIFY/a7000/s220 HNCHE SASSI/a7000/s210/h251",
-            "7R": "BIGBR/a13000-14000 LADDD/a10000-12000 JOELZ/a8000-9000 NORML/a6000+/s220 WNDFL/a6000/h210/h251"
-          }
-        },
-        "route": "BIGBR3",
-        "initial_controller": "LAX_37_CTR",
-        "initial_altitude": 29000,
-        "initial_speed": 310,
-        "expect_approach": null,
-        "airlines": {
-          "KLAX": [
-            {
-              "icao": "ACA",
-              "airport": "CYYZ"
-            },
-			{
-              "icao": "BOX",
-              "airport": "EDDF"
-            },
-			{
-              "icao": "DAL",
-              "airport": "KJFK"
-            },
-			{
-              "icao": "DAL",
-              "airport": "KBOS"
-            },
-			{
-              "icao": "DAL",
-			  "fleet": "long",
-              "airport": "KMSP"
-            },
-			{
-              "icao": "DAL",
-			  "fleet": "long",
-              "airport": "LFPG"
-            },
-			{
-              "icao": "DAL",
-			  "fleet": "long",
-              "airport": "KDTW"
-            },
-			{
-              "icao": "DAL",
-              "airport": "KDCA"
-            },
-			{
-              "icao": "DAL",
-              "airport": "KSLC"
-            },
-			{
-              "icao": "JBU",
-			  "fleet": "long",
-              "airport": "KJFK"
-            },
-			{
-              "icao": "JBU",
-              "airport": "KBUF"
-            },
-			{
-              "icao": "JBU",
-			  "fleet": "long",
-              "airport": "KBOS"
-            },
-			{
-              "icao": "SWA",
-              "airport": "KDEN"
-            },
-			{
-              "icao": "SWA",
-              "airport": "KLAS"
-            },
-            {
-              "icao": "SWA",
-              "airport": "KBNA"
-            },
-			{
-              "icao": "AAL",
-              "airport": "KORD"
-            },
-			{
-              "icao": "AAL",
-              "airport": "KPHL"
-            },
-			{
-              "icao": "AAL",
-              "airport": "KDCA"
-            },
-			{
-              "icao": "AAL",
-              "airport": "KLAS"
-            },
-			{
-              "icao": "UAL",
-			  "fleet": "short",
-              "airport": "KIAD"
-            },
-			{
-              "icao": "UAL",
-			  "fleet": "long",
-              "airport": "KIAD"
-            },
-			{
-              "icao": "UAL",
-              "airport": "KORD"
-            },
-			{
-              "icao": "UAL",
-			  "fleet": "short",
-              "airport": "KEWR"
-            },
-			{
-              "icao": "UAL",
-			  "fleet": "long",
-              "airport": "KEWR"
-            },
-			{
-              "icao": "UAL",
-			  "fleet": "short",
-              "airport": "KDEN"
-            },
-			{
-              "icao": "UAL",
-			  "fleet": "long",
-              "airport": "KDEN"
-            },
-			{
-              "icao": "VIR",
-			  "fleet": "long",
-              "airport": "EGLL"
-            },
-			{
-              "icao": "UAL",
-			  "fleet": "long",
-              "airport": "EGLL"
-            },
-			{
-              "icao": "BAW",
-			  "fleet": "long",
-              "airport": "EGLL"
-            },
-			{
-              "icao": "AFR",
-			  "fleet": "lax",
-              "airport": "LFPG"
-            },
-			{
-              "icao": "DLH",
-			  "fleet": "a388",
-              "airport": "EDDM"
-            },
-            {
-              "icao": "SKW",
-			  "fleet": "long",
-              "airport": "KHDN"
-            },
-			{
-              "icao": "SKW",
-			  "fleet": "long",
-              "airport": "KDEN"
-            },
-			{
-              "icao": "SKW",
-			  "fleet": "long",
-              "airport": "KSLC"
-            }
-          ]
-        }
-      }
-    ]
-  },
-  "BIGBR3_FINAL": {
-    "arrivals": [
-      {
-        "waypoints": "BIGBR/a13000-14000 DRYSS/a10000-12000 TOMYS/a9000+ CLIFY/a7000/s220 HNCHE SASSI/a7000/s210/h251",
-        "route": "BIGBR3.I6L",
-        "initial_controller": "LAX_F_APP",
-        "initial_altitude": 13000,
-        "initial_speed": 280,
-        "scratchpad": "I6L",
-        "expect_approach": "I6L",
-        "airlines": {
-          "KLAX": [
-            {
-              "icao": "ACA",
-              "airport": "CYYZ"
-            },
-			{
-              "icao": "BOX",
-              "airport": "EDDF"
-            },
-			{
-              "icao": "DAL",
-              "airport": "KJFK"
-            },
-			{
-              "icao": "DAL",
-              "airport": "KBOS"
-            },
-			{
-              "icao": "DAL",
-			  "fleet": "long",
-              "airport": "KMSP"
-            },
-			{
-              "icao": "DAL",
-			  "fleet": "long",
-              "airport": "LFPG"
-            },
-			{
-              "icao": "DAL",
-			  "fleet": "long",
-              "airport": "KDTW"
-            },
-			{
-              "icao": "DAL",
-              "airport": "KDCA"
-            },
-			{
-              "icao": "DAL",
-              "airport": "KSLC"
-            },
-			{
-              "icao": "JBU",
-			  "fleet": "long",
-              "airport": "KJFK"
-            },
-			{
-              "icao": "JBU",
-              "airport": "KBUF"
-            },
-			{
-              "icao": "JBU",
-			  "fleet": "long",
-              "airport": "KBOS"
-            },
-			{
-              "icao": "JBU",
-              "airport": "KFLL"
-            },
-			{
-              "icao": "SWA",
-              "airport": "KDEN"
-            },
-			{
-              "icao": "SWA",
-              "airport": "KLAS"
-            },
-            {
-              "icao": "SWA",
-              "airport": "KBNA"
-            },
-			{
-              "icao": "AAL",
-              "airport": "KORD"
-            },
-			{
-              "icao": "AAL",
-              "airport": "KPHL"
-            },
-			{
-              "icao": "AAL",
-              "airport": "KDCA"
-            },
-			{
-              "icao": "AAL",
-              "airport": "KLAS"
-            },
-			{
-              "icao": "UAL",
-			  "fleet": "short",
-              "airport": "KIAD"
-            },
-			{
-              "icao": "UAL",
-			  "fleet": "long",
-              "airport": "KIAD"
-            },
-			{
-              "icao": "UAL",
-              "airport": "KORD"
-            },
-			{
-              "icao": "UAL",
-			  "fleet": "short",
-              "airport": "KEWR"
-            },
-			{
-              "icao": "UAL",
-			  "fleet": "long",
-              "airport": "KEWR"
-            },
-			{
-              "icao": "UAL",
-			  "fleet": "short",
-              "airport": "KDEN"
-            },
-			{
-              "icao": "UAL",
-			  "fleet": "long",
-              "airport": "KDEN"
-            },
-			{
-              "icao": "VIR",
-			  "fleet": "long",
-              "airport": "EGLL"
-            },
-			{
-              "icao": "UAL",
-			  "fleet": "long",
-              "airport": "EGLL"
-            },
-			{
-              "icao": "BAW",
-			  "fleet": "long",
-              "airport": "EGLL"
-            },
-			{
-              "icao": "AFR",
-			  "fleet": "lax",
-              "airport": "LFPG"
-            },
-			{
-              "icao": "DLH",
-			  "fleet": "a388",
-              "airport": "EDDM"
-            },
-            {
-              "icao": "SKW",
-			  "fleet": "long",
-              "airport": "KHDN"
-            },
-			{
-              "icao": "SKW",
-			  "fleet": "long",
-              "airport": "KDEN"
-            },
-			{
-              "icao": "SKW",
-			  "fleet": "long",
-              "airport": "KSLC"
-            }
-          ]
-        }
-      }
-    ]
-  },
-  "BRUEN2": {
-    "arrivals": [
-      {
-        "waypoints": "AVATR/a24000-29000/s280 TRUBL/a19000-23000/ho EMMMY/a14000-17000 WHDDN/a15000- SHRTZ/a13000-14000",
-        "runway_waypoints": {
-          "KLAX": {
-            "6L": "SHRTZ/a13000-14000 DRYSS/a10000 TOMYS/a9000 CLIFY/a7000/s220 HNCHE SASSI/a7000/s210 SHIPM/h251",
-            "7R": "SHRTZ/a13000-14000 LADDD/a10000-12000 JOELZ/a8000-9000 NORML/a6000+/s220 WNDFL/a6000/s210 NIKEY/h251"
-          }
-        },
-        "route": "BRUEN2",
-        "initial_controller": "LAX_39_CTR",
-        "initial_altitude": 33000,
-        "initial_speed": 310,
-        "expect_approach": null,
-        "airlines": {
-          "KLAX": [
-            {
-              "icao": "DAL",
-			  "fleet": "long",
-              "airport": "KATL"
-            },
-			{
-              "icao": "DAL",
-              "airport": "KATL"
-            },
-			{
-              "icao": "DAL",
-              "airport": "KMCO"
-            },
-			{
-              "icao": "DAL",
-			  "fleet": "short",
-              "airport": "KMSY"
-            },
-            {
-              "icao": "AAL",
-			  "fleet": "short",
-              "airport": "KATL"
-            },
-			{
-              "icao": "AAL",
-              "airport": "KDFW"
-            },
-			{
-              "icao": "AAL",
-			  "fleet": "short",
-              "airport": "MMUN"
-            },
-			{
-              "icao": "SWA",
-              "airport": "KABQ"
-            },
-			{
-              "icao": "SWA",
-              "airport": "KTUS"
-            },
-			{
-              "icao": "SWA",
-              "airport": "KPHX"
-            },
-			{
-              "icao": "SWA",
-              "airport": "KMSY"
-            },
-			{
-              "icao": "SKW",
-			  "fleet": "long",
-              "airport": "KIAH"
-            },
-			{
-              "icao": "SKW",
-			  "fleet": "long",
-              "airport": "KABQ"
-            },
-			{
-              "icao": "SKW",
-			  "fleet": "long",
-              "airport": "KTUS"
-            },
-			{
-              "icao": "SKW",
-			  "fleet": "long",
-              "airport": "KELP"
-            },
-			{
-              "icao": "SKW",
-			  "fleet": "long",
-              "airport": "KSAT"
-            },
-            {
-              "icao": "UAL",
-			  "fleet": "short",
-              "airport": "KMCO"
-            },
-			{
-              "icao": "UAL",
-			  "fleet": "short",
-              "airport": "KTPA"
-            },
-			{
-              "icao": "UAL",
-			  "fleet": "short",
-              "airport": "KFLL"
-            },
-			{
-              "icao": "UAL",
-			  "fleet": "short",
-              "airport": "KIAH"
-            }
-          ]
-        }
-      }
-    ]
-  },
-  "BRUEN2_FINAL": {
-    "arrivals": [
-      {
-        "waypoints": "SHRTZ/a13000-14000 LADDD/a10000-12000 JOELZ/a8000-9000 NORML/a6000+/s220 WNDFL/a6000/s210 NIKEY/h251",
-        "route": "BRUEN2.I7R",
-        "initial_controller": "LAX_F_APP",
-        "initial_altitude": 13000,
-        "initial_speed": 280,
-        "scratchpad": "I7R",
-        "expect_approach": "I7R",
-        "airlines": {
-          "KLAX": [
-            {
-              "icao": "DAL",
-			  "fleet": "long",
-              "airport": "KATL"
-            },
-			{
-              "icao": "DAL",
-              "airport": "KATL"
-            },
-			{
-              "icao": "DAL",
-              "airport": "KMCO"
-            },
-			{
-              "icao": "DAL",
-			  "fleet": "short",
-              "airport": "KMSY"
-            },
-            {
-              "icao": "AAL",
-			  "fleet": "short",
-              "airport": "KATL"
-            },
-			{
-              "icao": "AAL",
-              "airport": "KDFW"
-            },
-			{
-              "icao": "AAL",
-			  "fleet": "short",
-              "airport": "MMUN"
-            },
-			{
-              "icao": "SWA",
-              "airport": "KABQ"
-            },
-			{
-              "icao": "SWA",
-              "airport": "KTUS"
-            },
-			{
-              "icao": "SWA",
-              "airport": "KPHX"
-            },
-			{
-              "icao": "SWA",
-              "airport": "KMSY"
-            },
-			{
-              "icao": "SKW",
-			  "fleet": "long",
-              "airport": "KIAH"
-            },
-			{
-              "icao": "SKW",
-			  "fleet": "long",
-              "airport": "KABQ"
-            },
-			{
-              "icao": "SKW",
-			  "fleet": "long",
-              "airport": "KTUS"
-            },
-			{
-              "icao": "SKW",
-			  "fleet": "long",
-              "airport": "KELP"
-            },
-			{
-              "icao": "SKW",
-			  "fleet": "long",
-              "airport": "KSAT"
-            },
-            {
-              "icao": "UAL",
-			  "fleet": "short",
-              "airport": "KMCO"
-            },
-			{
-              "icao": "UAL",
-			  "fleet": "short",
-              "airport": "KTPA"
-            },
-			{
-              "icao": "UAL",
-			  "fleet": "short",
-              "airport": "KFLL"
-            },
-			{
-              "icao": "UAL",
-			  "fleet": "short",
-              "airport": "KIAH"
-            }
-          ]
-        }
-      }
-    ]
-  },
-  "EMMLN1": {
-    "arrivals": [
-      {
-        "waypoints": "EMMLN N034.20.14.854,W117.16.35.031/ho CAPTZ/a10000 RRIZE/a8100 PDZ/a6000 RNDAL/a6000/h250",
-        "route": "EMMLN1 KHHR",
-        "initial_controller": "ONT_N_APP",
-        "initial_altitude": 10000,
-        "initial_speed": 310,
-        "expect_approach": null,
-        "airlines": {
-          "KHHR": [
-            {
-              "icao": "N",
-              "airport": "KBVU"
-            },
-            {
-              "icao": "N",
-              "airport": "KVGT"
-            }
-          ]
-        }
-      }
-    ]
-  },
-  "GOATZ2/OLAAA2": {
-    "arrivals": [
-      {
-        "waypoints": "SHHOW/a12000 ZAPPP/a9000+ BUFIE/a8000-/s210/ho SLI/a7000/s210 TRNDO/a5000/s210",
-        "route": "GOATZ2",
-        "initial_controller": "SNA_Y_APP",
-        "initial_altitude": 12000,
-        "initial_speed": 250,
-        "expect_approach": null,
-        "airlines": {
-          "KLAX": [
-            {
-              "icao": "SWA",
-              "airport": "PHKO"
-            },
-			{
-              "icao": "SWA",
-              "airport": "PHTO"
-            },
-			{
-              "icao": "AAL",
-              "airport": "PHNL"
-            },
-			{
-              "icao": "HAL",
-			  "fleet": "long",
-              "airport": "PHNL"
-            },
-			{
-              "icao": "HAL",
-			  "fleet": "long",
-              "airport": "PHOG"
-            },
-			{
-              "icao": "UAL",
-              "airport": "PHKO"
-            },
-            {
-              "icao": "AFR",
-			  "fleet": "long",
-              "airport": "NTAA"
-            },
-			{
-              "icao": "ANZ",
-			  "fleet": "long",
-              "airport": "NZAA"
-            },
-			{
-              "icao": "FJI",
-			  "fleet": "a359",
-              "airport": "NFFN"
-            },
-            {
-              "icao": "THT",
-              "airport": "NTAA"
-            }
-          ]
-        }
-      },
-	  {
-        "waypoints": "PESOZ MADOW/ho TOZEK/a7000 SLI/a7000/s210 TRNDO/a5000/s210",
-        "route": "OLAAA2",
-        "initial_controller": "SNA_Y_APP",
-        "initial_altitude": 10000,
-        "initial_speed": 210,
-        "expect_approach": null,
-        "airlines": {
-          "KLAX": [
-            {
-              "icao": "AAL",
-			  "fleet": "short",
-              "airport": "MMPR"
-            },
-			{
-              "icao": "AAL",
-			  "fleet": "short",
-              "airport": "MMMX"
-            },
-			{
-              "icao": "AMX",
-			  "fleet": "b73x",
-              "airport": "MMGL"
-            },
-			{
-              "icao": "AMX",
-			  "fleet": "b73x",
-              "airport": "MMMX"
-            },
-			{
-              "icao": "ASA",
-              "airport": "MMPR"
-            },
-			{
-              "icao": "ASA",
-              "airport": "MMUN"
-            },
-			{
-              "icao": "ASA",
-              "airport": "MMZO"
-            },
-			{
-              "icao": "ASA",
-              "airport": "MMZH"
-            },
-			{
-              "icao": "ASA",
-              "airport": "MMSD"
-            },
-			{
-              "icao": "AAL",
-			  "fleet": "short",
-              "airport": "MMSD"
-            },
-			{
-              "icao": "AAL",
-			  "fleet": "short",
-              "airport": "MMUN"
-            },
-			{
-              "icao": "AVA",
-			  "fleet": "shortBus",
-              "airport": "MROC"
-            },
-			{
-              "icao": "TAI",
-			  "fleet": "lax",
-              "airport": "MSLP"
-            },
-            {
-              "icao": "DAL",
-			  "fleet": "short",
-              "airport": "MMSD"
-            },
-			{
-              "icao": "DAL",
-			  "fleet": "short",
-              "airport": "MMUN"
-            },
-			{
-              "icao": "DAL",
-			  "fleet": "short",
-              "airport": "MMMX"
-            },
-			{
-              "icao": "UAL",
-			  "fleet": "short",
-              "airport": "MMSD"
-            },
-			{
-              "icao": "UAL",
-			  "fleet": "short",
-              "airport": "MMMX"
-            },
-			{
-              "icao": "UAL",
-			  "fleet": "short",
-              "airport": "MMUN"
-            },
-			{
-              "icao": "VIV",
-              "airport": "MMGL"
-            },
-			{
-              "icao": "VIV",
-              "airport": "MMMX"
-            },
-			{
-              "icao": "VOI",
-              "airport": "MMGL"
-            },
-			{
-              "icao": "VOI",
-              "airport": "MMMY"
-            },
-			{
-              "icao": "VOI",
-              "airport": "MMMX"
-            },
-			{
-              "icao": "VIV",
-              "airport": "MMAS"
-            }
-          ]
-        }
-      }
-    ]
-  },
-  "GOATZ2/OLAAA2_FINAL": {
-    "arrivals": [
-      {
-        "waypoints": "SHHOW/a12000 ZAPPP/a9000 BUFIE/a8000-/s210/ho SLI/a7000/s210 TRNDO/a5000/s210",
-        "route": "GOATZ2.FINAL",
-        "initial_controller": "SNA_Y_APP",
-        "initial_altitude": 12000,
-        "initial_speed": 250,
-		"scratchpad": "I5L",
-        "expect_approach": "I5L",
-        "expect_approach": null,
-        "airlines": {
-          "KLAX": [
-            {
-              "icao": "SWA",
-              "airport": "PHKO"
-            },
-			{
-              "icao": "SWA",
-              "airport": "PHTO"
-            },
-			{
-              "icao": "AAL",
-              "airport": "PHNL"
-            },
-			{
-              "icao": "HAL",
-			  "fleet": "long",
-              "airport": "PHNL"
-            },
-			{
-              "icao": "HAL",
-			  "fleet": "long",
-              "airport": "PHOG"
-            },
-			{
-              "icao": "UAL",
-              "airport": "PHKO"
-            },
-            {
-              "icao": "AFR",
-			  "fleet": "long",
-              "airport": "NTAA"
-            },
-			{
-              "icao": "ANZ",
-			  "fleet": "long",
-              "airport": "NZAA"
-            },
-			{
-              "icao": "FJI",
-			  "fleet": "a359",
-              "airport": "NFFN"
-            },
-            {
-              "icao": "THT",
-              "airport": "NTAA"
-            }
-          ]
-        }
-      },
-	  {
-        "waypoints": "PESOZ MADOW/ho TOZEK/a7000 SLI/a7000/s210 TRNDO/a5000/s210",
-        "route": "OLAAA2.FINAL",
-        "initial_controller": "SNA_Y_APP",
-        "initial_altitude": 10000,
-        "initial_speed": 210,
-        "expect_approach": null,
-        "airlines": {
-          "KLAX": [
-            {
-              "icao": "AAL",
-			  "fleet": "short",
-              "airport": "MMPR"
-            },
-			{
-              "icao": "AAL",
-			  "fleet": "short",
-              "airport": "MMMX"
-            },
-			{
-              "icao": "AMX",
-			  "fleet": "b73x",
-              "airport": "MMGL"
-            },
-			{
-              "icao": "AMX",
-			  "fleet": "b73x",
-              "airport": "MMMX"
-            },
-			{
-              "icao": "ASA",
-              "airport": "MMPR"
-            },
-			{
-              "icao": "ASA",
-              "airport": "MMUN"
-            },
-			{
-              "icao": "ASA",
-              "airport": "MMZO"
-            },
-			{
-              "icao": "ASA",
-              "airport": "MMZH"
-            },
-			{
-              "icao": "ASA",
-              "airport": "MMSD"
-            },
-			{
-              "icao": "AAL",
-			  "fleet": "short",
-              "airport": "MMSD"
-            },
-			{
-              "icao": "AAL",
-			  "fleet": "short",
-              "airport": "MMUN"
-            },
-			{
-              "icao": "AVA",
-			  "fleet": "shortBus",
-              "airport": "MROC"
-            },
-			{
-              "icao": "TAI",
-			  "fleet": "lax",
-              "airport": "MSLP"
-            },
-            {
-              "icao": "DAL",
-			  "fleet": "short",
-              "airport": "MMSD"
-            },
-			{
-              "icao": "DAL",
-			  "fleet": "short",
-              "airport": "MMUN"
-            },
-			{
-              "icao": "DAL",
-			  "fleet": "short",
-              "airport": "MMMX"
-            },
-			{
-              "icao": "UAL",
-			  "fleet": "short",
-              "airport": "MMSD"
-            },
-			{
-              "icao": "UAL",
-			  "fleet": "short",
-              "airport": "MMMX"
-            },
-			{
-              "icao": "UAL",
-			  "fleet": "short",
-              "airport": "MMUN"
-            },
-			{
-              "icao": "VIV",
-              "airport": "MMGL"
-            },
-			{
-              "icao": "VIV",
-              "airport": "MMMX"
-            },
-			{
-              "icao": "VOI",
-              "airport": "MMGL"
-            },
-			{
-              "icao": "VOI",
-              "airport": "MMMY"
-            },
-			{
-              "icao": "VOI",
-              "airport": "MMMX"
-            },
-			{
-              "icao": "VIV",
-              "airport": "MMAS"
-            }
-          ]
-        }
-      }
-    ]
-  },
-  "HLYWD1": {
-    "arrivals": [
-      {
-        "waypoints": "N034.03.39.218,W116.43.12.471 AVATR/a19000-24000/ho DAAAY/a17000+ WADUP/a15000+ NEILE/a14000+ SEAVU/a12000-14000/s270",
-        "route": "HLYWD1",
-        "initial_controller": "LAX_39_CTR",
-        "initial_altitude": 25000,
-        "initial_speed": 280,
-        "expect_approach": null,
-        "airlines": {
-          "KLAX": [
-            {
-              "icao": "DAL",
-			  "fleet": "long",
-              "airport": "KATL"
-            },
-			{
-              "icao": "DAL",
-              "airport": "KATL"
-            },
-			{
-              "icao": "DAL",
-              "airport": "KMCO"
-            },
-			{
-              "icao": "DAL",
-			  "fleet": "short",
-              "airport": "KMSY"
-            },
-            {
-              "icao": "AAL",
-			  "fleet": "short",
-              "airport": "KATL"
-            },
-			{
-              "icao": "AAL",
-              "airport": "KDFW"
-            },
-			{
-              "icao": "AAL",
-			  "fleet": "short",
-              "airport": "MMUN"
-            },
-			{
-              "icao": "SWA",
-              "airport": "KABQ"
-            },
-			{
-              "icao": "SWA",
-              "airport": "KTUS"
-            },
-			{
-              "icao": "SWA",
-              "airport": "KPHX"
-            },
-			{
-              "icao": "SWA",
-              "airport": "KMSY"
-            },
-			{
-              "icao": "SKW",
-			  "fleet": "long",
-              "airport": "KIAH"
-            },
-			{
-              "icao": "SKW",
-			  "fleet": "long",
-              "airport": "KABQ"
-            },
-			{
-              "icao": "SKW",
-			  "fleet": "long",
-              "airport": "KTUS"
-            },
-			{
-              "icao": "SKW",
-			  "fleet": "long",
-              "airport": "KELP"
-            },
-			{
-              "icao": "SKW",
-			  "fleet": "long",
-              "airport": "KSAT"
-            },
-            {
-              "icao": "UAL",
-			  "fleet": "short",
-              "airport": "KMCO"
-            },
-			{
-              "icao": "UAL",
-			  "fleet": "short",
-              "airport": "KTPA"
-            },
-			{
-              "icao": "UAL",
-			  "fleet": "short",
-              "airport": "KFLL"
-            },
-			{
-              "icao": "UAL",
-			  "fleet": "short",
-              "airport": "KIAH"
-            }
-          ]
-        }
-      }
-    ]
-  },
-  "RYDRR2": {
-    "arrivals": [
-      {
-        "waypoints": "GNZZO/a13000-14000 RYDRR/a11000/s250/ho KEVVI/a10000+ BAYST/a9000+/s240 JUUSE/a8000-9000 CLIFY/a7000-8000/s210 DAHJR/a6000/s210 GADDO/a6000/h71",
-        "route": "RYDRR2",
-        "initial_controller": "LAX_14_CTR",
-        "initial_altitude": 13000,
-        "initial_speed": 280,
-        "expect_approach": null,
-        "airlines": {
-          "KLAX": [
-            {
-              "icao": "EVA",
-			  "fleet": "b77w",
-              "airport": "RCTP"
-            },
-			{
-              "icao": "PAL",
-			  "fleet": "long",
-              "airport": "RPLL"
-            },
-			{
-              "icao": "SWA",
-              "airport": "PHNL"
-            },
-			{
-              "icao": "SWA",
-              "airport": "PHOG"
-            },
-			{
-              "icao": "SWA",
-              "airport": "PHKO"
-            },
-			{
-              "icao": "SWA",
-              "airport": "PHLI"
-            },
-			{
-              "icao": "DAL",
-              "airport": "PHNL"
-            },
-			{
-              "icao": "DAL",
-              "airport": "PHOG"
-            },
-			{
-              "icao": "DAL",
-              "airport": "PHKO"
-            },
-			{
-              "icao": "DAL",
-              "airport": "PHLI"
-            },
-            {
-              "icao": "AAL",
-              "airport": "PHNL"
-            },
-			{
-              "icao": "AAL",
-              "airport": "PHOG"
-            },
-			{
-              "icao": "AAL",
-              "airport": "PHKO"
-            },
-			{
-              "icao": "UAL",
-              "airport": "PHKO"
-            },
-			{
-              "icao": "UAL",
-              "airport": "PHLI"
-            },
-			{
-              "icao": "UAL",
-              "airport": "PHOG"
-            },
-            {
-              "icao": "UAL",
-              "airport": "PHNL"
-            },
-			{
-              "icao": "KAL",
-			  "fleet": "cargo",
-              "airport": "PANC"
-            },
-            {
-              "icao": "AAR",
-			  "fleet": "cargo",
-              "airport": "PANC"
-            },
-			{
-              "icao": "CPA",
-			  "fleet": "cargo",
-              "airport": "PANC"
-            },
-			{
-              "icao": "CAL",
-			  "fleet": "cargo",
-              "airport": "PANC"
-            },
-			{
-              "icao": "CAL",
-			  "fleet": "cargo",
-              "airport": "KSFO"
-            },
-			{
-              "icao": "CLX",
-              "airport": "VHHH"
-            },
-			{
-              "icao": "CKS",
-			  "fleet": "long",
-              "airport": "PANC"
-            },
-            {
-              "icao": "EVA",
-			  "fleet": "cargo",
-              "airport": "RCTP"
-            }
-          ]
-        }
-      }
-    ]
-  },
-  "IRNMN2/RYDRR2_FINAL": {
-    "arrivals": [
-      {
-        "waypoints": "BAYST/a9000+/s240 JUUSE/a8000-9000/ho CLIFY/a7000-8000/s210 DAHJR/a6000/s210 GADDO/a6000/h71",
-        "route": "IRNMN2",	
-        "initial_controller": "LAX_Z_APP",
-        "initial_altitude": 9000,
-        "initial_speed": 240,
-		"scratchpad": "I4R",
-        "expect_approach": "I4R",
-        "airlines": {
-          "KLAX": [
-            {
-              "icao": "EVA",
-			  "fleet": "b77w",
-              "airport": "RCTP"
-            },
-			{
-              "icao": "PAL",
-			  "fleet": "long",
-              "airport": "RPLL"
-            },
-			{
-              "icao": "SWA",
-              "airport": "PHNL"
-            },
-			{
-              "icao": "SWA",
-              "airport": "PHOG"
-            },
-			{
-              "icao": "SWA",
-              "airport": "PHKO"
-            },
-			{
-              "icao": "SWA",
-              "airport": "PHLI"
-            },
-			{
-              "icao": "DAL",
-              "airport": "PHNL"
-            },
-			{
-              "icao": "DAL",
-              "airport": "PHOG"
-            },
-			{
-              "icao": "DAL",
-              "airport": "PHKO"
-            },
-			{
-              "icao": "DAL",
-              "airport": "PHLI"
-            },
-            {
-              "icao": "AAL",
-              "airport": "PHNL"
-            },
-			{
-              "icao": "AAL",
-              "airport": "PHOG"
-            },
-			{
-              "icao": "AAL",
-              "airport": "PHKO"
-            },
-			{
-              "icao": "UAL",
-              "airport": "PHKO"
-            },
-			{
-              "icao": "UAL",
-              "airport": "PHLI"
-            },
-			{
-              "icao": "UAL",
-              "airport": "PHOG"
-            },
-            {
-              "icao": "UAL",
-              "airport": "PHNL"
-            },
-			{
-              "icao": "ASA",
-              "airport": "KSJC"
-            },
-			{
-              "icao": "ASA",
-              "airport": "KSEA"
-            },
-			{
-              "icao": "ASA",
-              "airport": "KSFO"
-            },
-			{
-              "icao": "ASA",
-              "airport": "KPDX"
-            },
-			{
-              "icao": "ANA",
-			  "fleet": "b789",
-              "airport": "RJAA"
-            },
-			{
-              "icao": "DAL",
-			  "fleet": "short",
-              "airport": "KSFO"
-            },
-			{
-              "icao": "DAL",
-			  "fleet": "short",
-              "airport": "KSEA"
-            },
-            {
-              "icao": "AAL",
-			  "fleet": "short",
-              "airport": "KSFO"
-            },
-			{
-              "icao": "AAL",
-			  "fleet": "short",
-              "airport": "KSEA"
-            },
-			{
-              "icao": "JAL",
-			  "fleet": "long",
-              "airport": "RJAA"
-            },
-			{
-              "icao": "NCA",
-              "airport": "RJAA"
-            },
-			{
-              "icao": "PAC",
-              "airport": "RJAA"
-            },
-			{
-              "icao": "QTR",
-			  "fleet": "a359",
-              "airport": "OTHH"
-            },
-			{
-              "icao": "QXE",
-              "airport": "KSEA"
-            },
-			{
-              "icao": "QXE",
-              "airport": "KPDX"
-            },
-			{
-              "icao": "SIA",
-			  "fleet": "b777",
-              "airport": "RJAA"
-            },
-			{
-              "icao": "SKW",
-			  "fleet": "long",
-              "airport": "KSFO"
-            },
-			{
-              "icao": "SKW",
-			  "fleet": "long",
-              "airport": "KSJC"
-            },
-			{
-              "icao": "SKW",
-			  "fleet": "long",
-              "airport": "KRNO"
-            },
-			{
-              "icao": "SKW",
-			  "fleet": "long",
-              "airport": "KEUG"
-            },
-			{
-              "icao": "SWA",
-              "airport": "KSJC"
-            },
-			{
-              "icao": "SWA",
-              "airport": "KOAK"
-            },
-			{
-              "icao": "SWA",
-              "airport": "KPDX"
-            },
-			{
-              "icao": "UAE",
-			  "fleet": "a388",
-              "airport": "OMDB"
-            },
-			{
-              "icao": "UAL",
-			  "fleet": "b772",
-              "airport": "VHHH"
-            },
-			{
-              "icao": "UAL",
-			  "fleet": "b772",
-              "airport": "RJAA"
-            },
-			{
-              "icao": "UAL",
-			  "fleet": "short",
-              "airport": "KSFO"
-            },
-			{
-              "icao": "UAL",
-			  "fleet": "short",
-              "airport": "KPDX"
-            },
-			{
-              "icao": "UAL",
-			  "fleet": "short",
-              "airport": "KSEA"
-            },
-            {
-              "icao": "UAL",
-			  "fleet": "short",
-              "airport": "KSFO"
-            },
-			{
-              "icao": "KAL",
-			  "fleet": "cargo",
-              "airport": "PANC"
-            },
-            {
-              "icao": "AAR",
-			  "fleet": "cargo",
-              "airport": "PANC"
-            },
-			{
-              "icao": "CPA",
-			  "fleet": "cargo",
-              "airport": "PANC"
-            },
-			{
-              "icao": "CAL",
-			  "fleet": "cargo",
-              "airport": "PANC"
-            },
-			{
-              "icao": "CAL",
-			  "fleet": "cargo",
-              "airport": "KSFO"
-            },
-			{
-              "icao": "CLX",
-              "airport": "VHHH"
-            },
-			{
-              "icao": "CKS",
-			  "fleet": "long",
-              "airport": "PANC"
-            },
-            {
-              "icao": "EVA",
-			  "fleet": "cargo",
-              "airport": "RCTP"
-            }
-          ]
-        }
-      },
-	  {
-        "waypoints": "BAYST/a9000+/s240 JUUSE/a8000-9000/ho CLIFY/a7000-8000/s210 DAHJR/a6000/s210 GADDO/a6000/h71",
-        "route": "IRNMN2",
-        "initial_controller": "LAX_Z_APP",
-        "initial_altitude": 9000,
-        "initial_speed": 240,
-		"scratchpad": "R25",
-        "expect_approach": "R25",
-        "airlines": {
-          "KHHR": [
-            {
-              "icao": "N",
-              "fleet": "fastGA",
-              "airport": "KMMH"
-            }
-          ]
-        }
-      }
-    ]
-  },
-  "IRNMN2": {
-    "arrivals": [
-      {
-        "waypoints": "BIKNG/a16000-20000 RUNNN/a14000-17000/ho IRNMN/a12000-16000 SYMON/a12000-13000/s250 BAYST/a9000+/s240 JUUSE/a8000-9000 CLIFY/a7000-8000/s210 DAHJR/a6000/s210 GADDO/a6000/h71",
-        "route": "IRNMN2",
-        "initial_controller": "LAX_13_CTR",
-        "initial_altitude": 18000,
-        "initial_speed": 280,
-        "expect_approach": null,
-        "airlines": {
-          "KHHR": [
-            {
-              "icao": "N",
-              "fleet": "fastGA",
-              "airport": "KMMH"
-            }
-          ],
-          "KLAX": [
-            {
-              "icao": "ASA",
-              "airport": "KSJC"
-            },
-			{
-              "icao": "ASA",
-              "airport": "KSEA"
-            },
-			{
-              "icao": "ASA",
-              "airport": "KSFO"
-            },
-			{
-              "icao": "ASA",
-              "airport": "KPDX"
-            },
-			{
-              "icao": "ANA",
-			  "fleet": "b789",
-              "airport": "RJAA"
-            },
-			{
-              "icao": "DAL",
-			  "fleet": "short",
-              "airport": "KSFO"
-            },
-			{
-              "icao": "DAL",
-			  "fleet": "short",
-              "airport": "KSEA"
-            },
-            {
-              "icao": "AAL",
-			  "fleet": "short",
-              "airport": "KSFO"
-            },
-			{
-              "icao": "AAL",
-			  "fleet": "short",
-              "airport": "KSEA"
-            },
-			{
-              "icao": "JAL",
-			  "fleet": "long",
-              "airport": "RJAA"
-            },
-			{
-              "icao": "NCA",
-              "airport": "RJAA"
-            },
-			{
-              "icao": "PAC",
-              "airport": "RJAA"
-            },
-			{
-              "icao": "QTR",
-			  "fleet": "a359",
-              "airport": "OTHH"
-            },
-			{
-              "icao": "QXE",
-              "airport": "KSEA"
-            },
-			{
-              "icao": "QXE",
-              "airport": "KPDX"
-            },
-			{
-              "icao": "SIA",
-			  "fleet": "b777",
-              "airport": "RJAA"
-            },
-			{
-              "icao": "SKW",
-			  "fleet": "long",
-              "airport": "KSFO"
-            },
-			{
-              "icao": "SKW",
-			  "fleet": "long",
-              "airport": "KSJC"
-            },
-			{
-              "icao": "SKW",
-			  "fleet": "long",
-              "airport": "KRNO"
-            },
-			{
-              "icao": "SKW",
-			  "fleet": "long",
-              "airport": "KEUG"
-            },
-			{
-              "icao": "SWA",
-              "airport": "KSJC"
-            },
-			{
-              "icao": "SWA",
-              "airport": "KOAK"
-            },
-			{
-              "icao": "SWA",
-              "airport": "KPDX"
-            },
-			{
-              "icao": "UAE",
-			  "fleet": "a388",
-              "airport": "OMDB"
-            },
-			{
-              "icao": "UAL",
-			  "fleet": "b772",
-              "airport": "VHHH"
-            },
-			{
-              "icao": "UAL",
-			  "fleet": "b772",
-              "airport": "RJAA"
-            },
-			{
-              "icao": "UAL",
-			  "fleet": "short",
-              "airport": "KSFO"
-            },
-			{
-              "icao": "UAL",
-			  "fleet": "short",
-              "airport": "KPDX"
-            },
-			{
-              "icao": "UAL",
-			  "fleet": "short",
-              "airport": "KSEA"
-            },
-            {
-              "icao": "UAL",
-			  "fleet": "short",
-              "airport": "KSFO"
-            },
-			{
-              "icao": "KAL",
-			  "fleet": "cargo",
-              "airport": "PANC"
-            },
-            {
-              "icao": "AAR",
-			  "fleet": "cargo",
-              "airport": "PANC"
-            },
-			{
-              "icao": "CPA",
-			  "fleet": "cargo",
-              "airport": "PANC"
-            },
-			{
-              "icao": "CAL",
-			  "fleet": "cargo",
-              "airport": "PANC"
-            },
-			{
-              "icao": "CAL",
-			  "fleet": "cargo",
-              "airport": "KSFO"
-            },
-			{
-              "icao": "CLX",
-              "airport": "VHHH"
-            },
-			{
-              "icao": "CKS",
-			  "fleet": "long",
-              "airport": "PANC"
-            },
-            {
-              "icao": "EVA",
-			  "fleet": "cargo",
-              "airport": "RCTP"
-            }
-          ]
-        }
-      }
-    ]
-  },
-  "MDNYT2.ANJLL": {
-    "arrivals": [
-      {
-        "waypoints": "ANJLL/a24000-29000/s280 KAOSS/a19000-23000/ho TOLLA/a14000-17000 SLACR/a15000-  BIGBR/a13000-14000 MDNYT/a10000-13000 DOWNE DOYRS/a10000+ CLIFY/a8000-10000/s230 HNCHE SASSI/a7000/s210 SHIPM/h251",
-        "route": "ANJLL.MDNYT2",
-        "initial_controller": "LAX_37_CTR",
-        "initial_altitude": 25000,
-        "initial_speed": 280,
-        "expect_approach": null,
-        "airlines": {
-          "KLAX": [
-            {
-              "icao": "ACA",
-              "airport": "CYYZ"
-            },
-			{
-              "icao": "BOX",
-              "airport": "EDDF"
-            },
-			{
-              "icao": "DAL",
-              "airport": "KJFK"
-            },
-			{
-              "icao": "DAL",
-              "airport": "KBOS"
-            },
-			{
-              "icao": "DAL",
-			  "fleet": "long",
-              "airport": "KMSP"
-            },
-			{
-              "icao": "DAL",
-			  "fleet": "long",
-              "airport": "LFPG"
-            },
-			{
-              "icao": "DAL",
-			  "fleet": "long",
-              "airport": "KDTW"
-            },
-			{
-              "icao": "DAL",
-              "airport": "KDCA"
-            },
-			{
-              "icao": "DAL",
-              "airport": "KSLC"
-            },
-			{
-              "icao": "JBU",
-			  "fleet": "long",
-              "airport": "KJFK"
-            },
-			{
-              "icao": "JBU",
-              "airport": "KBUF"
-            },
-			{
-              "icao": "JBU",
-			  "fleet": "long",
-              "airport": "KBOS"
-            },
-			{
-              "icao": "SWA",
-              "airport": "KDEN"
-            },
-			{
-              "icao": "SWA",
-              "airport": "KLAS"
-            },
-            {
-              "icao": "SWA",
-              "airport": "KBNA"
-            },
-			{
-              "icao": "AAL",
-              "airport": "KORD"
-            },
-			{
-              "icao": "AAL",
-              "airport": "KPHL"
-            },
-			{
-              "icao": "AAL",
-              "airport": "KDCA"
-            },
-			{
-              "icao": "AAL",
-              "airport": "KLAS"
-            },
-			{
-              "icao": "UAL",
-			  "fleet": "short",
-              "airport": "KIAD"
-            },
-			{
-              "icao": "UAL",
-			  "fleet": "long",
-              "airport": "KIAD"
-            },
-			{
-              "icao": "UAL",
-              "airport": "KORD"
-            },
-			{
-              "icao": "UAL",
-			  "fleet": "short",
-              "airport": "KEWR"
-            },
-			{
-              "icao": "UAL",
-			  "fleet": "long",
-              "airport": "KEWR"
-            },
-			{
-              "icao": "UAL",
-			  "fleet": "short",
-              "airport": "KDEN"
-            },
-			{
-              "icao": "UAL",
-			  "fleet": "long",
-              "airport": "KDEN"
-            },
-			{
-              "icao": "VIR",
-			  "fleet": "long",
-              "airport": "EGLL"
-            },
-			{
-              "icao": "UAL",
-			  "fleet": "long",
-              "airport": "EGLL"
-            },
-			{
-              "icao": "BAW",
-			  "fleet": "long",
-              "airport": "EGLL"
-            },
-			{
-              "icao": "AFR",
-			  "fleet": "lax",
-              "airport": "LFPG"
-            },
-			{
-              "icao": "DLH",
-			  "fleet": "a388",
-              "airport": "EDDM"
-            },
-            {
-              "icao": "SKW",
-			  "fleet": "long",
-              "airport": "KHDN"
-            },
-			{
-              "icao": "SKW",
-			  "fleet": "long",
-              "airport": "KDEN"
-            },
-			{
-              "icao": "SKW",
-			  "fleet": "long",
-              "airport": "KSLC"
-            }
-          ]
-        }
-      }
-    ]
-  },
-  "MDNYT2.HLYWD": {
-    "arrivals": [
-      {
-        "waypoints": "AVATR/a24000-29000/s280 TRUBL/a19000-23000/ho EMMMY/a14000-17000 WHDDN/a15000- SHRTZ/a13000-14000 MDNYT/a10000-13000 DOWNE DOYRS/a10000+ CLIFY/a8000-10000/s230 HNCHE SASSI/a7000/s210 SHIPM/h251",
-        "route": "HLYWD.MDNYT2",
-        "initial_controller": "LAX_39_CTR",
-        "initial_altitude": 25000,
-        "initial_speed": 280,
-        "expect_approach": null,
-        "airlines": {
-          "KLAX": [
-            {
-              "icao": "DAL",
-			  "fleet": "long",
-              "airport": "KATL"
-            },
-			{
-              "icao": "DAL",
-              "airport": "KATL"
-            },
-			{
-              "icao": "DAL",
-              "airport": "KMCO"
-            },
-			{
-              "icao": "DAL",
-			  "fleet": "short",
-              "airport": "KMSY"
-            },
-            {
-              "icao": "AAL",
-			  "fleet": "short",
-              "airport": "KATL"
-            },
-			{
-              "icao": "AAL",
-              "airport": "KDFW"
-            },
-			{
-              "icao": "AAL",
-			  "fleet": "short",
-              "airport": "MMUN"
-            },
-			{
-              "icao": "SWA",
-              "airport": "KABQ"
-            },
-			{
-              "icao": "SWA",
-              "airport": "KTUS"
-            },
-			{
-              "icao": "SWA",
-              "airport": "KPHX"
-            },
-			{
-              "icao": "SWA",
-              "airport": "KMSY"
-            },
-			{
-              "icao": "SKW",
-			  "fleet": "long",
-              "airport": "KIAH"
-            },
-			{
-              "icao": "SKW",
-			  "fleet": "long",
-              "airport": "KABQ"
-            },
-			{
-              "icao": "SKW",
-			  "fleet": "long",
-              "airport": "KTUS"
-            },
-			{
-              "icao": "SKW",
-			  "fleet": "long",
-              "airport": "KELP"
-            },
-			{
-              "icao": "SKW",
-			  "fleet": "long",
-              "airport": "KSAT"
-            },
-            {
-              "icao": "UAL",
-			  "fleet": "short",
-              "airport": "KMCO"
-            },
-			{
-              "icao": "UAL",
-			  "fleet": "short",
-              "airport": "KTPA"
-            },
-			{
-              "icao": "UAL",
-			  "fleet": "short",
-              "airport": "KFLL"
-            },
-			{
-              "icao": "UAL",
-			  "fleet": "short",
-              "airport": "KIAH"
-            }
-          ]
-        }
-      }
-    ]
-  },
-  "MDNYT2.SNSTT": {
-    "arrivals": [
-      {
-        "waypoints": "LAHVA/a17000/ho LAAMP/a15000-17000/s280 SNDDR/a15000 SHRTZ/a13000-14000 MDNYT/a10000-13000 DOWNE DOYRS/a10000+ CLIFY/a8000-10000/s230 HNCHE SASSI/a7000/s210 SHIPM/h251",
-        "route": "AMMOR.MDNYT2",
-        "initial_controller": "LAX_30_CTR",
-        "initial_altitude": 17000,
-        "initial_speed": 310,
-        "expect_approach": null,
-        "airlines": {
-          "KLAX": [
-            {
-              "icao": "AAL",
-			  "fleet": "short",
-              "airport": "MMPR"
-            },
-			{
-              "icao": "AAL",
-			  "fleet": "short",
-              "airport": "MMMX"
-            },
-			{
-              "icao": "AMX",
-			  "fleet": "b73x",
-              "airport": "MMGL"
-            },
-			{
-              "icao": "AMX",
-			  "fleet": "b73x",
-              "airport": "MMMX"
-            },
-			{
-              "icao": "ASA",
-              "airport": "MMPR"
-            },
-			{
-              "icao": "ASA",
-              "airport": "MMUN"
-            },
-			{
-              "icao": "ASA",
-              "airport": "MMZO"
-            },
-			{
-              "icao": "ASA",
-              "airport": "MMZH"
-            },
-			{
-              "icao": "ASA",
-              "airport": "MMSD"
-            },
-			{
-              "icao": "AAL",
-			  "fleet": "short",
-              "airport": "MMSD"
-            },
-			{
-              "icao": "AAL",
-			  "fleet": "short",
-              "airport": "MMUN"
-            },
-			{
-              "icao": "AVA",
-			  "fleet": "shortBus",
-              "airport": "MROC"
-            },
-			{
-              "icao": "TAI",
-			  "fleet": "lax",
-              "airport": "MSLP"
-            },
-            {
-              "icao": "DAL",
-			  "fleet": "short",
-              "airport": "MMSD"
-            },
-			{
-              "icao": "DAL",
-			  "fleet": "short",
-              "airport": "MMUN"
-            },
-			{
-              "icao": "DAL",
-			  "fleet": "short",
-              "airport": "MMMX"
-            },
-			{
-              "icao": "UAL",
-			  "fleet": "short",
-              "airport": "MMSD"
-            },
-			{
-              "icao": "UAL",
-			  "fleet": "short",
-              "airport": "MMMX"
-            },
-			{
-              "icao": "UAL",
-			  "fleet": "short",
-              "airport": "MMUN"
-            },
-			{
-              "icao": "VIV",
-              "airport": "MMGL"
-            },
-			{
-              "icao": "VIV",
-              "airport": "MMMX"
-            },
-			{
-              "icao": "VOI",
-              "airport": "MMGL"
-            },
-			{
-              "icao": "VOI",
-              "airport": "MMMY"
-            },
-			{
-              "icao": "VOI",
-              "airport": "MMMX"
-            },
-			{
-              "icao": "VIV",
-              "airport": "MMAS"
-            }
-          ]
-        }
-      }
-    ]
-  },
-  "MDNYT2_FINAL": {
-    "arrivals": [
-      {
-        "waypoints": "DOWNE DOYRS/a10000+ N034.00.05.149,W118.23.43.471/ho CLIFY/a8000-10000/s230 HNCHE SASSI/a7000/s210 SHIPM/h251",
-        "route": "MDNYT2.I6R",
-        "initial_controller": "LAX_F_APP",
-        "initial_altitude": 13000,
-        "initial_speed": 280,
-        "scratchpad": "I6R",
-        "expect_approach": "I6R",
-        "airlines": {
-          "KLAX": [
-            {
-              "icao": "SWA",
-              "airport": "KDEN"
-            },
-            {
-              "icao": "AAL",
-              "airport": "KRAP"
-            },
-            {
-              "icao": "AAY",
-              "airport": "KCYS"
-            }
-          ]
-        }
-      }
-    ]
-  },
-  "ZUUMA4": {
-    "arrivals": [
-      {
-        "waypoints": "DANYY/a14000-17000 N034.26.44.264,W119.06.31.882/ho ZUUMA/a9000-11000/s250 DEEZY/a8000+/s220 WAKER/a6000/s210",
-        "route": "ZUUMA4",
-        "initial_controller": "LAX_13_CTR",
-        "initial_altitude": 14000,
-        "initial_speed": 310,
-        "airlines": {
-          "KLAX": [
-            {
-              "icao": "ASA",
-              "airport": "KSJC"
-            },
-			{
-              "icao": "ASA",
-              "airport": "KSEA"
-            },
-			{
-              "icao": "ASA",
-              "airport": "KSFO"
-            },
-			{
-              "icao": "ASA",
-              "airport": "KPDX"
-            },
-			{
-              "icao": "ANA",
-			  "fleet": "b789",
-              "airport": "RJAA"
-            },
-			{
-              "icao": "DAL",
-			  "fleet": "short",
-              "airport": "KSFO"
-            },
-			{
-              "icao": "DAL",
-			  "fleet": "short",
-              "airport": "KSEA"
-            },
-            {
-              "icao": "AAL",
-			  "fleet": "short",
-              "airport": "KSFO"
-            },
-			{
-              "icao": "AAL",
-			  "fleet": "short",
-              "airport": "KSEA"
-            },
-			{
-              "icao": "JAL",
-			  "fleet": "long",
-              "airport": "RJAA"
-            },
-			{
-              "icao": "NCA",
-              "airport": "RJAA"
-            },
-			{
-              "icao": "PAC",
-              "airport": "RJAA"
-            },
-			{
-              "icao": "QTR",
-			  "fleet": "a359",
-              "airport": "OTHH"
-            },
-			{
-              "icao": "QXE",
-              "airport": "KSEA"
-            },
-			{
-              "icao": "QXE",
-              "airport": "KPDX"
-            },
-			{
-              "icao": "SIA",
-			  "fleet": "b777",
-              "airport": "RJAA"
-            },
-			{
-              "icao": "SKW",
-			  "fleet": "long",
-              "airport": "KSFO"
-            },
-			{
-              "icao": "SKW",
-			  "fleet": "long",
-              "airport": "KSJC"
-            },
-			{
-              "icao": "SKW",
-			  "fleet": "long",
-              "airport": "KRNO"
-            },
-			{
-              "icao": "SKW",
-			  "fleet": "long",
-              "airport": "KEUG"
-            },
-			{
-              "icao": "SWA",
-              "airport": "KSJC"
-            },
-			{
-              "icao": "SWA",
-              "airport": "KOAK"
-            },
-			{
-              "icao": "SWA",
-              "airport": "KPDX"
-            },
-			{
-              "icao": "UAE",
-			  "fleet": "a388",
-              "airport": "OMDB"
-            },
-			{
-              "icao": "UAL",
-			  "fleet": "b772",
-              "airport": "VHHH"
-            },
-			{
-              "icao": "UAL",
-			  "fleet": "b772",
-              "airport": "RJAA"
-            },
-			{
-              "icao": "UAL",
-			  "fleet": "short",
-              "airport": "KSFO"
-            },
-			{
-              "icao": "UAL",
-			  "fleet": "short",
-              "airport": "KPDX"
-            },
-			{
-              "icao": "UAL",
-			  "fleet": "short",
-              "airport": "KSEA"
-            },
-            {
-              "icao": "UAL",
-			  "fleet": "short",
-              "airport": "KSFO"
-            }
-          ]
-        }
-      }
-    ]
-  },
-  "ZUUMA4_FINAL": {
-    "arrivals": [
-      {
-        "waypoints": "DANYY/a14000-17000 N034.22.07.752,W119.02.54.929/ho ZUUMA/a9000-11000/s250 DEEZY/a8000+/s220 WAKER/a6000/s210",
-        "route": "ZUUMA4",
-        "initial_controller": "LAX_13_CTR",
-        "initial_altitude": 14000,
-        "initial_speed": 310,
-        "airlines": {
-          "KLAX": [
-            {
-              "icao": "ASA",
-              "airport": "KSJC"
-            },
-			{
-              "icao": "ASA",
-              "airport": "KSEA"
-            },
-			{
-              "icao": "ASA",
-              "airport": "KSFO"
-            },
-			{
-              "icao": "ASA",
-              "airport": "KPDX"
-            },
-			{
-              "icao": "ANA",
-			  "fleet": "b789",
-              "airport": "RJAA"
-            },
-			{
-              "icao": "DAL",
-			  "fleet": "short",
-              "airport": "KSFO"
-            },
-			{
-              "icao": "DAL",
-			  "fleet": "short",
-              "airport": "KSEA"
-            },
-            {
-              "icao": "AAL",
-			  "fleet": "short",
-              "airport": "KSFO"
-            },
-			{
-              "icao": "AAL",
-			  "fleet": "short",
-              "airport": "KSEA"
-            },
-			{
-              "icao": "JAL",
-			  "fleet": "long",
-              "airport": "RJAA"
-            },
-			{
-              "icao": "NCA",
-              "airport": "RJAA"
-            },
-			{
-              "icao": "PAC",
-              "airport": "RJAA"
-            },
-			{
-              "icao": "QTR",
-			  "fleet": "a359",
-              "airport": "OTHH"
-            },
-			{
-              "icao": "QXE",
-              "airport": "KSEA"
-            },
-			{
-              "icao": "QXE",
-              "airport": "KPDX"
-            },
-			{
-              "icao": "SIA",
-			  "fleet": "b777",
-              "airport": "RJAA"
-            },
-			{
-              "icao": "SKW",
-			  "fleet": "long",
-              "airport": "KSFO"
-            },
-			{
-              "icao": "SKW",
-			  "fleet": "long",
-              "airport": "KSJC"
-            },
-			{
-              "icao": "SKW",
-			  "fleet": "long",
-              "airport": "KRNO"
-            },
-			{
-              "icao": "SKW",
-			  "fleet": "long",
-              "airport": "KEUG"
-            },
-			{
-              "icao": "SWA",
-              "airport": "KSJC"
-            },
-			{
-              "icao": "SWA",
-              "airport": "KOAK"
-            },
-			{
-              "icao": "SWA",
-              "airport": "KPDX"
-            },
-			{
-              "icao": "UAE",
-			  "fleet": "a388",
-              "airport": "OMDB"
-            },
-			{
-              "icao": "UAL",
-			  "fleet": "b772",
-              "airport": "VHHH"
-            },
-			{
-              "icao": "UAL",
-			  "fleet": "b772",
-              "airport": "RJAA"
-            },
-			{
-              "icao": "UAL",
-			  "fleet": "short",
-              "airport": "KSFO"
-            },
-			{
-              "icao": "UAL",
-			  "fleet": "short",
-              "airport": "KPDX"
-            },
-			{
-              "icao": "UAL",
-			  "fleet": "short",
-              "airport": "KSEA"
-            },
-            {
-              "icao": "UAL",
-			  "fleet": "short",
-              "airport": "KSFO"
-            }
-          ]
-        }
-      }
-    ]
-  }
-},
-  "control_positions": {
-    "BUR_G_APP": {
-      "frequency": 135050,
-      "radio_name": "SoCal Approach",
-      "sector_id": "1X"
-    },
-	"BUR_M_APP": {
-      "frequency": 128750,
-      "radio_name": "SoCal Approach",
-      "sector_id": "1M"
-    },
-	"BUR_V_APP": {
-      "frequency": 124600,
-      "radio_name": "SoCal Approach",
-      "sector_id": "1V"
-    },
-	"LAX_K_DEP": {
-      "frequency": 127400,
-      "radio_name": "SoCal Departure",
-      "sector_id": "6K"
-    },
-	"LAX_L_DEP": {
-      "frequency": 134900,
-      "radio_name": "SoCal Departure",
-      "sector_id": "6L"
-    },
-    "LAX_N_DEP": {
-      "frequency": 125200,
-      "radio_name": "SoCal Departure",
-      "sector_id": "6N"
-    },
-	"LAX_S_DEP": {
-      "frequency": 124300,
-      "radio_name": "SoCal Departure",
-      "sector_id": "6S"
-    },
-	"LAX_X_DEP": {
-      "frequency": 134350,
-      "radio_name": "SoCal Departure",
-      "sector_id": "6X"
-    },
-	"LAX_D_APP": {
-      "frequency": 124900,
-      "radio_name": "SoCal Approach",
-      "sector_id": "2D"
-    },
-    "LAX_F_APP": {
-      "frequency": 124050,
-      "radio_name": "SoCal Approach",
-      "sector_id": "2F"
-    },
-    "LAX_U_APP": {
-      "frequency": 128500,
-      "radio_name": "SoCal Approach",
-      "sector_id": "2U"
-    },
-    "LAX_Z_APP": {
-      "frequency": 124500,
-      "radio_name": "SoCal Approach",
-      "sector_id": "2Z"
-    },
-    "LAX_N_TWR": {
-      "frequency": 133900,
-      "radio_name": "LA Tower",
-      "sector_id": "2T"
-    },
-    "LAX_S_TWR": {
-      "frequency": 120950,
-      "radio_name": "LA Tower",
-      "sector_id": "2V"
-    },
-	"NTD_APP": {
-      "frequency": 124700,
-      "radio_name": "Point Mugu Approach",
-	  "facility_id": "6",
-      "sector_id": "1U"
-    },
-	"SNA_Y_APP": {
-      "frequency": 128100,
-      "radio_name": "SoCal Approach",
-      "sector_id": "4Y"
-    },
-	"SNA_T_APP": {
-      "frequency": 121300,
-      "radio_name": "SoCal Approach",
-      "sector_id": "4T"
-    },
-	"ONT_N_APP": {
-      "frequency": 127000,
-      "radio_name": "SoCal Approach",
-      "sector_id": "3N"
-    },
-	"LAX_04_CTR": {
-      "frequency": 125800,
-      "radio_name": "Los Angeles Center",
-      "facility_id": "C",
-      "eram_facility": true,
-      "sector_id": "C04"
-    },
-	"LAX_13_CTR": {
-      "frequency": 132600,
-      "radio_name": "Los Angeles Center",
-      "facility_id": "C",
-      "eram_facility": true,
-      "sector_id": "C13"
-    },
-	"LAX_14_CTR": {
-      "frequency": 135500,
-      "radio_name": "Los Angeles Center",
-      "facility_id": "C",
-      "eram_facility": true,
-      "sector_id": "C14"
-    },
-	"LAX_28_CTR": {
-      "frequency": 132150,
-      "radio_name": "Los Angeles Center",
-      "facility_id": "C",
-      "eram_facility": true,
-      "sector_id": "C28"
-    },
-	"LAX_30_CTR": {
-      "frequency": 119950,
-      "radio_name": "Los Angeles Center",
-      "facility_id": "C",
-      "eram_facility": true,
-      "sector_id": "C30"
-    },
-	"LAX_37_CTR": {
-      "frequency": 133550,
-      "radio_name": "Los Angeles Center",
-      "facility_id": "C",
-      "eram_facility": true,
-<<<<<<< HEAD
-      "sector_id": "C55"
-=======
-      "sector_id": "C37"
-    },
-	"LAX_39_CTR": {
-      "frequency": 133200,
-      "radio_name": "Los Angeles Center",
-      "facility_id": "C",
-      "eram_facility": true,
-      "sector_id": "C39"
->>>>>>> 286a9d71
-    },
-    "HHR_TWR": {
-      "frequency": 121100,
-      "radio_name": "Hawthorne Tower",
-      "sector_id": "3T"
-    }
-  },
-  "default_scenario": "LAX - West Flow",
-  "fixes": {
-    "_LAX": "33.942501,-118.407997",
-    "_HHR": "N033.55.22.787,W118.20.05.886"
-  },
-  "name": "KLAX",
-  "primary_airport": "KLAX",
-  "scenarios": {
-    "LAX - East Flow": {
-      "arrival_runways": [
-        {
-          "airport": "KLAX",
-          "runway": "6L"
-        },
-        {
-          "airport": "KLAX",
-          "runway": "7R"
-        },
-        {
-          "airport": "KHHR",
-          "runway": "7"
-        }
-      ],
-      "arrivals": {
-        "BIGBR3": {
-          "KLAX": 10 
-        },
-        "BRUEN2": {
-          "KLAX": 10
-        },
-        "ZUUMA4": {
-          "KLAX": 10
-        },
-        "EMMLN1": {
-          "KHHR": 4
-        }
-      },
-      "solo_controller": "LAX_D_APP",
-      "multi_controllers": {
-        "default" : {
-          "LAX_D_APP": {
-            "primary": true
-          },
-          "LAX_F_APP": {
-            "backup": "LAX_D_APP",
-            "arrivals": ["BRUEN2","BIGBR3","EMMLN1"]
-          },
-          "LAX_U_APP": {
-            "backup": "LAX_Z_APP"
-          },
-          "LAX_Z_APP": {
-            "backup": "LAX_F_APP",
-            "arrivals": ["ZUUMA4"]
-          }
-      }
-      },
-      "controllers": [
-          "BUR_M_APP",
-		  "BUR_V_APP",
-		  "LAX_N_DEP",
-		  "LAX_S_DEP",
-		  "LAX_X_DEP",
-		  "LAX_D_APP",
-		  "LAX_F_APP",
-		  "LAX_U_APP",
-		  "LAX_Z_APP",
-		  "LAX_N_TWR",
-		  "LAX_S_TWR",
-		  "HHR_TWR",
-		  "NTD_APP",
-		  "SNA_Y_APP",
-		  "SNA_T_APP",
-		  "ONT_N_APP",
-		  "LAX_04_CTR",
-		  "LAX_13_CTR",
-		  "LAX_14_CTR",
-		  "LAX_28_CTR",
-		  "LAX_30_CTR",
-		  "LAX_37_CTR",
-		  "LAX_39_CTR"
-      ],
-      "default_maps": [
-        "201S LAAB LE SCT"
-      ],
-      "wind": {
-        "direction": 20,
-        "speed": 10
-      }
-    },
-    "LAX - West Flow": {
-      "arrival_runways": [
-        {
-          "airport": "KLAX",
-          "runway": "24R"
-        },
-        {
-          "airport": "KLAX",
-          "runway": "25L"
-        },
-        {
-          "airport": "KHHR",
-          "runway": "25"
-        }
-      ],
-      "arrivals": {
-        "ANJLL4": {
-          "KLAX": 25 
-        },
-        "GOATZ2/OLAAA2": {
-          "KLAX": 11
-        },
-        "HLYWD1": {
-          "KLAX": 25
-        },
-        "IRNMN2": {
-          "KLAX": 25,
-          "KHHR": 2
-        },
-        "RYDRR2": {
-          "KLAX": 5
-        }
-      },
-      "solo_controller": "LAX_D_APP",
-      "multi_controllers": {
-        "default" : {
-          "LAX_D_APP": {
-            "primary": true,
-            "arrivals": ["GOATZ2/OLAAA2"]
-          },
-          "LAX_F_APP": {
-            "backup": "LAX_D_APP",
-            "arrivals": ["ANJLL4","HLYWD1"]
-          },
-          "LAX_U_APP": {
-            "backup": "LAX_Z_APP"
-          },
-          "LAX_Z_APP": {
-            "backup": "LAX_F_APP",
-            "arrivals": ["RYDRR2","IRNMN2"]
-          }
-      }
-      },
-      "controllers": [
-          "BUR_M_APP",
-		  "BUR_V_APP",
-		  "LAX_N_DEP",
-		  "LAX_S_DEP",
-		  "LAX_X_DEP",
-		  "LAX_D_APP",
-		  "LAX_F_APP",
-		  "LAX_U_APP",
-		  "LAX_Z_APP",
-		  "LAX_N_TWR",
-		  "LAX_S_TWR",
-		  "HHR_TWR",
-		  "NTD_APP",
-		  "SNA_Y_APP",
-		  "SNA_T_APP",
-		  "ONT_N_APP",
-		  "LAX_04_CTR",
-		  "LAX_13_CTR",
-		  "LAX_14_CTR",
-		  "LAX_28_CTR",
-		  "LAX_30_CTR",
-		  "LAX_37_CTR",
-		  "LAX_39_CTR"
-      ],
-      "default_maps": [
-        "200S LAAB LW SCT"
-      ],
-      "wind": {
-        "direction": 20,
-        "speed": 10
-      }
-    },
-    "LAX - Over Ocean Flow": {
-      "arrival_runways": [
-        {
-          "airport": "KLAX",
-          "runway": "6R"
-        },
-        {
-          "airport": "KLAX",
-          "runway": "6L"
-        },
-        {
-          "airport": "KHHR",
-          "runway": "7"
-        }
-      ],
-      "arrivals": {
-        "MDNYT2.HLYWD": {
-          "KLAX": 5 
-        },
-		"MDNYT2.ANJLL": {
-          "KLAX": 5 
-        },
-		"MDNYT2.SNSTT": {
-          "KLAX": 5 
-        },
-		"ZUUMA4": {
-          "KLAX": 5 
-        },
-        "EMMLN1": {
-          "KHHR": 3 
-        }
-      },
-      "solo_controller": "LAX_F_APP",
-      "multi_controllers": {
-        "default" : {
-          "LAX_F_APP": {
-            "primary": true,
-            "arrivals": ["MDNYT2.ANJLL","MDNYT2.HLYWD","MDNYT2.SNSTT","EMMLN1"]
-          },
-          "LAX_U_APP": {
-            "backup": "LAX_F_APP",
-			"arrivals":["ZUUMA4"]
-          }
-      }
-      },
-      "controllers": [
-          "BUR_M_APP",
-		  "LAX_S_DEP",
-		  "LAX_F_APP",
-		  "LAX_U_APP",
-		  "LAX_Z_APP",
-		  "LAX_N_TWR",
-		  "LAX_S_TWR",
-		  "HHR_TWR",
-		  "NTD_APP",
-		  "SNA_Y_APP",
-		  "SNA_T_APP",
-		  "ONT_N_APP",
-		  "LAX_04_CTR",
-		  "LAX_13_CTR",
-		  "LAX_14_CTR",
-		  "LAX_28_CTR",
-		  "LAX_30_CTR",
-		  "LAX_37_CTR",
-		  "LAX_39_CTR"
-      ],
-      "default_maps": [
-        "202S LAAB LO SCT"
-      ],
-      "wind": {
-        "direction": 20,
-        "speed": 10
-      }
-    },
-    "LAX - Over Ocean Final": {
-      "center": "N033.56.33.635,W118.24.39.226",
-      "arrival_runways": [
-        {
-          "airport": "KLAX",
-          "runway": "6R"
-        },
-        {
-          "airport": "KLAX",
-          "runway": "6L"
-        }
-      ],
-      "arrivals": {
-        "MDNYT2_FINAL": {
-          "KLAX": 10 
-        },
-        "ZUUMA4_FINAL": {
-          "KLAX": 5 
-        }
-      },
-      "solo_controller": "LAX_U_APP",
-      "multi_controllers": {
-        "default" : {
-          "LAX_U_APP": {
-            "primary": true,
-            "arrivals": ["ZUUMA4_FINAL","MDNYT2_FINAL"]
-          }
-      }
-      },
-      "controllers": [
-          "BUR_M_APP",
-		  "LAX_S_DEP",
-		  "LAX_F_APP",
-		  "LAX_U_APP",
-		  "LAX_Z_APP",
-		  "LAX_N_TWR",
-		  "LAX_S_TWR",
-		  "HHR_TWR",
-		  "NTD_APP",
-		  "SNA_Y_APP",
-		  "SNA_T_APP",
-		  "ONT_N_APP",
-		  "LAX_04_CTR",
-		  "LAX_13_CTR",
-		  "LAX_14_CTR",
-		  "LAX_28_CTR",
-		  "LAX_30_CTR",
-		  "LAX_37_CTR",
-		  "LAX_39_CTR"
-      ],
-      "default_maps": [
-        "202S LAAB LO SCT"
-      ],
-      "wind": {
-        "direction": 20,
-        "speed": 10
-      }
-    },
-    "LAX - West Final": {
-      "arrival_runways": [
-        {
-          "airport": "KLAX",
-          "runway": "24R"
-        },
-        {
-          "airport": "KLAX",
-          "runway": "25L"
-        },
-        {
-          "airport": "KHHR",
-          "runway": "25"
-        }
-      ],
-      "arrivals": {
-        "ANJLL4/HLYWD1.FINAL": {
-          "KLAX": 35 
-        },
-        "GOATZ2/OLAAA2_FINAL": {
-          "KLAX": 6
-        },
-        "IRNMN2/RYDRR2_FINAL": {
-          "KLAX": 15,
-          "KHHR": 2
-        }
-      },
-      "solo_controller": "LAX_D_APP",
-      "multi_controllers": {
-        "default" : {
-          "LAX_D_APP": {
-            "primary": true,
-            "arrivals": ["GOATZ2/OLAAA2_FINAL","ANJLL4/HLYWD1.FINAL"]
-          },
-          "LAX_U_APP": {
-            "backup": "LAX_D_APP",
-            "arrivals": ["IRNMN2/RYDRR2_FINAL"]
-          }
-      }
-      },
-      "controllers": [
-          "BUR_M_APP",
-		  "BUR_V_APP",
-		  "LAX_N_DEP",
-		  "LAX_S_DEP",
-		  "LAX_X_DEP",
-		  "LAX_D_APP",
-		  "LAX_F_APP",
-		  "LAX_U_APP",
-		  "LAX_Z_APP",
-		  "LAX_N_TWR",
-		  "LAX_S_TWR",
-		  "HHR_TWR",
-		  "NTD_APP",
-		  "SNA_Y_APP",
-		  "SNA_T_APP",
-		  "ONT_N_APP",
-		  "LAX_04_CTR",
-		  "LAX_13_CTR",
-		  "LAX_14_CTR",
-		  "LAX_28_CTR",
-		  "LAX_30_CTR",
-		  "LAX_37_CTR",
-		  "LAX_39_CTR"
-      ],
-      "default_maps": [
-        "200S LAAB LW SCT"
-      ],
-      "wind": {
-        "direction": 20,
-        "speed": 10
-      }
-    },
-    "LAX - East Final": {
-      "arrival_runways": [
-        {
-          "airport": "KLAX",
-          "runway": "6L"
-        },
-        {
-          "airport": "KLAX",
-          "runway": "7R"
-        },
-        {
-          "airport": "KHHR",
-          "runway": "7"
-        }
-      ],
-      "arrivals": {
-        "BIGBR3_FINAL": {
-          "KLAX": 10 
-        },
-        "BRUEN2_FINAL": {
-          "KLAX": 10
-        },
-        "ZUUMA4_FINAL": {
-          "KLAX": 10
-        }
-      },
-      "solo_controller": "LAX_D_APP",
-      "multi_controllers": {
-        "default" : {
-          "LAX_D_APP": {
-            "primary": true,
-            "arrivals": ["BRUEN2_FINAL","BIGBR3_FINAL"]
-          },
-          "LAX_U_APP": {
-            "backup": "LAX_D_APP",
-            "arrivals": ["ZUUMA4_FINAL"]
-          }
-      }
-      },
-      "controllers": [
-          "BUR_M_APP",
-		  "BUR_V_APP",
-		  "LAX_N_DEP",
-		  "LAX_S_DEP",
-		  "LAX_X_DEP",
-		  "LAX_D_APP",
-		  "LAX_F_APP",
-		  "LAX_U_APP",
-		  "LAX_Z_APP",
-		  "LAX_N_TWR",
-		  "LAX_S_TWR",
-		  "HHR_TWR",
-		  "NTD_APP",
-		  "SNA_Y_APP",
-		  "SNA_T_APP",
-		  "ONT_N_APP",
-		  "LAX_04_CTR",
-		  "LAX_13_CTR",
-		  "LAX_14_CTR",
-		  "LAX_28_CTR",
-		  "LAX_30_CTR",
-		  "LAX_37_CTR",
-		  "LAX_39_CTR"
-      ],
-      "default_maps": [
-        "201S LAAB LE SCT"
-      ],
-      "wind": {
-        "direction": 20,
-        "speed": 10
-      }
-    }
-  },
-  "stars_config": {
-  "center": "N034.01.46.059,W117.57.17.869",
-  "altimeters":["KLAX","KSMO","KHHR"],
-  "coordination_fixes": {	
-    "ANJLL": [
-              {
-                  "type": "route",
-                  "to": "SCT",
-                  "from": "ZLA"
-              }
-          ],
-          "HLYWD": [
-              {
-                  "type": "route",
-                  "to": "SCT",
-                  "from": "ZLA"
-              }
-          ],
-          "MDOTS": [
-              {
-                  "type": "route",
-                  "to": "SCT",
-                  "from": "ZLA"
-              }
-          ],
-          "COWWS": [
-              {
-                  "type": "route",
-                  "to": "SCT",
-                  "from": "ZLA"
-              }
-          ],
-          "RUKKI": [
-              {
-                  "type": "route",
-                  "to": "SCT",
-                  "from": "ZLA"
-              }
-          ],
-          "GOATZ": [
-              {
-                  "type": "route",
-                  "to":"SCT",
-                  "from": "ZLA"
-              }
-          ],
-          "GNZZO": [
-              {
-                  "type": "route",
-                  "to": "SCT",
-                  "from": "ZLA"
-              }
-          ],
-          "SOLAY": [
-              {
-                  "type": "route",
-                  "to": "SCT",
-                  "from": "ZLA"
-              }
-          ],
-          "ALMST": [
-              {
-                  "type": "route",
-                  "to": "SCT",
-                  "from": "ZLA"
-              }
-          ],
-          "CYNDE": [
-              {
-                  "type": "route",
-                  "to": "SCT",
-                  "from": "ZLA"
-              }
-          ],
-          "GNKEE": [
-              {
-                  "type": "route",
-                  "to": "SCT",
-                  "from": "ZLA"
-              }
-          ],
-          "DUNNN": [
-              {
-                  "type": "route",
-                  "to": "SCT",
-                  "from": "ZLA"
-              }
-          ],
-          "CHURO": [
-              {
-                  "type": "route",
-                  "to": "SCT",
-                  "from": "ZLA"
-              }
-          ],
-          "PCIFC": [
-              {
-                  "type": "route",
-                  "to": "SCT",
-                  "from": "ZLA"
-              }
-          ],
-          "PMD": [
-              {
-                  "type": "route",
-                  "to": "SCT",
-                  "from": "ZLA"
-              }
-          ],
-          "PEPRZ": [
-              {
-                  "type": "route",
-                  "to": "SCT",
-                  "from": "ZLA"
-              }
-          ],
-          "THRNE": [
-              {
-                  "type": "route",
-                  "to": "SCT",
-                  "from": "ZLA"
-              }
-          ],
-          "GRRIT": [
-              {
-                  "type": "route",
-                  "to": "SCT",
-                  "from": "ZLA"
-              }
-          ],
-          "OHIGH": [
-              {
-                  "type": "route",
-                  "to": "SCT",
-                  "from": "ZLA"
-              }
-          ],
-          "CMA": [
-              {
-                  "type": "route",
-                  "to": "SCT",
-                  "from": "ZLA"
-              }
-          ],
-          "KIMMO": [
-              {
-                  "type": "route",
-                  "to": "SCT",
-                  "from": "ZLA"
-              }
-          ],
-          "LRSON": [
-              {
-                  "type": "route",
-                  "to": "SCT",
-                  "from": "ZLA"
-              }
-          ],
-          "MCHNE": [
-              {
-                  "type": "route",
-                  "to": "SCT",
-                  "from": "ZLA"
-              }
-          ],
-          "ARRAN": [
-              {
-                  "type": "route",
-                  "to": "SCT",
-                  "from": "ZLA"
-              }
-          ],
-          "BITTY": [
-              {
-                  "type": "route",
-                  "to": "SCT",
-                  "from": "ZLA"
-              }
-          ],
-          "COMIX": [
-              {
-                  "type": "route",
-                  "to": "SCT",
-                  "from": "ZLA"
-              }
-          ],
-          "HNAHH": [
-              {
-                  "type": "route",
-                  "to": "SCT",
-                  "from": "ZLA"
-              }
-          ],
-          "ISEMN": [
-              {
-                  "type": "route",
-                  "to": "SCT",
-                  "from": "ZLA"
-              }
-          ]
-},
-  "inhibit_ca_volumes": [
-    {
-        "name": "LAX NO CA",
-        "type": "circle",
-        "floor": 0,
-        "ceiling": 9500,
-        "radius": 10,
-        "center": "N033.56.33.635,W118.24.39.226"
-    },
-    {
-        "name": "LAX FINAL NO CA",
-        "type": "polygon",
-        "floor": 0,
-        "ceiling": 7000,
-        "vertices": [
-            "N033.57.51.665,W118.27.37.122",
-            "N033.54.05.553,W118.26.40.296",
-            "N033.59.40.773,W117.30.46.636",
-            "N034.03.49.229,W117.32.59.159",
-            "N033.57.51.665,W118.27.37.122"
-        ]
-    }
-],
-	"range": 35,
-  "scratchpads": {
-    "LAS": "LAS",
-    "HAILO": "HAL",
-    "BEALE": "BEL",
-    "AVE": "AVE",
-    "EHF": "EHF",
-    "CLEEE": "CLE",
-    "CNERY": "CNR",
-    "CSTRO": "CTO",
-    "COREZ": "COZ",
-    "SCTRR": "SCT"
-  },
-  "significant_points": {
-      "AVE": {  },
-      "BEALE": { "short_name": "BEL" },
-      "CLEEE": { },
-      "CNERY": { "short_name": "CNR" },
-      "COREZ": { "short_name": "COZ" },
-      "CSTRO": { "short_name": "CTO" },
-      "EHF": {  },
-      "HAILO": { "short_name": "HAL" },
-      "LAS": {  },
-      "SCTRR": { }
-  },
-  "stars_maps": [
-      "701S FUS 3NM MVA SCT", "711S EOVM SCT", "721S FREEWAY SCT", "722S D-E A-S SCT", "723S B-C A-S SCT", "720S MEDFLY SCT",
-      "200S LAAB LW SCT", "264S WEST NORTH RNAV RNP-RNAV24 SCT", "466S ARR LAX-ONT SCT", "450S ZLA ASW SCT", "202S LAAB LO SCT", "452S ZLA ASO SCT", "205S HHR RNAV RWY 7 SCT","201S LAAB LE SCT", "262S LAX STARS EAST SCT", "267S SMO RNAV APPROACHES SCT", "206S EAST NORTH RNAV RNP-RNAV06 SCT", "203S PM OUTB SCT", "360S E SPA-S SCT", "220S LAA FIX SCT", "", "", 
-      "261S LAX STARS WEST SCT", "265S WEST SOUTH RNAV RNP-RNAV25 SCT", "668S DIRBY STAR SCT", "", "263S LAX STARS OVER OCEAN SCT", "208S OVER OCEAN RNAV RNP-RNAV06R", "", "241S LAX E SCT", "451S ZLA ASE SCT", "268S LAX E ADJ SCT", "207S EAST SOUTH RNAV RNP-RNAV07 SCT", "204S PM INB SCT", "740S EMERGENCY SCT", "221S LAA GPS SCT"	  
-  ],
-  "video_map_file": "videomaps/ZLA-videomaps.gob.zst"
-  }
-  }
+{
+  "tracon": "SCT",
+  "airports": {
+		"KFUL": { "vfr": { "random_routes": { "rate": 10 } } },
+		"KAVX": { "vfr": { "random_routes": { "rate": 10 } } },
+		"KRAL": { "vfr": { "random_routes": { "rate": 5 } } },
+		"KTOA": { "vfr": { "random_routes": { "rate": 10 } } },
+		"KLGB": { "vfr": { "random_routes": { "rate": 10 } } },
+		"KVNY": { "vfr": { "random_routes": { "rate": 10 } } },
+		"KWHP": { "vfr": { "random_routes": { "rate": 10 } } },
+		"KEMT": { "vfr": { "random_routes": { "rate": 10 } } },
+		"KCNO": { "vfr": { "random_routes": { "rate": 10 } } },
+		"KHMT": { "vfr": { "random_routes": { "rate": 10 } } },
+		"KRIR": { "vfr": { "random_routes": { "rate": 10 } } },
+		"KAJO": { "vfr": { "random_routes": { "rate": 10 } } },
+		"KPOC": { "vfr": { "random_routes": { "rate": 10 } } },
+		"KSMO": { "vfr": { "random_routes": { "rate": 5 } } },
+		"KHHR": { "vfr": { "random_routes": { "rate": 5 } } },
+    "KLAX": {
+      "approaches": {
+        "I6L": { "cifp_id": "I6L" },
+        "RY6L": { "cifp_id": "RY6L" },
+        "RZ6L": { "cifp_id": "RZ6L" },
+        "I6R": { "cifp_id": "I6R" },
+        "RY6R": { "cifp_id": "RY6R" },
+        "RZ6R": { "cifp_id": "RZ6R" },
+        "I7R": { "cifp_id": "I7R" },
+        "RY7R": { "cifp_id": "RY7R" },
+        "RZ7R": { "cifp_id": "RZ7R" },
+        "I4R": { "cifp_id": "I24R" },
+        "RY4R": { "cifp_id": "RY24R" },
+        "RZ4R": { "cifp_id": "RZ24R" },
+        "I4L": { "cifp_id": "I24L" },
+        "RY4L": { "cifp_id": "RY24L" },
+        "RZ4L": { "cifp_id": "RZ24L" },
+        "I5L": { "cifp_id": "I25L" },
+        "RY5L": { "cifp_id": "RY25L" },
+        "RZ5L": { "cifp_id": "RZ25L" }
+      }
+	},
+	"KHHR": {
+      "approaches": {
+        "L25": { "cifp_id": "L25" },
+        "R7": { "cifp_id": "R7" },
+        "R25": { "cifp_id": "R25" },
+        "V25": { "cifp_id": "S25" }
+      }
+	}
+  },
+  "inbound_flows": {
+  "ANJLL4": {
+    "arrivals": [
+      {
+        "waypoints": "GLESN/a24000-30000/s280 ANJLL/a19000-24000/ho CAANN/a17000+ BOYEL/a14000+ CRCUS/a12000-14000/s270",
+        "route": "ANJLL4",
+        "initial_controller": "LAX_37_CTR",
+        "initial_altitude": 25000,
+        "initial_speed": 310,
+        "expect_approach": null,
+        "airlines": {
+          "KLAX": [
+            {
+              "icao": "ACA",
+              "airport": "CYYZ"
+            },
+			{
+              "icao": "BOX",
+              "airport": "EDDF"
+            },
+			{
+              "icao": "DAL",
+              "airport": "KJFK"
+            },
+			{
+              "icao": "DAL",
+              "airport": "KBOS"
+            },
+			{
+              "icao": "DAL",
+			  "fleet": "long",
+              "airport": "KMSP"
+            },
+			{
+              "icao": "DAL",
+			  "fleet": "long",
+              "airport": "LFPG"
+            },
+			{
+              "icao": "DAL",
+			  "fleet": "long",
+              "airport": "KDTW"
+            },
+			{
+              "icao": "DAL",
+              "airport": "KDCA"
+            },
+			{
+              "icao": "DAL",
+              "airport": "KSLC"
+            },
+			{
+              "icao": "JBU",
+			  "fleet": "long",
+              "airport": "KJFK"
+            },
+			{
+              "icao": "JBU",
+              "airport": "KBUF"
+            },
+			{
+              "icao": "JBU",
+			  "fleet": "long",
+              "airport": "KBOS"
+            },
+			{
+              "icao": "SWA",
+              "airport": "KDEN"
+            },
+			{
+              "icao": "SWA",
+              "airport": "KLAS"
+            },
+            {
+              "icao": "SWA",
+              "airport": "KBNA"
+            },
+			{
+              "icao": "AAL",
+              "airport": "KORD"
+            },
+			{
+              "icao": "AAL",
+              "airport": "KPHL"
+            },
+			{
+              "icao": "AAL",
+              "airport": "KDCA"
+            },
+			{
+              "icao": "AAL",
+              "airport": "KLAS"
+            },
+			{
+              "icao": "UAL",
+			  "fleet": "short",
+              "airport": "KIAD"
+            },
+			{
+              "icao": "UAL",
+			  "fleet": "long",
+              "airport": "KIAD"
+            },
+			{
+              "icao": "UAL",
+              "airport": "KORD"
+            },
+			{
+              "icao": "UAL",
+			  "fleet": "short",
+              "airport": "KEWR"
+            },
+			{
+              "icao": "UAL",
+			  "fleet": "long",
+              "airport": "KEWR"
+            },
+			{
+              "icao": "UAL",
+			  "fleet": "short",
+              "airport": "KDEN"
+            },
+			{
+              "icao": "UAL",
+			  "fleet": "long",
+              "airport": "KDEN"
+            },
+			{
+              "icao": "VIR",
+			  "fleet": "long",
+              "airport": "EGLL"
+            },
+			{
+              "icao": "UAL",
+			  "fleet": "long",
+              "airport": "EGLL"
+            },
+			{
+              "icao": "BAW",
+			  "fleet": "long",
+              "airport": "EGLL"
+            },
+			{
+              "icao": "AFR",
+			  "fleet": "lax",
+              "airport": "LFPG"
+            },
+			{
+              "icao": "DLH",
+			  "fleet": "a388",
+              "airport": "EDDM"
+            },
+            {
+              "icao": "SKW",
+			  "fleet": "long",
+              "airport": "KHDN"
+            },
+			{
+              "icao": "SKW",
+			  "fleet": "long",
+              "airport": "KDEN"
+            },
+			{
+              "icao": "SKW",
+			  "fleet": "long",
+              "airport": "KSLC"
+            }
+          ]
+        }
+      }
+    ]
+  },
+  "ANJLL4/HLYWD1.FINAL": {
+    "arrivals": [
+      {
+        "waypoints": "BOYEL/a14000+ CRCUS/a12000-14000/s270/ho/clearapp",
+		"route": "ANJLL4",
+        "initial_controller": "LAX_F_APP",
+        "initial_altitude": 16000,
+        "initial_speed": 280,
+        "scratchpad": "I5L",
+        "expect_approach": "I5L",
+        "airlines": {
+          "KLAX": [
+            {
+              "icao": "ACA",
+              "airport": "CYYZ"
+            },
+			{
+              "icao": "BOX",
+              "airport": "EDDF"
+            },
+			{
+              "icao": "DAL",
+              "airport": "KJFK"
+            },
+			{
+              "icao": "DAL",
+              "airport": "KBOS"
+            },
+			{
+              "icao": "DAL",
+			  "fleet": "long",
+              "airport": "KMSP"
+            },
+			{
+              "icao": "DAL",
+			  "fleet": "long",
+              "airport": "LFPG"
+            },
+			{
+              "icao": "DAL",
+			  "fleet": "long",
+              "airport": "KDTW"
+            },
+			{
+              "icao": "DAL",
+              "airport": "KDCA"
+            },
+			{
+              "icao": "DAL",
+              "airport": "KSLC"
+            },
+			{
+              "icao": "JBU",
+			  "fleet": "long",
+              "airport": "KJFK"
+            },
+			{
+              "icao": "JBU",
+              "airport": "KBUF"
+            },
+			{
+              "icao": "JBU",
+			  "fleet": "long",
+              "airport": "KBOS"
+            },
+			{
+              "icao": "SWA",
+              "airport": "KDEN"
+            },
+			{
+              "icao": "SWA",
+              "airport": "KLAS"
+            },
+            {
+              "icao": "SWA",
+              "airport": "KBNA"
+            },
+			{
+              "icao": "AAL",
+              "airport": "KORD"
+            },
+			{
+              "icao": "AAL",
+              "airport": "KPHL"
+            },
+			{
+              "icao": "AAL",
+              "airport": "KDCA"
+            },
+			{
+              "icao": "AAL",
+              "airport": "KLAS"
+            },
+			{
+              "icao": "UAL",
+			  "fleet": "short",
+              "airport": "KIAD"
+            },
+			{
+              "icao": "UAL",
+			  "fleet": "long",
+              "airport": "KIAD"
+            },
+			{
+              "icao": "UAL",
+              "airport": "KORD"
+            },
+			{
+              "icao": "UAL",
+			  "fleet": "short",
+              "airport": "KEWR"
+            },
+			{
+              "icao": "UAL",
+			  "fleet": "long",
+              "airport": "KEWR"
+            },
+			{
+              "icao": "UAL",
+			  "fleet": "short",
+              "airport": "KDEN"
+            },
+			{
+              "icao": "UAL",
+			  "fleet": "long",
+              "airport": "KDEN"
+            },
+			{
+              "icao": "VIR",
+			  "fleet": "long",
+              "airport": "EGLL"
+            },
+			{
+              "icao": "UAL",
+			  "fleet": "long",
+              "airport": "EGLL"
+            },
+			{
+              "icao": "BAW",
+			  "fleet": "long",
+              "airport": "EGLL"
+            },
+			{
+              "icao": "AFR",
+			  "fleet": "lax",
+              "airport": "LFPG"
+            },
+			{
+              "icao": "DLH",
+			  "fleet": "a388",
+              "airport": "EDDM"
+            },
+            {
+              "icao": "SKW",
+			  "fleet": "long",
+              "airport": "KHDN"
+            },
+			{
+              "icao": "SKW",
+			  "fleet": "long",
+              "airport": "KDEN"
+            },
+			{
+              "icao": "SKW",
+			  "fleet": "long",
+              "airport": "KSLC"
+            }
+          ]
+        }
+      },
+	  {
+        "waypoints": "NEILE/a14000+ SEAVU/a12000-14000/s270/ho/clearapp",
+		"route": "HLYWD1",
+        "initial_controller": "LAX_F_APP",
+        "initial_altitude": 16000,
+        "initial_speed": 280,
+        "scratchpad": "I5L",
+        "expect_approach": "I5L",
+        "airlines": {
+          "KLAX": [
+			{
+              "icao": "DAL",
+			  "fleet": "long",
+              "airport": "KATL"
+            },
+			{
+              "icao": "DAL",
+              "airport": "KATL"
+            },
+			{
+              "icao": "DAL",
+              "airport": "KMCO"
+            },
+			{
+              "icao": "DAL",
+			  "fleet": "short",
+              "airport": "KMSY"
+            },
+            {
+              "icao": "AAL",
+			  "fleet": "short",
+              "airport": "KATL"
+            },
+			{
+              "icao": "AAL",
+              "airport": "KDFW"
+            },
+			{
+              "icao": "AAL",
+			  "fleet": "short",
+              "airport": "MMUN"
+            },
+			{
+              "icao": "SWA",
+              "airport": "KABQ"
+            },
+			{
+              "icao": "SWA",
+              "airport": "KTUS"
+            },
+			{
+              "icao": "SWA",
+              "airport": "KPHX"
+            },
+			{
+              "icao": "SWA",
+              "airport": "KMSY"
+            },
+			{
+              "icao": "SKW",
+			  "fleet": "long",
+              "airport": "KIAH"
+            },
+			{
+              "icao": "SKW",
+			  "fleet": "long",
+              "airport": "KABQ"
+            },
+			{
+              "icao": "SKW",
+			  "fleet": "long",
+              "airport": "KTUS"
+            },
+			{
+              "icao": "SKW",
+			  "fleet": "long",
+              "airport": "KELP"
+            },
+			{
+              "icao": "SKW",
+			  "fleet": "long",
+              "airport": "KSAT"
+            },
+            {
+              "icao": "UAL",
+			  "fleet": "short",
+              "airport": "KMCO"
+            },
+			{
+              "icao": "UAL",
+			  "fleet": "short",
+              "airport": "KTPA"
+            },
+			{
+              "icao": "UAL",
+			  "fleet": "short",
+              "airport": "KFLL"
+            },
+			{
+              "icao": "UAL",
+			  "fleet": "short",
+              "airport": "KIAH"
+            }
+          ]
+        }
+      }
+    ]
+  },
+  "BIGBR3": {
+    "arrivals": [
+      {
+        "waypoints": "ANJLL/a24000-29000/s280 KAOSS/a19000-23000/ho TOLLA/a14000-17000 SLACR/a15000- BIGBR/a13000-14000",
+        "runway_waypoints": {
+          "KLAX": {
+            "6L": "BIGBR/a13000-14000 DRYSS/a10000-12000 TOMYS/a9000+ CLIFY/a7000/s220 HNCHE SASSI/a7000/s210/h251",
+            "7R": "BIGBR/a13000-14000 LADDD/a10000-12000 JOELZ/a8000-9000 NORML/a6000+/s220 WNDFL/a6000/h210/h251"
+          }
+        },
+        "route": "BIGBR3",
+        "initial_controller": "LAX_37_CTR",
+        "initial_altitude": 29000,
+        "initial_speed": 310,
+        "expect_approach": null,
+        "airlines": {
+          "KLAX": [
+            {
+              "icao": "ACA",
+              "airport": "CYYZ"
+            },
+			{
+              "icao": "BOX",
+              "airport": "EDDF"
+            },
+			{
+              "icao": "DAL",
+              "airport": "KJFK"
+            },
+			{
+              "icao": "DAL",
+              "airport": "KBOS"
+            },
+			{
+              "icao": "DAL",
+			  "fleet": "long",
+              "airport": "KMSP"
+            },
+			{
+              "icao": "DAL",
+			  "fleet": "long",
+              "airport": "LFPG"
+            },
+			{
+              "icao": "DAL",
+			  "fleet": "long",
+              "airport": "KDTW"
+            },
+			{
+              "icao": "DAL",
+              "airport": "KDCA"
+            },
+			{
+              "icao": "DAL",
+              "airport": "KSLC"
+            },
+			{
+              "icao": "JBU",
+			  "fleet": "long",
+              "airport": "KJFK"
+            },
+			{
+              "icao": "JBU",
+              "airport": "KBUF"
+            },
+			{
+              "icao": "JBU",
+			  "fleet": "long",
+              "airport": "KBOS"
+            },
+			{
+              "icao": "SWA",
+              "airport": "KDEN"
+            },
+			{
+              "icao": "SWA",
+              "airport": "KLAS"
+            },
+            {
+              "icao": "SWA",
+              "airport": "KBNA"
+            },
+			{
+              "icao": "AAL",
+              "airport": "KORD"
+            },
+			{
+              "icao": "AAL",
+              "airport": "KPHL"
+            },
+			{
+              "icao": "AAL",
+              "airport": "KDCA"
+            },
+			{
+              "icao": "AAL",
+              "airport": "KLAS"
+            },
+			{
+              "icao": "UAL",
+			  "fleet": "short",
+              "airport": "KIAD"
+            },
+			{
+              "icao": "UAL",
+			  "fleet": "long",
+              "airport": "KIAD"
+            },
+			{
+              "icao": "UAL",
+              "airport": "KORD"
+            },
+			{
+              "icao": "UAL",
+			  "fleet": "short",
+              "airport": "KEWR"
+            },
+			{
+              "icao": "UAL",
+			  "fleet": "long",
+              "airport": "KEWR"
+            },
+			{
+              "icao": "UAL",
+			  "fleet": "short",
+              "airport": "KDEN"
+            },
+			{
+              "icao": "UAL",
+			  "fleet": "long",
+              "airport": "KDEN"
+            },
+			{
+              "icao": "VIR",
+			  "fleet": "long",
+              "airport": "EGLL"
+            },
+			{
+              "icao": "UAL",
+			  "fleet": "long",
+              "airport": "EGLL"
+            },
+			{
+              "icao": "BAW",
+			  "fleet": "long",
+              "airport": "EGLL"
+            },
+			{
+              "icao": "AFR",
+			  "fleet": "lax",
+              "airport": "LFPG"
+            },
+			{
+              "icao": "DLH",
+			  "fleet": "a388",
+              "airport": "EDDM"
+            },
+            {
+              "icao": "SKW",
+			  "fleet": "long",
+              "airport": "KHDN"
+            },
+			{
+              "icao": "SKW",
+			  "fleet": "long",
+              "airport": "KDEN"
+            },
+			{
+              "icao": "SKW",
+			  "fleet": "long",
+              "airport": "KSLC"
+            }
+          ]
+        }
+      }
+    ]
+  },
+  "BIGBR3_FINAL": {
+    "arrivals": [
+      {
+        "waypoints": "BIGBR/a13000-14000 DRYSS/a10000-12000 TOMYS/a9000+ CLIFY/a7000/s220 HNCHE SASSI/a7000/s210/h251",
+        "route": "BIGBR3.I6L",
+        "initial_controller": "LAX_F_APP",
+        "initial_altitude": 13000,
+        "initial_speed": 280,
+        "scratchpad": "I6L",
+        "expect_approach": "I6L",
+        "airlines": {
+          "KLAX": [
+            {
+              "icao": "ACA",
+              "airport": "CYYZ"
+            },
+			{
+              "icao": "BOX",
+              "airport": "EDDF"
+            },
+			{
+              "icao": "DAL",
+              "airport": "KJFK"
+            },
+			{
+              "icao": "DAL",
+              "airport": "KBOS"
+            },
+			{
+              "icao": "DAL",
+			  "fleet": "long",
+              "airport": "KMSP"
+            },
+			{
+              "icao": "DAL",
+			  "fleet": "long",
+              "airport": "LFPG"
+            },
+			{
+              "icao": "DAL",
+			  "fleet": "long",
+              "airport": "KDTW"
+            },
+			{
+              "icao": "DAL",
+              "airport": "KDCA"
+            },
+			{
+              "icao": "DAL",
+              "airport": "KSLC"
+            },
+			{
+              "icao": "JBU",
+			  "fleet": "long",
+              "airport": "KJFK"
+            },
+			{
+              "icao": "JBU",
+              "airport": "KBUF"
+            },
+			{
+              "icao": "JBU",
+			  "fleet": "long",
+              "airport": "KBOS"
+            },
+			{
+              "icao": "JBU",
+              "airport": "KFLL"
+            },
+			{
+              "icao": "SWA",
+              "airport": "KDEN"
+            },
+			{
+              "icao": "SWA",
+              "airport": "KLAS"
+            },
+            {
+              "icao": "SWA",
+              "airport": "KBNA"
+            },
+			{
+              "icao": "AAL",
+              "airport": "KORD"
+            },
+			{
+              "icao": "AAL",
+              "airport": "KPHL"
+            },
+			{
+              "icao": "AAL",
+              "airport": "KDCA"
+            },
+			{
+              "icao": "AAL",
+              "airport": "KLAS"
+            },
+			{
+              "icao": "UAL",
+			  "fleet": "short",
+              "airport": "KIAD"
+            },
+			{
+              "icao": "UAL",
+			  "fleet": "long",
+              "airport": "KIAD"
+            },
+			{
+              "icao": "UAL",
+              "airport": "KORD"
+            },
+			{
+              "icao": "UAL",
+			  "fleet": "short",
+              "airport": "KEWR"
+            },
+			{
+              "icao": "UAL",
+			  "fleet": "long",
+              "airport": "KEWR"
+            },
+			{
+              "icao": "UAL",
+			  "fleet": "short",
+              "airport": "KDEN"
+            },
+			{
+              "icao": "UAL",
+			  "fleet": "long",
+              "airport": "KDEN"
+            },
+			{
+              "icao": "VIR",
+			  "fleet": "long",
+              "airport": "EGLL"
+            },
+			{
+              "icao": "UAL",
+			  "fleet": "long",
+              "airport": "EGLL"
+            },
+			{
+              "icao": "BAW",
+			  "fleet": "long",
+              "airport": "EGLL"
+            },
+			{
+              "icao": "AFR",
+			  "fleet": "lax",
+              "airport": "LFPG"
+            },
+			{
+              "icao": "DLH",
+			  "fleet": "a388",
+              "airport": "EDDM"
+            },
+            {
+              "icao": "SKW",
+			  "fleet": "long",
+              "airport": "KHDN"
+            },
+			{
+              "icao": "SKW",
+			  "fleet": "long",
+              "airport": "KDEN"
+            },
+			{
+              "icao": "SKW",
+			  "fleet": "long",
+              "airport": "KSLC"
+            }
+          ]
+        }
+      }
+    ]
+  },
+  "BRUEN2": {
+    "arrivals": [
+      {
+        "waypoints": "AVATR/a24000-29000/s280 TRUBL/a19000-23000/ho EMMMY/a14000-17000 WHDDN/a15000- SHRTZ/a13000-14000",
+        "runway_waypoints": {
+          "KLAX": {
+            "6L": "SHRTZ/a13000-14000 DRYSS/a10000 TOMYS/a9000 CLIFY/a7000/s220 HNCHE SASSI/a7000/s210 SHIPM/h251",
+            "7R": "SHRTZ/a13000-14000 LADDD/a10000-12000 JOELZ/a8000-9000 NORML/a6000+/s220 WNDFL/a6000/s210 NIKEY/h251"
+          }
+        },
+        "route": "BRUEN2",
+        "initial_controller": "LAX_39_CTR",
+        "initial_altitude": 33000,
+        "initial_speed": 310,
+        "expect_approach": null,
+        "airlines": {
+          "KLAX": [
+            {
+              "icao": "DAL",
+			  "fleet": "long",
+              "airport": "KATL"
+            },
+			{
+              "icao": "DAL",
+              "airport": "KATL"
+            },
+			{
+              "icao": "DAL",
+              "airport": "KMCO"
+            },
+			{
+              "icao": "DAL",
+			  "fleet": "short",
+              "airport": "KMSY"
+            },
+            {
+              "icao": "AAL",
+			  "fleet": "short",
+              "airport": "KATL"
+            },
+			{
+              "icao": "AAL",
+              "airport": "KDFW"
+            },
+			{
+              "icao": "AAL",
+			  "fleet": "short",
+              "airport": "MMUN"
+            },
+			{
+              "icao": "SWA",
+              "airport": "KABQ"
+            },
+			{
+              "icao": "SWA",
+              "airport": "KTUS"
+            },
+			{
+              "icao": "SWA",
+              "airport": "KPHX"
+            },
+			{
+              "icao": "SWA",
+              "airport": "KMSY"
+            },
+			{
+              "icao": "SKW",
+			  "fleet": "long",
+              "airport": "KIAH"
+            },
+			{
+              "icao": "SKW",
+			  "fleet": "long",
+              "airport": "KABQ"
+            },
+			{
+              "icao": "SKW",
+			  "fleet": "long",
+              "airport": "KTUS"
+            },
+			{
+              "icao": "SKW",
+			  "fleet": "long",
+              "airport": "KELP"
+            },
+			{
+              "icao": "SKW",
+			  "fleet": "long",
+              "airport": "KSAT"
+            },
+            {
+              "icao": "UAL",
+			  "fleet": "short",
+              "airport": "KMCO"
+            },
+			{
+              "icao": "UAL",
+			  "fleet": "short",
+              "airport": "KTPA"
+            },
+			{
+              "icao": "UAL",
+			  "fleet": "short",
+              "airport": "KFLL"
+            },
+			{
+              "icao": "UAL",
+			  "fleet": "short",
+              "airport": "KIAH"
+            }
+          ]
+        }
+      }
+    ]
+  },
+  "BRUEN2_FINAL": {
+    "arrivals": [
+      {
+        "waypoints": "SHRTZ/a13000-14000 LADDD/a10000-12000 JOELZ/a8000-9000 NORML/a6000+/s220 WNDFL/a6000/s210 NIKEY/h251",
+        "route": "BRUEN2.I7R",
+        "initial_controller": "LAX_F_APP",
+        "initial_altitude": 13000,
+        "initial_speed": 280,
+        "scratchpad": "I7R",
+        "expect_approach": "I7R",
+        "airlines": {
+          "KLAX": [
+            {
+              "icao": "DAL",
+			  "fleet": "long",
+              "airport": "KATL"
+            },
+			{
+              "icao": "DAL",
+              "airport": "KATL"
+            },
+			{
+              "icao": "DAL",
+              "airport": "KMCO"
+            },
+			{
+              "icao": "DAL",
+			  "fleet": "short",
+              "airport": "KMSY"
+            },
+            {
+              "icao": "AAL",
+			  "fleet": "short",
+              "airport": "KATL"
+            },
+			{
+              "icao": "AAL",
+              "airport": "KDFW"
+            },
+			{
+              "icao": "AAL",
+			  "fleet": "short",
+              "airport": "MMUN"
+            },
+			{
+              "icao": "SWA",
+              "airport": "KABQ"
+            },
+			{
+              "icao": "SWA",
+              "airport": "KTUS"
+            },
+			{
+              "icao": "SWA",
+              "airport": "KPHX"
+            },
+			{
+              "icao": "SWA",
+              "airport": "KMSY"
+            },
+			{
+              "icao": "SKW",
+			  "fleet": "long",
+              "airport": "KIAH"
+            },
+			{
+              "icao": "SKW",
+			  "fleet": "long",
+              "airport": "KABQ"
+            },
+			{
+              "icao": "SKW",
+			  "fleet": "long",
+              "airport": "KTUS"
+            },
+			{
+              "icao": "SKW",
+			  "fleet": "long",
+              "airport": "KELP"
+            },
+			{
+              "icao": "SKW",
+			  "fleet": "long",
+              "airport": "KSAT"
+            },
+            {
+              "icao": "UAL",
+			  "fleet": "short",
+              "airport": "KMCO"
+            },
+			{
+              "icao": "UAL",
+			  "fleet": "short",
+              "airport": "KTPA"
+            },
+			{
+              "icao": "UAL",
+			  "fleet": "short",
+              "airport": "KFLL"
+            },
+			{
+              "icao": "UAL",
+			  "fleet": "short",
+              "airport": "KIAH"
+            }
+          ]
+        }
+      }
+    ]
+  },
+  "EMMLN1": {
+    "arrivals": [
+      {
+        "waypoints": "EMMLN N034.20.14.854,W117.16.35.031/ho CAPTZ/a10000 RRIZE/a8100 PDZ/a6000 RNDAL/a6000/h250",
+        "route": "EMMLN1 KHHR",
+        "initial_controller": "ONT_N_APP",
+        "initial_altitude": 10000,
+        "initial_speed": 310,
+        "expect_approach": null,
+        "airlines": {
+          "KHHR": [
+            {
+              "icao": "N",
+              "airport": "KBVU"
+            },
+            {
+              "icao": "N",
+              "airport": "KVGT"
+            }
+          ]
+        }
+      }
+    ]
+  },
+  "GOATZ2/OLAAA2": {
+    "arrivals": [
+      {
+        "waypoints": "SHHOW/a12000 ZAPPP/a9000+ BUFIE/a8000-/s210/ho SLI/a7000/s210 TRNDO/a5000/s210",
+        "route": "GOATZ2",
+        "initial_controller": "SNA_Y_APP",
+        "initial_altitude": 12000,
+        "initial_speed": 250,
+        "expect_approach": null,
+        "airlines": {
+          "KLAX": [
+            {
+              "icao": "SWA",
+              "airport": "PHKO"
+            },
+			{
+              "icao": "SWA",
+              "airport": "PHTO"
+            },
+			{
+              "icao": "AAL",
+              "airport": "PHNL"
+            },
+			{
+              "icao": "HAL",
+			  "fleet": "long",
+              "airport": "PHNL"
+            },
+			{
+              "icao": "HAL",
+			  "fleet": "long",
+              "airport": "PHOG"
+            },
+			{
+              "icao": "UAL",
+              "airport": "PHKO"
+            },
+            {
+              "icao": "AFR",
+			  "fleet": "long",
+              "airport": "NTAA"
+            },
+			{
+              "icao": "ANZ",
+			  "fleet": "long",
+              "airport": "NZAA"
+            },
+			{
+              "icao": "FJI",
+			  "fleet": "a359",
+              "airport": "NFFN"
+            },
+            {
+              "icao": "THT",
+              "airport": "NTAA"
+            }
+          ]
+        }
+      },
+	  {
+        "waypoints": "PESOZ MADOW/ho TOZEK/a7000 SLI/a7000/s210 TRNDO/a5000/s210",
+        "route": "OLAAA2",
+        "initial_controller": "SNA_Y_APP",
+        "initial_altitude": 10000,
+        "initial_speed": 210,
+        "expect_approach": null,
+        "airlines": {
+          "KLAX": [
+            {
+              "icao": "AAL",
+			  "fleet": "short",
+              "airport": "MMPR"
+            },
+			{
+              "icao": "AAL",
+			  "fleet": "short",
+              "airport": "MMMX"
+            },
+			{
+              "icao": "AMX",
+			  "fleet": "b73x",
+              "airport": "MMGL"
+            },
+			{
+              "icao": "AMX",
+			  "fleet": "b73x",
+              "airport": "MMMX"
+            },
+			{
+              "icao": "ASA",
+              "airport": "MMPR"
+            },
+			{
+              "icao": "ASA",
+              "airport": "MMUN"
+            },
+			{
+              "icao": "ASA",
+              "airport": "MMZO"
+            },
+			{
+              "icao": "ASA",
+              "airport": "MMZH"
+            },
+			{
+              "icao": "ASA",
+              "airport": "MMSD"
+            },
+			{
+              "icao": "AAL",
+			  "fleet": "short",
+              "airport": "MMSD"
+            },
+			{
+              "icao": "AAL",
+			  "fleet": "short",
+              "airport": "MMUN"
+            },
+			{
+              "icao": "AVA",
+			  "fleet": "shortBus",
+              "airport": "MROC"
+            },
+			{
+              "icao": "TAI",
+			  "fleet": "lax",
+              "airport": "MSLP"
+            },
+            {
+              "icao": "DAL",
+			  "fleet": "short",
+              "airport": "MMSD"
+            },
+			{
+              "icao": "DAL",
+			  "fleet": "short",
+              "airport": "MMUN"
+            },
+			{
+              "icao": "DAL",
+			  "fleet": "short",
+              "airport": "MMMX"
+            },
+			{
+              "icao": "UAL",
+			  "fleet": "short",
+              "airport": "MMSD"
+            },
+			{
+              "icao": "UAL",
+			  "fleet": "short",
+              "airport": "MMMX"
+            },
+			{
+              "icao": "UAL",
+			  "fleet": "short",
+              "airport": "MMUN"
+            },
+			{
+              "icao": "VIV",
+              "airport": "MMGL"
+            },
+			{
+              "icao": "VIV",
+              "airport": "MMMX"
+            },
+			{
+              "icao": "VOI",
+              "airport": "MMGL"
+            },
+			{
+              "icao": "VOI",
+              "airport": "MMMY"
+            },
+			{
+              "icao": "VOI",
+              "airport": "MMMX"
+            },
+			{
+              "icao": "VIV",
+              "airport": "MMAS"
+            }
+          ]
+        }
+      }
+    ]
+  },
+  "GOATZ2/OLAAA2_FINAL": {
+    "arrivals": [
+      {
+        "waypoints": "SHHOW/a12000 ZAPPP/a9000 BUFIE/a8000-/s210/ho SLI/a7000/s210 TRNDO/a5000/s210",
+        "route": "GOATZ2.FINAL",
+        "initial_controller": "SNA_Y_APP",
+        "initial_altitude": 12000,
+        "initial_speed": 250,
+		"scratchpad": "I5L",
+        "expect_approach": "I5L",
+        "expect_approach": null,
+        "airlines": {
+          "KLAX": [
+            {
+              "icao": "SWA",
+              "airport": "PHKO"
+            },
+			{
+              "icao": "SWA",
+              "airport": "PHTO"
+            },
+			{
+              "icao": "AAL",
+              "airport": "PHNL"
+            },
+			{
+              "icao": "HAL",
+			  "fleet": "long",
+              "airport": "PHNL"
+            },
+			{
+              "icao": "HAL",
+			  "fleet": "long",
+              "airport": "PHOG"
+            },
+			{
+              "icao": "UAL",
+              "airport": "PHKO"
+            },
+            {
+              "icao": "AFR",
+			  "fleet": "long",
+              "airport": "NTAA"
+            },
+			{
+              "icao": "ANZ",
+			  "fleet": "long",
+              "airport": "NZAA"
+            },
+			{
+              "icao": "FJI",
+			  "fleet": "a359",
+              "airport": "NFFN"
+            },
+            {
+              "icao": "THT",
+              "airport": "NTAA"
+            }
+          ]
+        }
+      },
+	  {
+        "waypoints": "PESOZ MADOW/ho TOZEK/a7000 SLI/a7000/s210 TRNDO/a5000/s210",
+        "route": "OLAAA2.FINAL",
+        "initial_controller": "SNA_Y_APP",
+        "initial_altitude": 10000,
+        "initial_speed": 210,
+        "expect_approach": null,
+        "airlines": {
+          "KLAX": [
+            {
+              "icao": "AAL",
+			  "fleet": "short",
+              "airport": "MMPR"
+            },
+			{
+              "icao": "AAL",
+			  "fleet": "short",
+              "airport": "MMMX"
+            },
+			{
+              "icao": "AMX",
+			  "fleet": "b73x",
+              "airport": "MMGL"
+            },
+			{
+              "icao": "AMX",
+			  "fleet": "b73x",
+              "airport": "MMMX"
+            },
+			{
+              "icao": "ASA",
+              "airport": "MMPR"
+            },
+			{
+              "icao": "ASA",
+              "airport": "MMUN"
+            },
+			{
+              "icao": "ASA",
+              "airport": "MMZO"
+            },
+			{
+              "icao": "ASA",
+              "airport": "MMZH"
+            },
+			{
+              "icao": "ASA",
+              "airport": "MMSD"
+            },
+			{
+              "icao": "AAL",
+			  "fleet": "short",
+              "airport": "MMSD"
+            },
+			{
+              "icao": "AAL",
+			  "fleet": "short",
+              "airport": "MMUN"
+            },
+			{
+              "icao": "AVA",
+			  "fleet": "shortBus",
+              "airport": "MROC"
+            },
+			{
+              "icao": "TAI",
+			  "fleet": "lax",
+              "airport": "MSLP"
+            },
+            {
+              "icao": "DAL",
+			  "fleet": "short",
+              "airport": "MMSD"
+            },
+			{
+              "icao": "DAL",
+			  "fleet": "short",
+              "airport": "MMUN"
+            },
+			{
+              "icao": "DAL",
+			  "fleet": "short",
+              "airport": "MMMX"
+            },
+			{
+              "icao": "UAL",
+			  "fleet": "short",
+              "airport": "MMSD"
+            },
+			{
+              "icao": "UAL",
+			  "fleet": "short",
+              "airport": "MMMX"
+            },
+			{
+              "icao": "UAL",
+			  "fleet": "short",
+              "airport": "MMUN"
+            },
+			{
+              "icao": "VIV",
+              "airport": "MMGL"
+            },
+			{
+              "icao": "VIV",
+              "airport": "MMMX"
+            },
+			{
+              "icao": "VOI",
+              "airport": "MMGL"
+            },
+			{
+              "icao": "VOI",
+              "airport": "MMMY"
+            },
+			{
+              "icao": "VOI",
+              "airport": "MMMX"
+            },
+			{
+              "icao": "VIV",
+              "airport": "MMAS"
+            }
+          ]
+        }
+      }
+    ]
+  },
+  "HLYWD1": {
+    "arrivals": [
+      {
+        "waypoints": "N034.03.39.218,W116.43.12.471 AVATR/a19000-24000/ho DAAAY/a17000+ WADUP/a15000+ NEILE/a14000+ SEAVU/a12000-14000/s270",
+        "route": "HLYWD1",
+        "initial_controller": "LAX_39_CTR",
+        "initial_altitude": 25000,
+        "initial_speed": 280,
+        "expect_approach": null,
+        "airlines": {
+          "KLAX": [
+            {
+              "icao": "DAL",
+			  "fleet": "long",
+              "airport": "KATL"
+            },
+			{
+              "icao": "DAL",
+              "airport": "KATL"
+            },
+			{
+              "icao": "DAL",
+              "airport": "KMCO"
+            },
+			{
+              "icao": "DAL",
+			  "fleet": "short",
+              "airport": "KMSY"
+            },
+            {
+              "icao": "AAL",
+			  "fleet": "short",
+              "airport": "KATL"
+            },
+			{
+              "icao": "AAL",
+              "airport": "KDFW"
+            },
+			{
+              "icao": "AAL",
+			  "fleet": "short",
+              "airport": "MMUN"
+            },
+			{
+              "icao": "SWA",
+              "airport": "KABQ"
+            },
+			{
+              "icao": "SWA",
+              "airport": "KTUS"
+            },
+			{
+              "icao": "SWA",
+              "airport": "KPHX"
+            },
+			{
+              "icao": "SWA",
+              "airport": "KMSY"
+            },
+			{
+              "icao": "SKW",
+			  "fleet": "long",
+              "airport": "KIAH"
+            },
+			{
+              "icao": "SKW",
+			  "fleet": "long",
+              "airport": "KABQ"
+            },
+			{
+              "icao": "SKW",
+			  "fleet": "long",
+              "airport": "KTUS"
+            },
+			{
+              "icao": "SKW",
+			  "fleet": "long",
+              "airport": "KELP"
+            },
+			{
+              "icao": "SKW",
+			  "fleet": "long",
+              "airport": "KSAT"
+            },
+            {
+              "icao": "UAL",
+			  "fleet": "short",
+              "airport": "KMCO"
+            },
+			{
+              "icao": "UAL",
+			  "fleet": "short",
+              "airport": "KTPA"
+            },
+			{
+              "icao": "UAL",
+			  "fleet": "short",
+              "airport": "KFLL"
+            },
+			{
+              "icao": "UAL",
+			  "fleet": "short",
+              "airport": "KIAH"
+            }
+          ]
+        }
+      }
+    ]
+  },
+  "RYDRR2": {
+    "arrivals": [
+      {
+        "waypoints": "GNZZO/a13000-14000 RYDRR/a11000/s250/ho KEVVI/a10000+ BAYST/a9000+/s240 JUUSE/a8000-9000 CLIFY/a7000-8000/s210 DAHJR/a6000/s210 GADDO/a6000/h71",
+        "route": "RYDRR2",
+        "initial_controller": "LAX_14_CTR",
+        "initial_altitude": 13000,
+        "initial_speed": 280,
+        "expect_approach": null,
+        "airlines": {
+          "KLAX": [
+            {
+              "icao": "EVA",
+			  "fleet": "b77w",
+              "airport": "RCTP"
+            },
+			{
+              "icao": "PAL",
+			  "fleet": "long",
+              "airport": "RPLL"
+            },
+			{
+              "icao": "SWA",
+              "airport": "PHNL"
+            },
+			{
+              "icao": "SWA",
+              "airport": "PHOG"
+            },
+			{
+              "icao": "SWA",
+              "airport": "PHKO"
+            },
+			{
+              "icao": "SWA",
+              "airport": "PHLI"
+            },
+			{
+              "icao": "DAL",
+              "airport": "PHNL"
+            },
+			{
+              "icao": "DAL",
+              "airport": "PHOG"
+            },
+			{
+              "icao": "DAL",
+              "airport": "PHKO"
+            },
+			{
+              "icao": "DAL",
+              "airport": "PHLI"
+            },
+            {
+              "icao": "AAL",
+              "airport": "PHNL"
+            },
+			{
+              "icao": "AAL",
+              "airport": "PHOG"
+            },
+			{
+              "icao": "AAL",
+              "airport": "PHKO"
+            },
+			{
+              "icao": "UAL",
+              "airport": "PHKO"
+            },
+			{
+              "icao": "UAL",
+              "airport": "PHLI"
+            },
+			{
+              "icao": "UAL",
+              "airport": "PHOG"
+            },
+            {
+              "icao": "UAL",
+              "airport": "PHNL"
+            },
+			{
+              "icao": "KAL",
+			  "fleet": "cargo",
+              "airport": "PANC"
+            },
+            {
+              "icao": "AAR",
+			  "fleet": "cargo",
+              "airport": "PANC"
+            },
+			{
+              "icao": "CPA",
+			  "fleet": "cargo",
+              "airport": "PANC"
+            },
+			{
+              "icao": "CAL",
+			  "fleet": "cargo",
+              "airport": "PANC"
+            },
+			{
+              "icao": "CAL",
+			  "fleet": "cargo",
+              "airport": "KSFO"
+            },
+			{
+              "icao": "CLX",
+              "airport": "VHHH"
+            },
+			{
+              "icao": "CKS",
+			  "fleet": "long",
+              "airport": "PANC"
+            },
+            {
+              "icao": "EVA",
+			  "fleet": "cargo",
+              "airport": "RCTP"
+            }
+          ]
+        }
+      }
+    ]
+  },
+  "IRNMN2/RYDRR2_FINAL": {
+    "arrivals": [
+      {
+        "waypoints": "BAYST/a9000+/s240 JUUSE/a8000-9000/ho CLIFY/a7000-8000/s210 DAHJR/a6000/s210 GADDO/a6000/h71",
+        "route": "IRNMN2",	
+        "initial_controller": "LAX_Z_APP",
+        "initial_altitude": 9000,
+        "initial_speed": 240,
+		"scratchpad": "I4R",
+        "expect_approach": "I4R",
+        "airlines": {
+          "KLAX": [
+            {
+              "icao": "EVA",
+			  "fleet": "b77w",
+              "airport": "RCTP"
+            },
+			{
+              "icao": "PAL",
+			  "fleet": "long",
+              "airport": "RPLL"
+            },
+			{
+              "icao": "SWA",
+              "airport": "PHNL"
+            },
+			{
+              "icao": "SWA",
+              "airport": "PHOG"
+            },
+			{
+              "icao": "SWA",
+              "airport": "PHKO"
+            },
+			{
+              "icao": "SWA",
+              "airport": "PHLI"
+            },
+			{
+              "icao": "DAL",
+              "airport": "PHNL"
+            },
+			{
+              "icao": "DAL",
+              "airport": "PHOG"
+            },
+			{
+              "icao": "DAL",
+              "airport": "PHKO"
+            },
+			{
+              "icao": "DAL",
+              "airport": "PHLI"
+            },
+            {
+              "icao": "AAL",
+              "airport": "PHNL"
+            },
+			{
+              "icao": "AAL",
+              "airport": "PHOG"
+            },
+			{
+              "icao": "AAL",
+              "airport": "PHKO"
+            },
+			{
+              "icao": "UAL",
+              "airport": "PHKO"
+            },
+			{
+              "icao": "UAL",
+              "airport": "PHLI"
+            },
+			{
+              "icao": "UAL",
+              "airport": "PHOG"
+            },
+            {
+              "icao": "UAL",
+              "airport": "PHNL"
+            },
+			{
+              "icao": "ASA",
+              "airport": "KSJC"
+            },
+			{
+              "icao": "ASA",
+              "airport": "KSEA"
+            },
+			{
+              "icao": "ASA",
+              "airport": "KSFO"
+            },
+			{
+              "icao": "ASA",
+              "airport": "KPDX"
+            },
+			{
+              "icao": "ANA",
+			  "fleet": "b789",
+              "airport": "RJAA"
+            },
+			{
+              "icao": "DAL",
+			  "fleet": "short",
+              "airport": "KSFO"
+            },
+			{
+              "icao": "DAL",
+			  "fleet": "short",
+              "airport": "KSEA"
+            },
+            {
+              "icao": "AAL",
+			  "fleet": "short",
+              "airport": "KSFO"
+            },
+			{
+              "icao": "AAL",
+			  "fleet": "short",
+              "airport": "KSEA"
+            },
+			{
+              "icao": "JAL",
+			  "fleet": "long",
+              "airport": "RJAA"
+            },
+			{
+              "icao": "NCA",
+              "airport": "RJAA"
+            },
+			{
+              "icao": "PAC",
+              "airport": "RJAA"
+            },
+			{
+              "icao": "QTR",
+			  "fleet": "a359",
+              "airport": "OTHH"
+            },
+			{
+              "icao": "QXE",
+              "airport": "KSEA"
+            },
+			{
+              "icao": "QXE",
+              "airport": "KPDX"
+            },
+			{
+              "icao": "SIA",
+			  "fleet": "b777",
+              "airport": "RJAA"
+            },
+			{
+              "icao": "SKW",
+			  "fleet": "long",
+              "airport": "KSFO"
+            },
+			{
+              "icao": "SKW",
+			  "fleet": "long",
+              "airport": "KSJC"
+            },
+			{
+              "icao": "SKW",
+			  "fleet": "long",
+              "airport": "KRNO"
+            },
+			{
+              "icao": "SKW",
+			  "fleet": "long",
+              "airport": "KEUG"
+            },
+			{
+              "icao": "SWA",
+              "airport": "KSJC"
+            },
+			{
+              "icao": "SWA",
+              "airport": "KOAK"
+            },
+			{
+              "icao": "SWA",
+              "airport": "KPDX"
+            },
+			{
+              "icao": "UAE",
+			  "fleet": "a388",
+              "airport": "OMDB"
+            },
+			{
+              "icao": "UAL",
+			  "fleet": "b772",
+              "airport": "VHHH"
+            },
+			{
+              "icao": "UAL",
+			  "fleet": "b772",
+              "airport": "RJAA"
+            },
+			{
+              "icao": "UAL",
+			  "fleet": "short",
+              "airport": "KSFO"
+            },
+			{
+              "icao": "UAL",
+			  "fleet": "short",
+              "airport": "KPDX"
+            },
+			{
+              "icao": "UAL",
+			  "fleet": "short",
+              "airport": "KSEA"
+            },
+            {
+              "icao": "UAL",
+			  "fleet": "short",
+              "airport": "KSFO"
+            },
+			{
+              "icao": "KAL",
+			  "fleet": "cargo",
+              "airport": "PANC"
+            },
+            {
+              "icao": "AAR",
+			  "fleet": "cargo",
+              "airport": "PANC"
+            },
+			{
+              "icao": "CPA",
+			  "fleet": "cargo",
+              "airport": "PANC"
+            },
+			{
+              "icao": "CAL",
+			  "fleet": "cargo",
+              "airport": "PANC"
+            },
+			{
+              "icao": "CAL",
+			  "fleet": "cargo",
+              "airport": "KSFO"
+            },
+			{
+              "icao": "CLX",
+              "airport": "VHHH"
+            },
+			{
+              "icao": "CKS",
+			  "fleet": "long",
+              "airport": "PANC"
+            },
+            {
+              "icao": "EVA",
+			  "fleet": "cargo",
+              "airport": "RCTP"
+            }
+          ]
+        }
+      },
+	  {
+        "waypoints": "BAYST/a9000+/s240 JUUSE/a8000-9000/ho CLIFY/a7000-8000/s210 DAHJR/a6000/s210 GADDO/a6000/h71",
+        "route": "IRNMN2",
+        "initial_controller": "LAX_Z_APP",
+        "initial_altitude": 9000,
+        "initial_speed": 240,
+		"scratchpad": "R25",
+        "expect_approach": "R25",
+        "airlines": {
+          "KHHR": [
+            {
+              "icao": "N",
+              "fleet": "fastGA",
+              "airport": "KMMH"
+            }
+          ]
+        }
+      }
+    ]
+  },
+  "IRNMN2": {
+    "arrivals": [
+      {
+        "waypoints": "BIKNG/a16000-20000 RUNNN/a14000-17000/ho IRNMN/a12000-16000 SYMON/a12000-13000/s250 BAYST/a9000+/s240 JUUSE/a8000-9000 CLIFY/a7000-8000/s210 DAHJR/a6000/s210 GADDO/a6000/h71",
+        "route": "IRNMN2",
+        "initial_controller": "LAX_13_CTR",
+        "initial_altitude": 18000,
+        "initial_speed": 280,
+        "expect_approach": null,
+        "airlines": {
+          "KHHR": [
+            {
+              "icao": "N",
+              "fleet": "fastGA",
+              "airport": "KMMH"
+            }
+          ],
+          "KLAX": [
+            {
+              "icao": "ASA",
+              "airport": "KSJC"
+            },
+			{
+              "icao": "ASA",
+              "airport": "KSEA"
+            },
+			{
+              "icao": "ASA",
+              "airport": "KSFO"
+            },
+			{
+              "icao": "ASA",
+              "airport": "KPDX"
+            },
+			{
+              "icao": "ANA",
+			  "fleet": "b789",
+              "airport": "RJAA"
+            },
+			{
+              "icao": "DAL",
+			  "fleet": "short",
+              "airport": "KSFO"
+            },
+			{
+              "icao": "DAL",
+			  "fleet": "short",
+              "airport": "KSEA"
+            },
+            {
+              "icao": "AAL",
+			  "fleet": "short",
+              "airport": "KSFO"
+            },
+			{
+              "icao": "AAL",
+			  "fleet": "short",
+              "airport": "KSEA"
+            },
+			{
+              "icao": "JAL",
+			  "fleet": "long",
+              "airport": "RJAA"
+            },
+			{
+              "icao": "NCA",
+              "airport": "RJAA"
+            },
+			{
+              "icao": "PAC",
+              "airport": "RJAA"
+            },
+			{
+              "icao": "QTR",
+			  "fleet": "a359",
+              "airport": "OTHH"
+            },
+			{
+              "icao": "QXE",
+              "airport": "KSEA"
+            },
+			{
+              "icao": "QXE",
+              "airport": "KPDX"
+            },
+			{
+              "icao": "SIA",
+			  "fleet": "b777",
+              "airport": "RJAA"
+            },
+			{
+              "icao": "SKW",
+			  "fleet": "long",
+              "airport": "KSFO"
+            },
+			{
+              "icao": "SKW",
+			  "fleet": "long",
+              "airport": "KSJC"
+            },
+			{
+              "icao": "SKW",
+			  "fleet": "long",
+              "airport": "KRNO"
+            },
+			{
+              "icao": "SKW",
+			  "fleet": "long",
+              "airport": "KEUG"
+            },
+			{
+              "icao": "SWA",
+              "airport": "KSJC"
+            },
+			{
+              "icao": "SWA",
+              "airport": "KOAK"
+            },
+			{
+              "icao": "SWA",
+              "airport": "KPDX"
+            },
+			{
+              "icao": "UAE",
+			  "fleet": "a388",
+              "airport": "OMDB"
+            },
+			{
+              "icao": "UAL",
+			  "fleet": "b772",
+              "airport": "VHHH"
+            },
+			{
+              "icao": "UAL",
+			  "fleet": "b772",
+              "airport": "RJAA"
+            },
+			{
+              "icao": "UAL",
+			  "fleet": "short",
+              "airport": "KSFO"
+            },
+			{
+              "icao": "UAL",
+			  "fleet": "short",
+              "airport": "KPDX"
+            },
+			{
+              "icao": "UAL",
+			  "fleet": "short",
+              "airport": "KSEA"
+            },
+            {
+              "icao": "UAL",
+			  "fleet": "short",
+              "airport": "KSFO"
+            },
+			{
+              "icao": "KAL",
+			  "fleet": "cargo",
+              "airport": "PANC"
+            },
+            {
+              "icao": "AAR",
+			  "fleet": "cargo",
+              "airport": "PANC"
+            },
+			{
+              "icao": "CPA",
+			  "fleet": "cargo",
+              "airport": "PANC"
+            },
+			{
+              "icao": "CAL",
+			  "fleet": "cargo",
+              "airport": "PANC"
+            },
+			{
+              "icao": "CAL",
+			  "fleet": "cargo",
+              "airport": "KSFO"
+            },
+			{
+              "icao": "CLX",
+              "airport": "VHHH"
+            },
+			{
+              "icao": "CKS",
+			  "fleet": "long",
+              "airport": "PANC"
+            },
+            {
+              "icao": "EVA",
+			  "fleet": "cargo",
+              "airport": "RCTP"
+            }
+          ]
+        }
+      }
+    ]
+  },
+  "MDNYT2.ANJLL": {
+    "arrivals": [
+      {
+        "waypoints": "ANJLL/a24000-29000/s280 KAOSS/a19000-23000/ho TOLLA/a14000-17000 SLACR/a15000-  BIGBR/a13000-14000 MDNYT/a10000-13000 DOWNE DOYRS/a10000+ CLIFY/a8000-10000/s230 HNCHE SASSI/a7000/s210 SHIPM/h251",
+        "route": "ANJLL.MDNYT2",
+        "initial_controller": "LAX_37_CTR",
+        "initial_altitude": 25000,
+        "initial_speed": 280,
+        "expect_approach": null,
+        "airlines": {
+          "KLAX": [
+            {
+              "icao": "ACA",
+              "airport": "CYYZ"
+            },
+			{
+              "icao": "BOX",
+              "airport": "EDDF"
+            },
+			{
+              "icao": "DAL",
+              "airport": "KJFK"
+            },
+			{
+              "icao": "DAL",
+              "airport": "KBOS"
+            },
+			{
+              "icao": "DAL",
+			  "fleet": "long",
+              "airport": "KMSP"
+            },
+			{
+              "icao": "DAL",
+			  "fleet": "long",
+              "airport": "LFPG"
+            },
+			{
+              "icao": "DAL",
+			  "fleet": "long",
+              "airport": "KDTW"
+            },
+			{
+              "icao": "DAL",
+              "airport": "KDCA"
+            },
+			{
+              "icao": "DAL",
+              "airport": "KSLC"
+            },
+			{
+              "icao": "JBU",
+			  "fleet": "long",
+              "airport": "KJFK"
+            },
+			{
+              "icao": "JBU",
+              "airport": "KBUF"
+            },
+			{
+              "icao": "JBU",
+			  "fleet": "long",
+              "airport": "KBOS"
+            },
+			{
+              "icao": "SWA",
+              "airport": "KDEN"
+            },
+			{
+              "icao": "SWA",
+              "airport": "KLAS"
+            },
+            {
+              "icao": "SWA",
+              "airport": "KBNA"
+            },
+			{
+              "icao": "AAL",
+              "airport": "KORD"
+            },
+			{
+              "icao": "AAL",
+              "airport": "KPHL"
+            },
+			{
+              "icao": "AAL",
+              "airport": "KDCA"
+            },
+			{
+              "icao": "AAL",
+              "airport": "KLAS"
+            },
+			{
+              "icao": "UAL",
+			  "fleet": "short",
+              "airport": "KIAD"
+            },
+			{
+              "icao": "UAL",
+			  "fleet": "long",
+              "airport": "KIAD"
+            },
+			{
+              "icao": "UAL",
+              "airport": "KORD"
+            },
+			{
+              "icao": "UAL",
+			  "fleet": "short",
+              "airport": "KEWR"
+            },
+			{
+              "icao": "UAL",
+			  "fleet": "long",
+              "airport": "KEWR"
+            },
+			{
+              "icao": "UAL",
+			  "fleet": "short",
+              "airport": "KDEN"
+            },
+			{
+              "icao": "UAL",
+			  "fleet": "long",
+              "airport": "KDEN"
+            },
+			{
+              "icao": "VIR",
+			  "fleet": "long",
+              "airport": "EGLL"
+            },
+			{
+              "icao": "UAL",
+			  "fleet": "long",
+              "airport": "EGLL"
+            },
+			{
+              "icao": "BAW",
+			  "fleet": "long",
+              "airport": "EGLL"
+            },
+			{
+              "icao": "AFR",
+			  "fleet": "lax",
+              "airport": "LFPG"
+            },
+			{
+              "icao": "DLH",
+			  "fleet": "a388",
+              "airport": "EDDM"
+            },
+            {
+              "icao": "SKW",
+			  "fleet": "long",
+              "airport": "KHDN"
+            },
+			{
+              "icao": "SKW",
+			  "fleet": "long",
+              "airport": "KDEN"
+            },
+			{
+              "icao": "SKW",
+			  "fleet": "long",
+              "airport": "KSLC"
+            }
+          ]
+        }
+      }
+    ]
+  },
+  "MDNYT2.HLYWD": {
+    "arrivals": [
+      {
+        "waypoints": "AVATR/a24000-29000/s280 TRUBL/a19000-23000/ho EMMMY/a14000-17000 WHDDN/a15000- SHRTZ/a13000-14000 MDNYT/a10000-13000 DOWNE DOYRS/a10000+ CLIFY/a8000-10000/s230 HNCHE SASSI/a7000/s210 SHIPM/h251",
+        "route": "HLYWD.MDNYT2",
+        "initial_controller": "LAX_39_CTR",
+        "initial_altitude": 25000,
+        "initial_speed": 280,
+        "expect_approach": null,
+        "airlines": {
+          "KLAX": [
+            {
+              "icao": "DAL",
+			  "fleet": "long",
+              "airport": "KATL"
+            },
+			{
+              "icao": "DAL",
+              "airport": "KATL"
+            },
+			{
+              "icao": "DAL",
+              "airport": "KMCO"
+            },
+			{
+              "icao": "DAL",
+			  "fleet": "short",
+              "airport": "KMSY"
+            },
+            {
+              "icao": "AAL",
+			  "fleet": "short",
+              "airport": "KATL"
+            },
+			{
+              "icao": "AAL",
+              "airport": "KDFW"
+            },
+			{
+              "icao": "AAL",
+			  "fleet": "short",
+              "airport": "MMUN"
+            },
+			{
+              "icao": "SWA",
+              "airport": "KABQ"
+            },
+			{
+              "icao": "SWA",
+              "airport": "KTUS"
+            },
+			{
+              "icao": "SWA",
+              "airport": "KPHX"
+            },
+			{
+              "icao": "SWA",
+              "airport": "KMSY"
+            },
+			{
+              "icao": "SKW",
+			  "fleet": "long",
+              "airport": "KIAH"
+            },
+			{
+              "icao": "SKW",
+			  "fleet": "long",
+              "airport": "KABQ"
+            },
+			{
+              "icao": "SKW",
+			  "fleet": "long",
+              "airport": "KTUS"
+            },
+			{
+              "icao": "SKW",
+			  "fleet": "long",
+              "airport": "KELP"
+            },
+			{
+              "icao": "SKW",
+			  "fleet": "long",
+              "airport": "KSAT"
+            },
+            {
+              "icao": "UAL",
+			  "fleet": "short",
+              "airport": "KMCO"
+            },
+			{
+              "icao": "UAL",
+			  "fleet": "short",
+              "airport": "KTPA"
+            },
+			{
+              "icao": "UAL",
+			  "fleet": "short",
+              "airport": "KFLL"
+            },
+			{
+              "icao": "UAL",
+			  "fleet": "short",
+              "airport": "KIAH"
+            }
+          ]
+        }
+      }
+    ]
+  },
+  "MDNYT2.SNSTT": {
+    "arrivals": [
+      {
+        "waypoints": "LAHVA/a17000/ho LAAMP/a15000-17000/s280 SNDDR/a15000 SHRTZ/a13000-14000 MDNYT/a10000-13000 DOWNE DOYRS/a10000+ CLIFY/a8000-10000/s230 HNCHE SASSI/a7000/s210 SHIPM/h251",
+        "route": "AMMOR.MDNYT2",
+        "initial_controller": "LAX_30_CTR",
+        "initial_altitude": 17000,
+        "initial_speed": 310,
+        "expect_approach": null,
+        "airlines": {
+          "KLAX": [
+            {
+              "icao": "AAL",
+			  "fleet": "short",
+              "airport": "MMPR"
+            },
+			{
+              "icao": "AAL",
+			  "fleet": "short",
+              "airport": "MMMX"
+            },
+			{
+              "icao": "AMX",
+			  "fleet": "b73x",
+              "airport": "MMGL"
+            },
+			{
+              "icao": "AMX",
+			  "fleet": "b73x",
+              "airport": "MMMX"
+            },
+			{
+              "icao": "ASA",
+              "airport": "MMPR"
+            },
+			{
+              "icao": "ASA",
+              "airport": "MMUN"
+            },
+			{
+              "icao": "ASA",
+              "airport": "MMZO"
+            },
+			{
+              "icao": "ASA",
+              "airport": "MMZH"
+            },
+			{
+              "icao": "ASA",
+              "airport": "MMSD"
+            },
+			{
+              "icao": "AAL",
+			  "fleet": "short",
+              "airport": "MMSD"
+            },
+			{
+              "icao": "AAL",
+			  "fleet": "short",
+              "airport": "MMUN"
+            },
+			{
+              "icao": "AVA",
+			  "fleet": "shortBus",
+              "airport": "MROC"
+            },
+			{
+              "icao": "TAI",
+			  "fleet": "lax",
+              "airport": "MSLP"
+            },
+            {
+              "icao": "DAL",
+			  "fleet": "short",
+              "airport": "MMSD"
+            },
+			{
+              "icao": "DAL",
+			  "fleet": "short",
+              "airport": "MMUN"
+            },
+			{
+              "icao": "DAL",
+			  "fleet": "short",
+              "airport": "MMMX"
+            },
+			{
+              "icao": "UAL",
+			  "fleet": "short",
+              "airport": "MMSD"
+            },
+			{
+              "icao": "UAL",
+			  "fleet": "short",
+              "airport": "MMMX"
+            },
+			{
+              "icao": "UAL",
+			  "fleet": "short",
+              "airport": "MMUN"
+            },
+			{
+              "icao": "VIV",
+              "airport": "MMGL"
+            },
+			{
+              "icao": "VIV",
+              "airport": "MMMX"
+            },
+			{
+              "icao": "VOI",
+              "airport": "MMGL"
+            },
+			{
+              "icao": "VOI",
+              "airport": "MMMY"
+            },
+			{
+              "icao": "VOI",
+              "airport": "MMMX"
+            },
+			{
+              "icao": "VIV",
+              "airport": "MMAS"
+            }
+          ]
+        }
+      }
+    ]
+  },
+  "MDNYT2_FINAL": {
+    "arrivals": [
+      {
+        "waypoints": "DOWNE DOYRS/a10000+ N034.00.05.149,W118.23.43.471/ho CLIFY/a8000-10000/s230 HNCHE SASSI/a7000/s210 SHIPM/h251",
+        "route": "MDNYT2.I6R",
+        "initial_controller": "LAX_F_APP",
+        "initial_altitude": 13000,
+        "initial_speed": 280,
+        "scratchpad": "I6R",
+        "expect_approach": "I6R",
+        "airlines": {
+          "KLAX": [
+            {
+              "icao": "SWA",
+              "airport": "KDEN"
+            },
+            {
+              "icao": "AAL",
+              "airport": "KRAP"
+            },
+            {
+              "icao": "AAY",
+              "airport": "KCYS"
+            }
+          ]
+        }
+      }
+    ]
+  },
+  "ZUUMA4": {
+    "arrivals": [
+      {
+        "waypoints": "DANYY/a14000-17000 N034.26.44.264,W119.06.31.882/ho ZUUMA/a9000-11000/s250 DEEZY/a8000+/s220 WAKER/a6000/s210",
+        "route": "ZUUMA4",
+        "initial_controller": "LAX_13_CTR",
+        "initial_altitude": 14000,
+        "initial_speed": 310,
+        "airlines": {
+          "KLAX": [
+            {
+              "icao": "ASA",
+              "airport": "KSJC"
+            },
+			{
+              "icao": "ASA",
+              "airport": "KSEA"
+            },
+			{
+              "icao": "ASA",
+              "airport": "KSFO"
+            },
+			{
+              "icao": "ASA",
+              "airport": "KPDX"
+            },
+			{
+              "icao": "ANA",
+			  "fleet": "b789",
+              "airport": "RJAA"
+            },
+			{
+              "icao": "DAL",
+			  "fleet": "short",
+              "airport": "KSFO"
+            },
+			{
+              "icao": "DAL",
+			  "fleet": "short",
+              "airport": "KSEA"
+            },
+            {
+              "icao": "AAL",
+			  "fleet": "short",
+              "airport": "KSFO"
+            },
+			{
+              "icao": "AAL",
+			  "fleet": "short",
+              "airport": "KSEA"
+            },
+			{
+              "icao": "JAL",
+			  "fleet": "long",
+              "airport": "RJAA"
+            },
+			{
+              "icao": "NCA",
+              "airport": "RJAA"
+            },
+			{
+              "icao": "PAC",
+              "airport": "RJAA"
+            },
+			{
+              "icao": "QTR",
+			  "fleet": "a359",
+              "airport": "OTHH"
+            },
+			{
+              "icao": "QXE",
+              "airport": "KSEA"
+            },
+			{
+              "icao": "QXE",
+              "airport": "KPDX"
+            },
+			{
+              "icao": "SIA",
+			  "fleet": "b777",
+              "airport": "RJAA"
+            },
+			{
+              "icao": "SKW",
+			  "fleet": "long",
+              "airport": "KSFO"
+            },
+			{
+              "icao": "SKW",
+			  "fleet": "long",
+              "airport": "KSJC"
+            },
+			{
+              "icao": "SKW",
+			  "fleet": "long",
+              "airport": "KRNO"
+            },
+			{
+              "icao": "SKW",
+			  "fleet": "long",
+              "airport": "KEUG"
+            },
+			{
+              "icao": "SWA",
+              "airport": "KSJC"
+            },
+			{
+              "icao": "SWA",
+              "airport": "KOAK"
+            },
+			{
+              "icao": "SWA",
+              "airport": "KPDX"
+            },
+			{
+              "icao": "UAE",
+			  "fleet": "a388",
+              "airport": "OMDB"
+            },
+			{
+              "icao": "UAL",
+			  "fleet": "b772",
+              "airport": "VHHH"
+            },
+			{
+              "icao": "UAL",
+			  "fleet": "b772",
+              "airport": "RJAA"
+            },
+			{
+              "icao": "UAL",
+			  "fleet": "short",
+              "airport": "KSFO"
+            },
+			{
+              "icao": "UAL",
+			  "fleet": "short",
+              "airport": "KPDX"
+            },
+			{
+              "icao": "UAL",
+			  "fleet": "short",
+              "airport": "KSEA"
+            },
+            {
+              "icao": "UAL",
+			  "fleet": "short",
+              "airport": "KSFO"
+            }
+          ]
+        }
+      }
+    ]
+  },
+  "ZUUMA4_FINAL": {
+    "arrivals": [
+      {
+        "waypoints": "DANYY/a14000-17000 N034.22.07.752,W119.02.54.929/ho ZUUMA/a9000-11000/s250 DEEZY/a8000+/s220 WAKER/a6000/s210",
+        "route": "ZUUMA4",
+        "initial_controller": "LAX_13_CTR",
+        "initial_altitude": 14000,
+        "initial_speed": 310,
+        "airlines": {
+          "KLAX": [
+            {
+              "icao": "ASA",
+              "airport": "KSJC"
+            },
+			{
+              "icao": "ASA",
+              "airport": "KSEA"
+            },
+			{
+              "icao": "ASA",
+              "airport": "KSFO"
+            },
+			{
+              "icao": "ASA",
+              "airport": "KPDX"
+            },
+			{
+              "icao": "ANA",
+			  "fleet": "b789",
+              "airport": "RJAA"
+            },
+			{
+              "icao": "DAL",
+			  "fleet": "short",
+              "airport": "KSFO"
+            },
+			{
+              "icao": "DAL",
+			  "fleet": "short",
+              "airport": "KSEA"
+            },
+            {
+              "icao": "AAL",
+			  "fleet": "short",
+              "airport": "KSFO"
+            },
+			{
+              "icao": "AAL",
+			  "fleet": "short",
+              "airport": "KSEA"
+            },
+			{
+              "icao": "JAL",
+			  "fleet": "long",
+              "airport": "RJAA"
+            },
+			{
+              "icao": "NCA",
+              "airport": "RJAA"
+            },
+			{
+              "icao": "PAC",
+              "airport": "RJAA"
+            },
+			{
+              "icao": "QTR",
+			  "fleet": "a359",
+              "airport": "OTHH"
+            },
+			{
+              "icao": "QXE",
+              "airport": "KSEA"
+            },
+			{
+              "icao": "QXE",
+              "airport": "KPDX"
+            },
+			{
+              "icao": "SIA",
+			  "fleet": "b777",
+              "airport": "RJAA"
+            },
+			{
+              "icao": "SKW",
+			  "fleet": "long",
+              "airport": "KSFO"
+            },
+			{
+              "icao": "SKW",
+			  "fleet": "long",
+              "airport": "KSJC"
+            },
+			{
+              "icao": "SKW",
+			  "fleet": "long",
+              "airport": "KRNO"
+            },
+			{
+              "icao": "SKW",
+			  "fleet": "long",
+              "airport": "KEUG"
+            },
+			{
+              "icao": "SWA",
+              "airport": "KSJC"
+            },
+			{
+              "icao": "SWA",
+              "airport": "KOAK"
+            },
+			{
+              "icao": "SWA",
+              "airport": "KPDX"
+            },
+			{
+              "icao": "UAE",
+			  "fleet": "a388",
+              "airport": "OMDB"
+            },
+			{
+              "icao": "UAL",
+			  "fleet": "b772",
+              "airport": "VHHH"
+            },
+			{
+              "icao": "UAL",
+			  "fleet": "b772",
+              "airport": "RJAA"
+            },
+			{
+              "icao": "UAL",
+			  "fleet": "short",
+              "airport": "KSFO"
+            },
+			{
+              "icao": "UAL",
+			  "fleet": "short",
+              "airport": "KPDX"
+            },
+			{
+              "icao": "UAL",
+			  "fleet": "short",
+              "airport": "KSEA"
+            },
+            {
+              "icao": "UAL",
+			  "fleet": "short",
+              "airport": "KSFO"
+            }
+          ]
+        }
+      }
+    ]
+  }
+},
+  "control_positions": {
+    "BUR_G_APP": {
+      "frequency": 135050,
+      "radio_name": "SoCal Approach",
+      "sector_id": "1X"
+    },
+	"BUR_M_APP": {
+      "frequency": 128750,
+      "radio_name": "SoCal Approach",
+      "sector_id": "1M"
+    },
+	"BUR_V_APP": {
+      "frequency": 124600,
+      "radio_name": "SoCal Approach",
+      "sector_id": "1V"
+    },
+	"LAX_K_DEP": {
+      "frequency": 127400,
+      "radio_name": "SoCal Departure",
+      "sector_id": "6K"
+    },
+	"LAX_L_DEP": {
+      "frequency": 134900,
+      "radio_name": "SoCal Departure",
+      "sector_id": "6L"
+    },
+    "LAX_N_DEP": {
+      "frequency": 125200,
+      "radio_name": "SoCal Departure",
+      "sector_id": "6N"
+    },
+	"LAX_S_DEP": {
+      "frequency": 124300,
+      "radio_name": "SoCal Departure",
+      "sector_id": "6S"
+    },
+	"LAX_X_DEP": {
+      "frequency": 134350,
+      "radio_name": "SoCal Departure",
+      "sector_id": "6X"
+    },
+	"LAX_D_APP": {
+      "frequency": 124900,
+      "radio_name": "SoCal Approach",
+      "sector_id": "2D"
+    },
+    "LAX_F_APP": {
+      "frequency": 124050,
+      "radio_name": "SoCal Approach",
+      "sector_id": "2F"
+    },
+    "LAX_U_APP": {
+      "frequency": 128500,
+      "radio_name": "SoCal Approach",
+      "sector_id": "2U"
+    },
+    "LAX_Z_APP": {
+      "frequency": 124500,
+      "radio_name": "SoCal Approach",
+      "sector_id": "2Z"
+    },
+    "LAX_N_TWR": {
+      "frequency": 133900,
+      "radio_name": "LA Tower",
+      "sector_id": "2T"
+    },
+    "LAX_S_TWR": {
+      "frequency": 120950,
+      "radio_name": "LA Tower",
+      "sector_id": "2V"
+    },
+	"NTD_APP": {
+      "frequency": 124700,
+      "radio_name": "Point Mugu Approach",
+	  "facility_id": "6",
+      "sector_id": "1U"
+    },
+	"SNA_Y_APP": {
+      "frequency": 128100,
+      "radio_name": "SoCal Approach",
+      "sector_id": "4Y"
+    },
+	"SNA_T_APP": {
+      "frequency": 121300,
+      "radio_name": "SoCal Approach",
+      "sector_id": "4T"
+    },
+	"ONT_N_APP": {
+      "frequency": 127000,
+      "radio_name": "SoCal Approach",
+      "sector_id": "3N"
+    },
+	"LAX_04_CTR": {
+      "frequency": 125800,
+      "radio_name": "Los Angeles Center",
+      "facility_id": "C",
+      "eram_facility": true,
+      "sector_id": "C04"
+    },
+	"LAX_13_CTR": {
+      "frequency": 132600,
+      "radio_name": "Los Angeles Center",
+      "facility_id": "C",
+      "eram_facility": true,
+      "sector_id": "C13"
+    },
+	"LAX_14_CTR": {
+      "frequency": 135500,
+      "radio_name": "Los Angeles Center",
+      "facility_id": "C",
+      "eram_facility": true,
+      "sector_id": "C14"
+    },
+	"LAX_28_CTR": {
+      "frequency": 132150,
+      "radio_name": "Los Angeles Center",
+      "facility_id": "C",
+      "eram_facility": true,
+      "sector_id": "C28"
+    },
+	"LAX_30_CTR": {
+      "frequency": 119950,
+      "radio_name": "Los Angeles Center",
+      "facility_id": "C",
+      "eram_facility": true,
+      "sector_id": "C30"
+    },
+	"LAX_37_CTR": {
+      "frequency": 133550,
+      "radio_name": "Los Angeles Center",
+      "facility_id": "C",
+      "eram_facility": true,
+      "sector_id": "C37"
+    },
+	"LAX_39_CTR": {
+      "frequency": 133200,
+      "radio_name": "Los Angeles Center",
+      "facility_id": "C",
+      "eram_facility": true,
+      "sector_id": "C39"
+    },
+    "HHR_TWR": {
+      "frequency": 121100,
+      "radio_name": "Hawthorne Tower",
+      "sector_id": "3T"
+    }
+  },
+  "default_scenario": "LAX - West Flow",
+  "fixes": {
+    "_LAX": "33.942501,-118.407997",
+    "_HHR": "N033.55.22.787,W118.20.05.886"
+  },
+  "name": "KLAX",
+  "primary_airport": "KLAX",
+  "scenarios": {
+    "LAX - East Flow": {
+      "arrival_runways": [
+        {
+          "airport": "KLAX",
+          "runway": "6L"
+        },
+        {
+          "airport": "KLAX",
+          "runway": "7R"
+        },
+        {
+          "airport": "KHHR",
+          "runway": "7"
+        }
+      ],
+      "arrivals": {
+        "BIGBR3": {
+          "KLAX": 10 
+        },
+        "BRUEN2": {
+          "KLAX": 10
+        },
+        "ZUUMA4": {
+          "KLAX": 10
+        },
+        "EMMLN1": {
+          "KHHR": 4
+        }
+      },
+      "solo_controller": "LAX_D_APP",
+      "multi_controllers": {
+        "default" : {
+          "LAX_D_APP": {
+            "primary": true
+          },
+          "LAX_F_APP": {
+            "backup": "LAX_D_APP",
+            "arrivals": ["BRUEN2","BIGBR3","EMMLN1"]
+          },
+          "LAX_U_APP": {
+            "backup": "LAX_Z_APP"
+          },
+          "LAX_Z_APP": {
+            "backup": "LAX_F_APP",
+            "arrivals": ["ZUUMA4"]
+          }
+      }
+      },
+      "controllers": [
+          "BUR_M_APP",
+		  "BUR_V_APP",
+		  "LAX_N_DEP",
+		  "LAX_S_DEP",
+		  "LAX_X_DEP",
+		  "LAX_D_APP",
+		  "LAX_F_APP",
+		  "LAX_U_APP",
+		  "LAX_Z_APP",
+		  "LAX_N_TWR",
+		  "LAX_S_TWR",
+		  "HHR_TWR",
+		  "NTD_APP",
+		  "SNA_Y_APP",
+		  "SNA_T_APP",
+		  "ONT_N_APP",
+		  "LAX_04_CTR",
+		  "LAX_13_CTR",
+		  "LAX_14_CTR",
+		  "LAX_28_CTR",
+		  "LAX_30_CTR",
+		  "LAX_37_CTR",
+		  "LAX_39_CTR"
+      ],
+      "default_maps": [
+        "201S LAAB LE SCT"
+      ],
+      "wind": {
+        "direction": 20,
+        "speed": 10
+      }
+    },
+    "LAX - West Flow": {
+      "arrival_runways": [
+        {
+          "airport": "KLAX",
+          "runway": "24R"
+        },
+        {
+          "airport": "KLAX",
+          "runway": "25L"
+        },
+        {
+          "airport": "KHHR",
+          "runway": "25"
+        }
+      ],
+      "arrivals": {
+        "ANJLL4": {
+          "KLAX": 25 
+        },
+        "GOATZ2/OLAAA2": {
+          "KLAX": 11
+        },
+        "HLYWD1": {
+          "KLAX": 25
+        },
+        "IRNMN2": {
+          "KLAX": 25,
+          "KHHR": 2
+        },
+        "RYDRR2": {
+          "KLAX": 5
+        }
+      },
+      "solo_controller": "LAX_D_APP",
+      "multi_controllers": {
+        "default" : {
+          "LAX_D_APP": {
+            "primary": true,
+            "arrivals": ["GOATZ2/OLAAA2"]
+          },
+          "LAX_F_APP": {
+            "backup": "LAX_D_APP",
+            "arrivals": ["ANJLL4","HLYWD1"]
+          },
+          "LAX_U_APP": {
+            "backup": "LAX_Z_APP"
+          },
+          "LAX_Z_APP": {
+            "backup": "LAX_F_APP",
+            "arrivals": ["RYDRR2","IRNMN2"]
+          }
+      }
+      },
+      "controllers": [
+          "BUR_M_APP",
+		  "BUR_V_APP",
+		  "LAX_N_DEP",
+		  "LAX_S_DEP",
+		  "LAX_X_DEP",
+		  "LAX_D_APP",
+		  "LAX_F_APP",
+		  "LAX_U_APP",
+		  "LAX_Z_APP",
+		  "LAX_N_TWR",
+		  "LAX_S_TWR",
+		  "HHR_TWR",
+		  "NTD_APP",
+		  "SNA_Y_APP",
+		  "SNA_T_APP",
+		  "ONT_N_APP",
+		  "LAX_04_CTR",
+		  "LAX_13_CTR",
+		  "LAX_14_CTR",
+		  "LAX_28_CTR",
+		  "LAX_30_CTR",
+		  "LAX_37_CTR",
+		  "LAX_39_CTR"
+      ],
+      "default_maps": [
+        "200S LAAB LW SCT"
+      ],
+      "wind": {
+        "direction": 20,
+        "speed": 10
+      }
+    },
+    "LAX - Over Ocean Flow": {
+      "arrival_runways": [
+        {
+          "airport": "KLAX",
+          "runway": "6R"
+        },
+        {
+          "airport": "KLAX",
+          "runway": "6L"
+        },
+        {
+          "airport": "KHHR",
+          "runway": "7"
+        }
+      ],
+      "arrivals": {
+        "MDNYT2.HLYWD": {
+          "KLAX": 5 
+        },
+		"MDNYT2.ANJLL": {
+          "KLAX": 5 
+        },
+		"MDNYT2.SNSTT": {
+          "KLAX": 5 
+        },
+		"ZUUMA4": {
+          "KLAX": 5 
+        },
+        "EMMLN1": {
+          "KHHR": 3 
+        }
+      },
+      "solo_controller": "LAX_F_APP",
+      "multi_controllers": {
+        "default" : {
+          "LAX_F_APP": {
+            "primary": true,
+            "arrivals": ["MDNYT2.ANJLL","MDNYT2.HLYWD","MDNYT2.SNSTT","EMMLN1"]
+          },
+          "LAX_U_APP": {
+            "backup": "LAX_F_APP",
+			"arrivals":["ZUUMA4"]
+          }
+      }
+      },
+      "controllers": [
+          "BUR_M_APP",
+		  "LAX_S_DEP",
+		  "LAX_F_APP",
+		  "LAX_U_APP",
+		  "LAX_Z_APP",
+		  "LAX_N_TWR",
+		  "LAX_S_TWR",
+		  "HHR_TWR",
+		  "NTD_APP",
+		  "SNA_Y_APP",
+		  "SNA_T_APP",
+		  "ONT_N_APP",
+		  "LAX_04_CTR",
+		  "LAX_13_CTR",
+		  "LAX_14_CTR",
+		  "LAX_28_CTR",
+		  "LAX_30_CTR",
+		  "LAX_37_CTR",
+		  "LAX_39_CTR"
+      ],
+      "default_maps": [
+        "202S LAAB LO SCT"
+      ],
+      "wind": {
+        "direction": 20,
+        "speed": 10
+      }
+    },
+    "LAX - Over Ocean Final": {
+      "center": "N033.56.33.635,W118.24.39.226",
+      "arrival_runways": [
+        {
+          "airport": "KLAX",
+          "runway": "6R"
+        },
+        {
+          "airport": "KLAX",
+          "runway": "6L"
+        }
+      ],
+      "arrivals": {
+        "MDNYT2_FINAL": {
+          "KLAX": 10 
+        },
+        "ZUUMA4_FINAL": {
+          "KLAX": 5 
+        }
+      },
+      "solo_controller": "LAX_U_APP",
+      "multi_controllers": {
+        "default" : {
+          "LAX_U_APP": {
+            "primary": true,
+            "arrivals": ["ZUUMA4_FINAL","MDNYT2_FINAL"]
+          }
+      }
+      },
+      "controllers": [
+          "BUR_M_APP",
+		  "LAX_S_DEP",
+		  "LAX_F_APP",
+		  "LAX_U_APP",
+		  "LAX_Z_APP",
+		  "LAX_N_TWR",
+		  "LAX_S_TWR",
+		  "HHR_TWR",
+		  "NTD_APP",
+		  "SNA_Y_APP",
+		  "SNA_T_APP",
+		  "ONT_N_APP",
+		  "LAX_04_CTR",
+		  "LAX_13_CTR",
+		  "LAX_14_CTR",
+		  "LAX_28_CTR",
+		  "LAX_30_CTR",
+		  "LAX_37_CTR",
+		  "LAX_39_CTR"
+      ],
+      "default_maps": [
+        "202S LAAB LO SCT"
+      ],
+      "wind": {
+        "direction": 20,
+        "speed": 10
+      }
+    },
+    "LAX - West Final": {
+      "arrival_runways": [
+        {
+          "airport": "KLAX",
+          "runway": "24R"
+        },
+        {
+          "airport": "KLAX",
+          "runway": "25L"
+        },
+        {
+          "airport": "KHHR",
+          "runway": "25"
+        }
+      ],
+      "arrivals": {
+        "ANJLL4/HLYWD1.FINAL": {
+          "KLAX": 35 
+        },
+        "GOATZ2/OLAAA2_FINAL": {
+          "KLAX": 6
+        },
+        "IRNMN2/RYDRR2_FINAL": {
+          "KLAX": 15,
+          "KHHR": 2
+        }
+      },
+      "solo_controller": "LAX_D_APP",
+      "multi_controllers": {
+        "default" : {
+          "LAX_D_APP": {
+            "primary": true,
+            "arrivals": ["GOATZ2/OLAAA2_FINAL","ANJLL4/HLYWD1.FINAL"]
+          },
+          "LAX_U_APP": {
+            "backup": "LAX_D_APP",
+            "arrivals": ["IRNMN2/RYDRR2_FINAL"]
+          }
+      }
+      },
+      "controllers": [
+          "BUR_M_APP",
+		  "BUR_V_APP",
+		  "LAX_N_DEP",
+		  "LAX_S_DEP",
+		  "LAX_X_DEP",
+		  "LAX_D_APP",
+		  "LAX_F_APP",
+		  "LAX_U_APP",
+		  "LAX_Z_APP",
+		  "LAX_N_TWR",
+		  "LAX_S_TWR",
+		  "HHR_TWR",
+		  "NTD_APP",
+		  "SNA_Y_APP",
+		  "SNA_T_APP",
+		  "ONT_N_APP",
+		  "LAX_04_CTR",
+		  "LAX_13_CTR",
+		  "LAX_14_CTR",
+		  "LAX_28_CTR",
+		  "LAX_30_CTR",
+		  "LAX_37_CTR",
+		  "LAX_39_CTR"
+      ],
+      "default_maps": [
+        "200S LAAB LW SCT"
+      ],
+      "wind": {
+        "direction": 20,
+        "speed": 10
+      }
+    },
+    "LAX - East Final": {
+      "arrival_runways": [
+        {
+          "airport": "KLAX",
+          "runway": "6L"
+        },
+        {
+          "airport": "KLAX",
+          "runway": "7R"
+        },
+        {
+          "airport": "KHHR",
+          "runway": "7"
+        }
+      ],
+      "arrivals": {
+        "BIGBR3_FINAL": {
+          "KLAX": 10 
+        },
+        "BRUEN2_FINAL": {
+          "KLAX": 10
+        },
+        "ZUUMA4_FINAL": {
+          "KLAX": 10
+        }
+      },
+      "solo_controller": "LAX_D_APP",
+      "multi_controllers": {
+        "default" : {
+          "LAX_D_APP": {
+            "primary": true,
+            "arrivals": ["BRUEN2_FINAL","BIGBR3_FINAL"]
+          },
+          "LAX_U_APP": {
+            "backup": "LAX_D_APP",
+            "arrivals": ["ZUUMA4_FINAL"]
+          }
+      }
+      },
+      "controllers": [
+          "BUR_M_APP",
+		  "BUR_V_APP",
+		  "LAX_N_DEP",
+		  "LAX_S_DEP",
+		  "LAX_X_DEP",
+		  "LAX_D_APP",
+		  "LAX_F_APP",
+		  "LAX_U_APP",
+		  "LAX_Z_APP",
+		  "LAX_N_TWR",
+		  "LAX_S_TWR",
+		  "HHR_TWR",
+		  "NTD_APP",
+		  "SNA_Y_APP",
+		  "SNA_T_APP",
+		  "ONT_N_APP",
+		  "LAX_04_CTR",
+		  "LAX_13_CTR",
+		  "LAX_14_CTR",
+		  "LAX_28_CTR",
+		  "LAX_30_CTR",
+		  "LAX_37_CTR",
+		  "LAX_39_CTR"
+      ],
+      "default_maps": [
+        "201S LAAB LE SCT"
+      ],
+      "wind": {
+        "direction": 20,
+        "speed": 10
+      }
+    }
+  },
+  "stars_config": {
+  "center": "N034.01.46.059,W117.57.17.869",
+  "altimeters":["KLAX","KSMO","KHHR"],
+  "coordination_fixes": {	
+    "ANJLL": [
+              {
+                  "type": "route",
+                  "to": "SCT",
+                  "from": "ZLA"
+              }
+          ],
+          "HLYWD": [
+              {
+                  "type": "route",
+                  "to": "SCT",
+                  "from": "ZLA"
+              }
+          ],
+          "MDOTS": [
+              {
+                  "type": "route",
+                  "to": "SCT",
+                  "from": "ZLA"
+              }
+          ],
+          "COWWS": [
+              {
+                  "type": "route",
+                  "to": "SCT",
+                  "from": "ZLA"
+              }
+          ],
+          "RUKKI": [
+              {
+                  "type": "route",
+                  "to": "SCT",
+                  "from": "ZLA"
+              }
+          ],
+          "GOATZ": [
+              {
+                  "type": "route",
+                  "to":"SCT",
+                  "from": "ZLA"
+              }
+          ],
+          "GNZZO": [
+              {
+                  "type": "route",
+                  "to": "SCT",
+                  "from": "ZLA"
+              }
+          ],
+          "SOLAY": [
+              {
+                  "type": "route",
+                  "to": "SCT",
+                  "from": "ZLA"
+              }
+          ],
+          "ALMST": [
+              {
+                  "type": "route",
+                  "to": "SCT",
+                  "from": "ZLA"
+              }
+          ],
+          "CYNDE": [
+              {
+                  "type": "route",
+                  "to": "SCT",
+                  "from": "ZLA"
+              }
+          ],
+          "GNKEE": [
+              {
+                  "type": "route",
+                  "to": "SCT",
+                  "from": "ZLA"
+              }
+          ],
+          "DUNNN": [
+              {
+                  "type": "route",
+                  "to": "SCT",
+                  "from": "ZLA"
+              }
+          ],
+          "CHURO": [
+              {
+                  "type": "route",
+                  "to": "SCT",
+                  "from": "ZLA"
+              }
+          ],
+          "PCIFC": [
+              {
+                  "type": "route",
+                  "to": "SCT",
+                  "from": "ZLA"
+              }
+          ],
+          "PMD": [
+              {
+                  "type": "route",
+                  "to": "SCT",
+                  "from": "ZLA"
+              }
+          ],
+          "PEPRZ": [
+              {
+                  "type": "route",
+                  "to": "SCT",
+                  "from": "ZLA"
+              }
+          ],
+          "THRNE": [
+              {
+                  "type": "route",
+                  "to": "SCT",
+                  "from": "ZLA"
+              }
+          ],
+          "GRRIT": [
+              {
+                  "type": "route",
+                  "to": "SCT",
+                  "from": "ZLA"
+              }
+          ],
+          "OHIGH": [
+              {
+                  "type": "route",
+                  "to": "SCT",
+                  "from": "ZLA"
+              }
+          ],
+          "CMA": [
+              {
+                  "type": "route",
+                  "to": "SCT",
+                  "from": "ZLA"
+              }
+          ],
+          "KIMMO": [
+              {
+                  "type": "route",
+                  "to": "SCT",
+                  "from": "ZLA"
+              }
+          ],
+          "LRSON": [
+              {
+                  "type": "route",
+                  "to": "SCT",
+                  "from": "ZLA"
+              }
+          ],
+          "MCHNE": [
+              {
+                  "type": "route",
+                  "to": "SCT",
+                  "from": "ZLA"
+              }
+          ],
+          "ARRAN": [
+              {
+                  "type": "route",
+                  "to": "SCT",
+                  "from": "ZLA"
+              }
+          ],
+          "BITTY": [
+              {
+                  "type": "route",
+                  "to": "SCT",
+                  "from": "ZLA"
+              }
+          ],
+          "COMIX": [
+              {
+                  "type": "route",
+                  "to": "SCT",
+                  "from": "ZLA"
+              }
+          ],
+          "HNAHH": [
+              {
+                  "type": "route",
+                  "to": "SCT",
+                  "from": "ZLA"
+              }
+          ],
+          "ISEMN": [
+              {
+                  "type": "route",
+                  "to": "SCT",
+                  "from": "ZLA"
+              }
+          ]
+},
+  "inhibit_ca_volumes": [
+    {
+        "name": "LAX NO CA",
+        "type": "circle",
+        "floor": 0,
+        "ceiling": 9500,
+        "radius": 10,
+        "center": "N033.56.33.635,W118.24.39.226"
+    },
+    {
+        "name": "LAX FINAL NO CA",
+        "type": "polygon",
+        "floor": 0,
+        "ceiling": 7000,
+        "vertices": [
+            "N033.57.51.665,W118.27.37.122",
+            "N033.54.05.553,W118.26.40.296",
+            "N033.59.40.773,W117.30.46.636",
+            "N034.03.49.229,W117.32.59.159",
+            "N033.57.51.665,W118.27.37.122"
+        ]
+    }
+],
+	"range": 35,
+  "scratchpads": {
+    "LAS": "LAS",
+    "HAILO": "HAL",
+    "BEALE": "BEL",
+    "AVE": "AVE",
+    "EHF": "EHF",
+    "CLEEE": "CLE",
+    "CNERY": "CNR",
+    "CSTRO": "CTO",
+    "COREZ": "COZ",
+    "SCTRR": "SCT"
+  },
+  "significant_points": {
+      "AVE": {  },
+      "BEALE": { "short_name": "BEL" },
+      "CLEEE": { },
+      "CNERY": { "short_name": "CNR" },
+      "COREZ": { "short_name": "COZ" },
+      "CSTRO": { "short_name": "CTO" },
+      "EHF": {  },
+      "HAILO": { "short_name": "HAL" },
+      "LAS": {  },
+      "SCTRR": { }
+  },
+  "stars_maps": [
+      "701S FUS 3NM MVA SCT", "711S EOVM SCT", "721S FREEWAY SCT", "722S D-E A-S SCT", "723S B-C A-S SCT", "720S MEDFLY SCT",
+      "200S LAAB LW SCT", "264S WEST NORTH RNAV RNP-RNAV24 SCT", "466S ARR LAX-ONT SCT", "450S ZLA ASW SCT", "202S LAAB LO SCT", "452S ZLA ASO SCT", "205S HHR RNAV RWY 7 SCT","201S LAAB LE SCT", "262S LAX STARS EAST SCT", "267S SMO RNAV APPROACHES SCT", "206S EAST NORTH RNAV RNP-RNAV06 SCT", "203S PM OUTB SCT", "360S E SPA-S SCT", "220S LAA FIX SCT", "", "", 
+      "261S LAX STARS WEST SCT", "265S WEST SOUTH RNAV RNP-RNAV25 SCT", "668S DIRBY STAR SCT", "", "263S LAX STARS OVER OCEAN SCT", "208S OVER OCEAN RNAV RNP-RNAV06R", "", "241S LAX E SCT", "451S ZLA ASE SCT", "268S LAX E ADJ SCT", "207S EAST SOUTH RNAV RNP-RNAV07 SCT", "204S PM INB SCT", "740S EMERGENCY SCT", "221S LAA GPS SCT"	  
+  ],
+  "video_map_file": "videomaps/ZLA-videomaps.gob.zst"
+  }
+  }