<<<<<<< HEAD
{
  "tracon": "EWR",
  "airports": {
    "KEWR": {
      "omit_arrival_scratchpad": true,
      "name": "Newark",
      "approaches": {
        "I11": {
          "cifp_id": "I11"
        },
        "I2L": {
          "cifp_id": "I22L"
        },
        "I2R": {
          "cifp_id": "I22R"
        },
        "I4L": {
          "cifp_id": "IZ4L"
        },
        "I4R": {
          "cifp_id": "I4R"
        },
        "R29": {
          "cifp_id": "RX29"
        },
        "RY9": {
          "cifp_id": "RY29"
        },
        "RZ9": {
          "cifp_id": "RZ29"
        },
        "S29": {
          "full_name": "Stadium Visual Runway 29",
          "runway": "29",
          "type": "Visual",
          "waypoints": ["TEB/a3000 GIMEE/a2500 HILOK/a1500-2000 SLIMR/a1500-2000 COPKO/a700 CHUMR/a500"]
        }
      },
      "approach_regions": {
        "22L": {
          "heading_tolerance": 90,
          "near_distance": 1,
          "near_half_width": 3,
          "far_half_width": 6,
          "region_length": 30,
          "descent_distance": 4.5,
          "descent_altitude": 1500,
          "above_altitude_tolerance": 6000,
          "below_altitude_tolerance": 1000,
          "reference_point": "40.69662,-74.16214",
          "reference_heading": 219,
          "reference_length": 30,
          "reference_altitude": 0,
          "scratchpad_patterns": ["2L"]
        },
        "22R": {
          "heading_tolerance": 90,
          "near_distance": 1,
          "near_half_width": 3,
          "far_half_width": 6,
          "region_length": 30,
          "descent_distance": 4.5,
          "descent_altitude": 1500,
          "above_altitude_tolerance": 6000,
          "below_altitude_tolerance": 1000,
          "reference_point": "40.69719,-74.16559",
          "reference_heading": 219,
          "reference_length": 30,
          "reference_altitude": 0,
          "scratchpad_patterns": ["2R"]
        },
        "11": {
          "heading_tolerance": 90,
          "near_distance": 1,
          "near_half_width": 3,
          "far_half_width": 6,
          "region_length": 30,
          "descent_distance": 4.5,
          "descent_altitude": 1500,
          "above_altitude_tolerance": 6000,
          "below_altitude_tolerance": 1000,
          "reference_point": "40.70269,-74.17891",
          "reference_heading": 108,
          "reference_length": 30,
          "reference_altitude": 0,
          "scratchpad_patterns": ["11"]
        },
        "4L": {
          "heading_tolerance": 90,
          "near_distance": 1,
          "near_half_width": 3,
          "far_half_width": 6,
          "region_length": 30,
          "descent_distance": 6,
          "descent_altitude": 2000,
          "above_altitude_tolerance": 6000,
          "below_altitude_tolerance": 1000,
          "reference_point": "40.68352,-74.17428",
          "reference_heading": 39,
          "reference_length": 30,
          "reference_altitude": 0,
          "scratchpad_patterns": ["4L"]
        },
        "4R": {
          "heading_tolerance": 90,
          "near_distance": 1,
          "near_half_width": 3,
          "far_half_width": 6,
          "region_length": 30,
          "descent_distance": 5.1,
          "descent_altitude": 1700,
          "above_altitude_tolerance": 6000,
          "below_altitude_tolerance": 1000,
          "reference_point": "40.68176,-74.17159",
          "reference_heading": 39,
          "reference_length": 30,
          "reference_altitude": 0,
          "scratchpad_patterns": ["4R"]
        }
      },
      "converging_runways": [
        {
          "runways": ["22L", "11"],
          "leader_directions": ["S", "E"],
          "tie_symbol": "/",
          "stagger_symbol": "0",
          "tie_offset": 2
        },
        {
          "runways": ["4R", "11"],
          "leader_directions": ["S", "E"],
          "tie_symbol": "/",
          "stagger_symbol": "0",
          "tie_offset": 2
        },
        {
          "runways": ["22R", "11"],
          "leader_directions": ["S", "E"],
          "tie_symbol": "/",
          "stagger_symbol": "0",
          "tie_offset": 2
        },
        {
          "runways": ["4L", "11"],
          "leader_directions": ["S", "E"],
          "tie_symbol": "/",
          "stagger_symbol": "0",
          "tie_offset": 2
        }
      ],
      "departure_routes": {
        "22R": {
          "BAYYS,BDR,BIGGY,BREZY,COATE,ELIOT,GAYEL,GREKI,HAAYS,LANNA,MERIT,NEION,NEWEL,None,PARKE,SAX,SBJ,SHIPP,WAVEY,ZIMMZ,ARD": {
            "cleared_altitude": 2500,
            "sid": "EWR5",
            "waypoints": "_EWR4_22Ra/h220"
          },
          "DIXIE,WHITE": {
            "cleared_altitude": 2500,
            "sid": "EWR5",
            "waypoints": "_EWR4_22Ra/h220 ELVAE COL"
          }
        },
        "22R.Background": {
          "BIGGY,LANNA,PARKE": {
            "cleared_altitude": 17000,
            "sid": "EWR5",
            "waypoints": "_EWR4_22Ra N040.36.39.710,W074.10.37.124/a2500/ho5W SBJ/a11000+/hoC39"
          },
          "ELIOT,NEWEL,ZIMMZ": {
            "cleared_altitude": 17000,
            "sid": "EWR5",
            "waypoints": "_EWR4_22Ra N040.36.39.710,W074.10.37.124/a2500/ho5W N040.41.28.842,W074.26.01.734/a10000/hoC39"
          },
          "COATE,GAYEL,HAAYS,NEION": {
            "cleared_altitude": 17000,
            "sid": "EWR5",
            "waypoints": "_EWR4_22Ra N040.36.39.710,W074.10.37.124/a2500/ho5T N040.51.50.929,W074.24.37.386/a10000/hoC56"
          },
          "BAYYS,BDR,GREKI,MERIT": {
            "cleared_altitude": 12000,
            "sid": "EWR5",
            "waypoints": "_EWR4_22Ra N040.36.39.710,W074.10.37.124/a2500/ho1L N040.40.45.886,W074.13.17.882/a6000 N040.46.11.122,W074.09.33.513/a6000/ho5E LGA/a10000/hoB19"
          },
          "DIXIE,WHITE": {
            "cleared_altitude": 17000,
            "sid": "EWR5",
            "waypoints": "_EWR4_22Ra/ho5S ELVAE/a6000 N040.23.14.741,W074.11.53.836/a6000-/hoC68"
          },
          "SBJ": {
            "cleared_altitude": 8000,
            "sid": "EWR5",
            "waypoints": "_EWR4_22Ra/ho4P N040.36.39.710,W074.10.37.124/a2500"
          },
          "BREZY": {
            "cleared_altitude": 6000,
            "sid": "EWR5",
            "waypoints": "_EWR4_22Ra N040.36.39.710,W074.10.37.124/a2500/ho1V N040.40.45.886,W074.13.17.882/a6000"
          }
        },
        "4L": {
          "BAYYS,BDR,BIGGY,BREZY,COATE,ELIOT,GAYEL,GREKI,HAAYS,LANNA,MERIT,NEION,NEWEL,None,PARKE,SAX,SBJ,SHIPP,WAVEY,ZIMMZ,ARD": {
            "cleared_altitude": 3000,
            "sid": "EWR5",
            "waypoints": "_EWR4_4La/h290"
          },
          "DIXIE,WHITE": {
            "cleared_altitude": 3000,
            "sid": "EWR5",
            "waypoints": "_EWR4_4La/h290 ELVAE COL"
          }
        },
        "4L.Background": {
          "BIGGY,ELIOT,LANNA,NEWEL,None,PARKE,SAX,ZIMMZ": {
            "cleared_altitude": 17000,
            "sid": "EWR5",
            "waypoints": "_EWR4_4La/ho5W N040.44.12.772,W074.06.38.886/a3000+/ho5W N040.44.41.900,W074.15.20.050/a8000-"
          },
          "SBJ,ARD": {
            "cleared_altitude": 7000,
            "sid": "EWR5",
            "waypoints": "_EWR4_4La/ho4P N040.44.12.772,W074.06.38.886/a3000+"
          },
          "COATE,GAYEL,HAAYS,NEION,": {
            "cleared_altitude": 17000,
            "sid": "EWR5",
            "waypoints": "_EWR4_4La/ho5T N040.44.12.772,W074.06.38.886/a3000+ N040.46.40.744,W074.12.31.190/a8000-"
          },
          "DIXIE,WHITE": {
            "cleared_altitude": 17000,
            "sid": "EWR5",
            "waypoints": "_EWR4_4La/ho5S N040.44.12.772,W074.06.38.886/a3000+ N040.44.41.900,W074.15.20.050/a8000-"
          },
          "BAYYS,BDR,GREKI,MERIT,SHIPP,WAVEY": {
            "cleared_altitude": 12000,
            "sid": "EWR5",
            "waypoints": "_EWR4_4La/ho1L N040.44.12.772,W074.06.38.886/a3000+ N040.47.44.465,W074.03.17.204/a5000-/ho5E LGA/a10000"
          },
          "BREZY": {
            "cleared_altitude": 6000,
            "sid": "EWR5",
            "waypoints": "_EWR4_4La/ho1V N040.44.12.772,W074.06.38.886/a3000+"
          }
        }
      },
      "departures": [
        {
          "airlines": [
            {
              "icao": "RPA"
            },
            {
              "icao": "GJS"
            }
          ],
          "altitude": 22000,
          "destination": "KDCA",
          "exit": "BIGGY",
          "route": "BIGGY Q75 MXE CLIPR2"
        },
        {
          "airlines": [
            {
              "icao": "RPA"
            },
            {
              "icao": "GJS"
            },
            {
              "icao": "LXJ"
            }
          ],
          "altitude": 22000,
          "destination": "KBWI",
          "exit": "BIGGY",
          "route": "BIGGY Q75 MXE V378 NUGGY TRISH3"
        },
        {
          "airlines": [
            {
              "fleet": "short",
              "icao": "AAL"
            },
            {
              "fleet": "short",
              "icao": "UAL"
            }
          ],
          "altitude": 36000,
          "destination": "KCLT",
          "exit": "BIGGY",
          "route": "BIGGY Q75 GVE LYH CHSLY5"
        },
        {
          "airlines": [
            {
              "icao": "RPA"
            }
          ],
          "altitude": 34000,
          "destination": "KSRQ",
          "exit": "BIGGY",
          "route": "BIGGY Q75 SLOJO Q103 PUPYY KYYUU LUBBR3"
        },
        {
          "airlines": [
            {
              "fleet": "short",
              "icao": "UAL"
            }
          ],
          "altitude": 38000,
          "destination": "KMSY",
          "exit": "BIGGY",
          "route": "BIGGY Q75 GVE LYH COLZI Q52 CHOPZ MGMRY SJI MNSTR1"
        },
        {
          "airlines": [
            {
              "icao": "RPA"
            }
          ],
          "altitude": 32000,
          "destination": "KGSP",
          "exit": "BIGGY",
          "route": "BIGGY Q75 GVE FUBLL JUNNR3"
        },
        {
          "airlines": [
            {
              "fleet": "short",
              "icao": "UAL"
            }
          ],
          "altitude": 38000,
          "destination": "KRSW",
          "exit": "BIGGY",
          "route": "BIGGY Q75 BROSK Q75 SLOJO Q103 GRONK Q103 PUPYY Q103 CYNTA SHFTY5"
        },
        {
          "airlines": [
            {
              "fleet": "short",
              "icao": "UAL"
            }
          ],
          "altitude": 28000,
          "destination": "KTPA",
          "exit": "BIGGY",
          "route": "BIGGY Q75 MURPH Q75 TEUFL BAAMF DADES1"
        },
        {
          "airlines": [
            {
              "fleet": "short",
              "icao": "UAL"
            },
            {
              "fleet": "short",
              "icao": "DAL"
            },
            {
              "icao": "NKS"
            }
          ],
          "altitude": 36000,
          "destination": "KATL",
          "exit": "LANNA",
          "route": "LANNA J48 MOL FLASK OZZZI1"
        },
        {
          "airlines": [
            {
              "fleet": "short",
              "icao": "UAL"
            }
          ],
          "altitude": 34000,
          "destination": "KIAH",
          "exit": "LANNA",
          "route": "LANNA J48 CSN FANPO Q40 WINAP Q40 AEX GESNR1"
        },
        {
          "airlines": [
            {
              "fleet": "short",
              "icao": "UAL"
            }
          ],
          "altitude": 36000,
          "destination": "MMMX",
          "exit": "LANNA",
          "route": "LANNA J48 CSN FANPO Q40 NIOLA MEI TBD M345 AXEXO UM345 LEXUD UM345 PAZ UT154 ENAGA ENAGA2B"
        },
        {
          "airlines": [
            {
              "fleet": "short",
              "icao": "UAL"
            }
          ],
          "altitude": 32000,
          "destination": "KBNA",
          "exit": "PARKE",
          "route": "PARKE J6 MRB J6 COLNS J6 HVQ Q68 YOCKY GROAT PASLY4"
        },
        {
          "airlines": [
            {
              "icao": "RPA"
            }
          ],
          "altitude": 36000,
          "destination": "KDFW",
          "exit": "PARKE",
          "route": "PARKE J6 HVQ Q68 YOCKY Q68 LITTR FEWWW SEEVR4"
        },
        {
          "airlines": [
            {
              "fleet": "short",
              "icao": "UAL"
            }
          ],
          "altitude": 34000,
          "destination": "KAUS",
          "exit": "PARKE",
          "route": "PARKE J6 HVQ Q68 LITTR TXK WINDU SEWZY6"
        },
        {
          "airlines": [
            {
              "icao": "EDV"
            }
          ],
          "altitude": 34000,
          "destination": "KCVG",
          "exit": "PARKE",
          "route": "PARKE J6 COLNS GAVNN6"
        },
        {
          "airlines": [
            {
              "icao": "RPA"
            }
          ],
          "altitude": 34000,
          "destination": "KAUS",
          "exit": "PARKE",
          "route": "PARKE J6 HVQ Q68 UNCKL MAUDD6"
        },
        {
          "airlines": [
            {
              "fleet": "short",
              "icao": "UAL"
            }
          ],
          "altitude": 32000,
          "destination": "KSAT",
          "exit": "PARKE",
          "route": "PARKE J6 MRB J6 HVQ Q68 LITTR TXK WINDU BRAUN3"
        },
        {
          "airlines": [
            {
              "fleet": "long",
              "icao": "UAL"
            },
            {
              "fleet": "long",
              "icao": "FDX"
            }
          ],
          "altitude": 36000,
          "destination": "KLAX",
          "exit": "ZIMMZ",
          "route": "ZIMMZ Q42 SPOTZ Q480 AIR J80 ZANDR EMPTY J80 VHP KI57M KK54K STL KK51I KK48G KK45E KK42C KA39Y KA36U KA36S KD36Q TBC JASSE Q90 DNERO ANJLL4"
        },
        {
          "airlines": [
            {
              "fleet": "short",
              "icao": "UAL"
            }
          ],
          "altitude": 38000,
          "destination": "KSAN",
          "exit": "ZIMMZ",
          "route": "ZIMMZ Q42 HIDON KI57Q JUDDI KK45K HUW TUL PNH ONM KA24Q CULTS EMLLD DSNEE5"
        },
        {
          "airlines": [
            {
              "icao": "RPA"
            }
          ],
          "altitude": 32000,
          "destination": "KCMH",
          "exit": "ZIMMZ",
          "route": "ZIMMZ Q42 MIKYG Q480 AIR CLPRR2"
        },
        {
          "airlines": [
            {
              "icao": "RPA"
            }
          ],
          "altitude": 34000,
          "destination": "KPIT",
          "exit": "ZIMMZ",
          "route": "ZIMMZ Q42 MIKYG Q480 VINSE DEMME4"
        },
        {
          "airlines": [
            {
              "icao": "RPA"
            }
          ],
          "altitude": 34000,
          "destination": "KIND",
          "exit": "ZIMMZ",
          "route": "ZIMMZ Q42 HIDON RINTE SNKPT2"
        },
        {
          "airlines": [
            {
              "fleet": "short",
              "icao": "UAL"
            }
          ],
          "altitude": 34000,
          "destination": "KSAN",
          "exit": "ZIMMZ",
          "route": "ZIMMZ Q42 HIDON KI57Q CUNKI KI48M HUW TUL BISKT PNH ONM KA21Q KA18O HOGGZ LUCKI1"
        },
        {
          "airlines": [
            {
              "icao": "RPA"
            }
          ],
          "altitude": 16000,
          "destination": "KMDT",
          "exit": "ELIOT",
          "route": "ELIOT ETX V162 HWANG"
        },
        {
          "airlines": [
            {
              "icao": "GJS"
            },
            {
              "icao": "LXJ"
            },
            {
              "icao": "EJA"
            }
          ],
          "altitude": 18000,
          "destination": "KUNV",
          "exit": "NEWEL",
          "route": "NEWEL J60 PSB"
        },
        {
          "airlines": [
            {
              "fleet": "short",
              "icao": "UAL"
            }
          ],
          "altitude": 32000,
          "destination": "KLAS",
          "exit": "NEWEL",
          "route": "NEWEL J60 DANNR J60 PSB J60 DJB FWA WORDY KK60K KK57I TYGER KK45C KK42A KA39Y KA36W FLYBY BUKKO GUP HAHAA RKSTR3"
        },
        {
          "airlines": [
            {
              "fleet": "short",
              "icao": "UAL"
            }
          ],
          "altitude": 32000,
          "destination": "KSNA",
          "exit": "NEWEL",
          "route": "NEWEL J60 DJB OXI BDF J64 BURKK KK60G JUDGE KK48A DRAWL KA39W FLYBY KA33Q HIPPI HIMDU DSNEE5"
        },
        {
          "airlines": [
            {
              "icao": "RPA"
            }
          ],
          "altitude": 30000,
          "destination": "KCLE",
          "exit": "NEWEL",
          "route": "NEWEL J60 PSB UPPRR TRYBE4"
        },
        {
          "airlines": [
            {
              "icao": "ASA"
            }
          ],
          "altitude": 34000,
          "destination": "KSAN",
          "exit": "NEWEL",
          "route": "NEWEL J60 DANNR RAV J64 EWC J64 CASIO ROD KI57O KI51M FAM HUW KM36G KF33E KF30C CAPRO CME KA18O HOGGZ LUCKI1"
        },
        {
          "airlines": [
            {
              "icao": "GJS"
            }
          ],
          "altitude": 8000,
          "destination": "KPHL",
          "exit": "SBJ",
          "route": "SBJ BUSKY PTW"
        },
        {
          "airlines": [
            {
              "icao": "GJS"
            }
          ],
          "altitude": 8000,
          "destination": "KPHL",
          "exit": "SBJ",
          "route": "SBJ ETX V162 PTW"
        },
        {
          "airlines": [
            {
              "icao": "UAL"
            }
          ],
          "altitude": 38000,
          "destination": "KORD",
          "exit": "COATE",
          "route": "COATE Q436 EMMMA WYNDE2"
        },
        {
          "airlines": [
            {
              "fleet": "long",
              "icao": "UAL"
            },
            {
              "fleet": "long",
              "icao": "FDX"
            },
            {
              "icao": "ASA"
            }
          ],
          "altitude": 32000,
          "destination": "KLAX",
          "exit": "COATE",
          "route": "COATE Q436 HERBA JHW DJB J60 ASHEN KG63M BAYLI KK54G FRACA KK45A KENTO KA36U BUKKO KA30O HIPPI GABBL HLYWD1"
        },
        {
          "airlines": [
            {
              "fleet": "long",
              "icao": "UAL"
            }
          ],
          "altitude": 32000,
          "destination": "KDEN",
          "exit": "COATE",
          "route": "COATE Q436 RAAKK Q438 RUBYY DBQ J84 OBH BRWRY LAWGR3"
        },
        {
          "airlines": [
            {
              "icao": "RPA"
            }
          ],
          "altitude": 36000,
          "destination": "KSLC",
          "exit": "COATE",
          "route": "COATE Q436 RAAKK Q440 HUFFR DKOTA DDY NORDK6"
        },
        {
          "airlines": [
            {
              "icao": "POE"
            }
          ],
          "altitude": 22000,
          "destination": "CYTZ",
          "exit": "COATE",
          "route": "COATE LAAYK Q436 MTCAF ULW WOZEE KAXOL KAXOL2"
        },
        {
          "airlines": [
            {
              "fleet": "short",
              "icao": "UAL"
            },
            {
              "icao": "RPA"
            }
          ],
          "altitude": 22000,
          "destination": "KSYR",
          "exit": "NEION",
          "route": "NEION J223 CORDS CFB V29 SYR"
        },
        {
          "airlines": [
            {
              "icao": "RPA"
            }
          ],
          "altitude": 20000,
          "destination": "KBUF",
          "exit": "NEION",
          "route": "NEION J223 CORDS ULW BENEE"
        },
        {
          "airlines": [
            {
              "icao": "RPA"
            },
            {
              "icao": "JZA"
            }
          ],
          "altitude": 28000,
          "destination": "CYYZ",
          "exit": "GAYEL",
          "route": "GAYEL Q818 WOZEE LINNG3"
        },
        {
          "airlines": [
            {
              "fleet": "long",
              "icao": "UAL"
            },
            {
              "icao": "ASA"
            }
          ],
          "altitude": 36000,
          "destination": "KSFO",
          "exit": "GAYEL",
          "route": "GAYEL Q818 WOZEE NOSIK JUVAG DLH FAR KP09Y BIL KU90O REO HOLLR LEGGS BDEGA3"
        },
        {
          "airlines": [
            {
              "fleet": "long",
              "icao": "FDX"
            },
            {
              "icao": "ASA"
            }
          ],
          "altitude": 38000,
          "destination": "KSEA",
          "exit": "GAYEL",
          "route": "GAYEL Q818 WOZEE Q917 SSM J140 FAR J36 MLP GLASR1"
        },
        {
          "airlines": [
            {
              "icao": "RPA"
            }
          ],
          "altitude": 34000,
          "destination": "KMSP",
          "exit": "GAYEL",
          "route": "GAYEL Q818 WOZEE NOSIK Q812 ZOHAN CEWDA MUSCL3"
        },
        {
          "airlines": [
            {
              "fleet": "long",
              "icao": "UAL"
            }
          ],
          "altitude": 32000,
          "destination": "RJTT",
          "exit": "GAYEL",
          "route": "GAYEL Q812 SYR TULEG YYB 5000N/08300W 5500N/08900W 6000N/10000W 6300N/11000W 6400N/12000W 6500N/13500W CHAPO 6400N/15000W 6200N/16000W NAYLD R220 NANDY NATES R220 NIKLL R220 NOGAL R220 NANAC Y810 ESNIP Y810 AKRIT Y807 LALID Y807 MILIT Y807 POLIX"
        },
        {
          "airlines": [
            {
              "icao": "SKW"
            }
          ],
          "altitude": 30000,
          "destination": "KDTW",
          "exit": "GAYEL",
          "route": "GAYEL J95 CFB TRAAD JACCI FERRL2"
        },
        {
          "airlines": [
            {
              "icao": "JZA"
            }
          ],
          "altitude": 25000,
          "destination": "KDTW",
          "exit": "BREZY",
          "route": "BREZY V39 CMK MERIT HFD PUT LBSTA ALLEX FUNDY5"
        },
        {
          "airlines": [
            {
              "icao": "RPA"
            },
            {
              "icao": "LXJ"
            }
          ],
          "altitude": 25000,
          "destination": "KBTV",
          "exit": "GREKI",
          "route": "GREKI JUUDS CAM"
        },
        {
          "airlines": [
            {
              "icao": "ICE"
            }
          ],
          "altitude": 35000,
          "destination": "BIKF",
          "exit": "GREKI",
          "route": "GREKI JUDDS BAF TAFFY N711A IRLOK 5800N/05000W 6100N/04000W 6300N/03000W EPENI ELDIS ELDIS3K"
        },
        {
          "airlines": [
            {
              "fleet": "short",
              "icao": "UAL"
            },
            {
              "icao": "RPA"
            }
          ],
          "altitude": 21000,
          "destination": "KBOS",
          "exit": "MERIT",
          "route": "MERIT ROBUC3"
        },
        {
          "airlines": [
            {
              "fleet": "long",
              "icao": "AFR"
            }
          ],
          "altitude": 35000,
          "destination": "LFPG",
          "exit": "MERIT",
          "route": "MERIT HFD PUT BOS BRADD N141D PORTI NATU DOGAL NATU BEXET BAKUR N546 STU P2 BEDEK SFD UM605 WAFFU UM605 BIBAX BIBAX9W"
        },
        {
          "airlines": [
            {
              "fleet": "long",
              "icao": "UAL"
            }
          ],
          "altitude": 35000,
          "destination": "LFPG",
          "exit": "MERIT",
          "route": "MERIT HFD PUT BOS BRADD N141D PORTI NATU 5400N/02000W NATU BEXET LEDGO N83 NAKID N160 LIZAD JSY ARSUK RESMI UL612 OGULO OKASI OKEKO MOU MADIV MOKIP KENTY KOGAS MEDAM NITAM MOGBO ELB L146 ELKAP"
        },
        {
          "airlines": [
            {
              "fleet": "longNYC",
              "icao": "DLH"
            }
          ],
          "altitude": 37000,
          "destination": "EDDF",
          "exit": "MERIT",
          "route": "MERIT HFD PUT BOS TUSKY N201B NICSO NATT RESNO NATT NETKI NIBOG BELOX L603 LAMSO EVELI SOGPO DIXAT T149 LIPMI T911 ROLIS ROLIS3A"
        },
        {
          "airlines": [
            {
              "fleet": "long",
              "icao": "SAS"
            }
          ],
          "altitude": 37000,
          "destination": "ENGM",
          "exit": "GREKI",
          "route": "GREKI JUDDS MARTN QUBIS TIGIP PORGY CUDDY 5800N/05000W 6000N/04000W 6100N/03000W 6200N/02000W 6200N/01000W IPTON BELGU"
        },
        {
          "airlines": [
            {
              "fleet": "long",
              "icao": "SAS"
            }
          ],
          "altitude": 37000,
          "destination": "ENGM",
          "exit": "GREKI",
          "route": "GREKI JUDDS MARTN QUBIS TIGIP PORGY CUDDY 5800N/05000W 6000N/04000W 6100N/03000W 6200N/02000W 6200N/01000W IPTON BELGU"
        },
        {
          "airlines": [
            {
              "fleet": "long",
              "icao": "SAS"
            }
          ],
          "altitude": 37000,
          "destination": "ESSA",
          "exit": "MERIT",
          "route": "MERIT HFD PUT EBONY JANJO 5600N/05000W 5600N/04000W 5800N/03000W 6000N/02000W 6200N/01000W IPTON MASEV ELTOK"
        },
        {
          "airlines": [
            {
              "fleet": "long",
              "icao": "AUA"
            }
          ],
          "altitude": 35000,
          "destination": "LOWW",
          "exit": "MERIT",
          "route": "MERIT HFD PUT WITCH ALLEX N263A JOOPY NATS PIKIL NATS SOVED NIBOG BELOX L603 LAMSO EVELI TIVUN ESAMA OSBIT TENLO LAMSI VENEN VENEN3W"
        },
        {
          "airlines": [
            {
              "fleet": "long",
              "icao": "UAL"
            }
          ],
          "altitude": 33000,
          "destination": "LLBG",
          "exit": "MERIT",
          "route": "MERIT HFD PUT 4600N/06000W ELSIR 5000N/05000W 5300N/04000W 5600N/03000W 5700N/02000W SUNOT KESIX IBROD TLA N97 NATEB N610 LONAM LINTU NOMKA ARMUT LAMSI TISKO GUBOK VABEK UL603 OLOTA DISOR UL608 FSK UN128 IMR UN135 NESIL UT39 TOMBI IDAKU L35 PIKOG L609 ZUKKO"
        },
        {
          "airlines": [
            {
              "icao": "GJS"
            }
          ],
          "altitude": 15000,
          "destination": "KPVD",
          "exit": "BAYYS",
          "route": "BAYYS SEALL V188 GON V374 MINNK"
        },
        {
          "airlines": [
            {
              "icao": "GJS"
            }
          ],
          "altitude": 19000,
          "destination": "KRIC",
          "exit": "WHITE",
          "route": "WHITE J209 SBY V1 JAMIE"
        },
        {
          "airlines": [
            {
              "fleet": "short",
              "icao": "UAL"
            }
          ],
          "altitude": 22000,
          "destination": "KRDU",
          "exit": "WHITE",
          "route": "WHITE J209 VILLS TRPOD TAQLE1"
        },
        {
          "airlines": [
            {
              "fleet": "short",
              "icao": "UAL"
            }
          ],
          "altitude": 34000,
          "destination": "KMIA",
          "exit": "WHITE",
          "route": "WHITE J209 VILLS J209 SBY KEMPR SKARP Y313 SPOOF Y313 HOAGG BNFSH2"
        },
        {
          "airlines": [
            {
              "fleet": "short",
              "icao": "UAL"
            }
          ],
          "altitude": 34000,
          "destination": "KTPA",
          "exit": "WHITE",
          "route": "WHITE J209 VILLS J209 SBY J79 KATZN CVI WEAVR J121 CHS JROSS Q409 KONEY Q409 PUPYY BAAMF DADES1"
        },
        {
          "airlines": [
            {
              "fleet": "short",
              "icao": "UAL"
            },
            {
              "icao": "JBU"
            },
            {
              "icao": "NKS"
            }
          ],
          "altitude": 34000,
          "destination": "KFLL",
          "exit": "WHITE",
          "route": "WHITE J209 SBY KEMPR CHIEZ Y291 MAJIK CUUDA2"
        },
        {
          "airlines": [
            {
              "fleet": "short",
              "icao": "UAL"
            }
          ],
          "altitude": 40000,
          "destination": "KJAX",
          "exit": "WHITE",
          "route": "WHITE J209 SBY J79 CHS ESENT LUNNI1"
        },
        {
          "airlines": [
            {
              "fleet": "short",
              "icao": "UAL"
            }
          ],
          "altitude": 28000,
          "destination": "KMCO",
          "exit": "WHITE",
          "route": "WHITE J209 VILLS J209 SBY J79 KATZN CVI WEAVR J121 ISO J121 CHS IGARY Q85 LPERD GTOUT1"
        },
        {
          "airlines": [
            {
              "icao": "NKS"
            }
          ],
          "altitude": 28000,
          "destination": "KMYR",
          "exit": "WHITE",
          "route": "WHITE J209 SBY ILM WYLMS"
        },
        {
          "airlines": [
            {
              "fleet": "long",
              "icao": "TAP"
            }
          ],
          "altitude": 33000,
          "destination": "LPPT",
          "exit": "DIXIE",
          "route": "ELVAE COL DIXIE Y481 POPPN ISLES JENYY DOVEY 4100N/06000W 4100N/05000W 3900N/04000W 3800N/03000W 3800N/02000W KOMUT BUSEN BUSEN5P"
        },
        {
          "airlines": [
            {
              "icao": "UAL"
            }
          ],
          "altitude": 37000,
          "destination": "MDSD",
          "exit": "DIXIE",
          "route": "ELVAE COL DIXIE Y481 OHRYN Y488 HOBOH Y488 SAUCR L453 BOREX L453 LAMER L453 RODRK POKEG UT17 KOBET KERSO"
        },
        {
          "airlines": [
            {
              "icao": "UAL"
            }
          ],
          "altitude": 39000,
          "destination": "TNCM",
          "exit": "DIXIE",
          "route": "ELVAE COL DIXIE Y481 POPPN Y481 OHRYN Y482 SQUAD DARUX L456 NOSID L456 HANCY L456 THANK SLUGO"
        },
        {
          "airlines": [
            {
              "icao": "UAL"
            }
          ],
          "altitude": 33000,
          "destination": "MDPC",
          "exit": "DIXIE",
          "route": "ELVAE COL DIXIE Y481 OHRYN Y482 SQUAD DARUX L456 HANCY L456 THANK M597 BETIR"
        },
        {
          "airlines": [
            {
              "icao": "UAL"
            }
          ],
          "altitude": 33000,
          "destination": "TNCA",
          "exit": "DIXIE",
          "route": "ELVAE COL DIXIE Y481 OHRYN Y482 SQUAD DARUX L456 HANCY L456 THANK L458 PANMO JOSHE L325 SCAPA"
        }
      ],
      "exit_categories": {
        "BAYYS": "East",
        "BDR": "East",
        "BIGGY": "West",
        "BREZY": "North",
        "COATE": "North",
        "DIXIE": "South",
        "ELIOT": "West",
        "GAYEL": "North",
        "GREKI": "East",
        "HAAYS": "North",
        "LANNA": "West",
        "MERIT": "East",
        "NEION": "North",
        "NEWEL": "West",
        "PARKE": "West",
        "SAX": "North",
        "SBJ": "West",
        "SHIPP": "South",
        "WAVEY": "South",
        "WHITE": "South",
        "ZIMMZ": "West"
      },
      "tower_list": 1,
      "atpa_volumes": {
        "4R": {
          "runway_threshold": "KEWR-4R",
          "heading": 39,
          "max_heading_deviation": 90,
          "floor": 100,
          "ceiling": 5000,
          "length": 50,
          "left_width": 20000,
          "right_width": 20000,
          "filtered_scratchpads": ["VAP"],
          "excluded_scratchpads": ["I4L"],
          "enable_2.5nm": true,
          "2.5nm_distance": 10
        },
        "22L": {
          "runway_threshold": "KEWR-22L",
          "heading": 219,
          "max_heading_deviation": 90,
          "floor": 100,
          "ceiling": 5000,
          "length": 50,
          "left_width": 20000,
          "right_width": 20000,
          "filtered_scratchpads": ["VAP"],
          "excluded_scratchpads": ["I2R"],
          "enable_2.5nm": true,
          "2.5nm_distance": 10
        }
      }
    },
    "KTEB": {
      "name": "Teterboro",
      "hold_for_release": true,
      "approaches": {
        "I6": {
          "cifp_id": "IZ6"
        },
        "IZ6": {
          "cifp_id": "IZ6"
        },
        "I19": {
          "cifp_id": "I19"
        },
        "R24": {
          "cifp_id": "R24"
        },
        "RX6": {
          "cifp_id": "RX6"
        },
        "RX9": {
          "cifp_id": "RX19"
        },
        "RY6": {
          "cifp_id": "RY6"
        },
        "RY9": {
          "cifp_id": "RY19"
        },
        "RZ6": {
          "cifp_id": "RZ6"
        },
        "RZ9": {
          "cifp_id": "RZ19"
        }
      },
      "departure_routes": {
        "1": {
          "BAYYS,BDR,BIGGY,BREZY,COATE,DIXIE,ELIOT,GAYEL,GREKI,HAAYS,LANNA,MERIT,NEION,NEWEL,None,PARKE,SAX,SBJ,SHIPP,WAVEY,WHITE,ZIMMZ,ARD": {
            "cleared_altitude": 2000,
            "sid": "TEB4",
            "waypoints": "_TEB4_1a/h280"
          }
        },
        "1.Background": {
          "BIGGY,ELIOT,LANNA,NEWEL,None,PARKE,SAX,ZIMMZ": {
            "cleared_altitude": 17000,
            "sid": "TEB4",
            "waypoints": "_TEB4_1a N040.52.48.511,W074.02.30.073/a2000 N040.51.27.034,W074.15.53.503/a8000-/ho5W"
          },
          "SBJ,ARD": {
            "cleared_altitude": 7000,
            "sid": "TEB4",
            "handoff_controller": "4P",
            "waypoints": "_TEB4_1a N040.52.48.511,W074.02.30.073/a2000/ho"
          },
          "COATE,GAYEL,HAAYS,NEION,": {
            "cleared_altitude": 17000,
            "sid": "TEB4",
            "waypoints": "_TEB4_1a N040.52.48.511,W074.02.30.073/a2000 N040.54.38.169,W074.15.37.985/a8000-/ho5T"
          },
          "DIXIE,WHITE": {
            "cleared_altitude": 17000,
            "sid": "TEB4",
            "waypoints": "_TEB4_1a N040.52.48.511,W074.02.30.073/a2000/ho5S N040.46.09.351,W074.13.11.317/a8000-"
          },
          "BAYYS,BDR,GREKI,MERIT,SHIPP,WAVEY": {
            "cleared_altitude": 12000,
            "sid": "TEB4",
            "waypoints": "_TEB4_1a N040.52.48.511,W074.02.30.073/a2000/ho1V BREZY"
          },
          "BREZY": {
            "cleared_altitude": 6000,
            "sid": "TEB4",
            "waypoints": "_TEB4_1a N040.52.48.511,W074.02.30.073/a2000/ho1V BREZY"
          }
        },
        "24": {
          "BAYYS,BDR,BIGGY,BREZY,COATE,DIXIE,ELIOT,GAYEL,GREKI,HAAYS,LANNA,MERIT,NEION,NEWEL,None,PARKE,SAX,SBJ,SHIPP,WAVEY,WHITE,ZIMMZ,ARD": {
            "cleared_altitude": 2000,
            "sid": "RUUDY6",
            "waypoints": "DAVIM WENTZ/a1500 RUUDY/h280"
          }
        },
        "24.Background": {
          "BIGGY,ELIOT,LANNA,NEWEL,PARKE,ZIMMZ": {
            "cleared_altitude": 17000,
            "sid": "RUUDY6",
            "waypoints": "DAVIM WENTZ/a1500 N040.48.49.421,W074.11.52.573/a2000/ho5W RUUDY/a10000 "
          },
          "COATE,GAYEL,HAAYS,NEION": {
            "cleared_altitude": 17000,
            "sid": "RUUDY6",
            "waypoints": "DAVIM WENTZ/a1500 N040.48.49.421,W074.11.52.573/a2000/ho5T RUUDY/a10000 "
          },
          "DIXIE,WHITE": {
            "cleared_altitude": 17000,
            "sid": "RUUDY6",
            "waypoints": "DAVIM WENTZ/a1500 N040.48.49.421,W074.11.52.573/a2000/ho5S N040.41.54.921,W074.16.00.507/a6000"
          },
          "BREZY": {
            "cleared_altitude": 6000,
            "sid": "RUUDY6",
            "waypoints": "DAVIM WENTZ/a1500 N040.48.49.421,W074.11.52.573/a2000/ho1V N040.50.03.936,W074.17.53.638/a6000"
          },
          "SBJ, ARD": {
            "cleared_altitude": 8000,
            "sid": "RUUDY6",
            "handoff_controller": "4P",
            "waypoints": "DAVIM WENTZ/a1500/ho N040.48.49.421,W074.11.52.573/a2000 N040.41.06.513,W074.23.03.343/a7000"
          }
        }
      },
      "departures": [
        {
          "airlines": [
            {
              "icao": "EJA"
            },
            {
              "icao": "N"
            }
          ],
          "altitude": 4000,
          "destination": "KTTN",
          "exit": "ARD",
          "route": "SBJ ARD"
        },
        {
          "airlines": [
            {
              "icao": "EJA"
            }
          ],
          "altitude": 40000,
          "destination": "KCLT",
          "exit": "BIGGY",
          "route": "BIGGY Q75 GVE LYH CHSLY5"
        },
        {
          "airlines": [
            {
              "icao": "EJA"
            }
          ],
          "altitude": 8000,
          "destination": "KILG",
          "exit": "SBJ",
          "route": "SBJ ETX PTW"
        },
        {
          "airlines": [
            {
              "icao": "N"
            }
          ],
          "altitude": 4000,
          "destination": "KILG",
          "exit": "SBJ",
          "route": "SBJ ETX PTW"
        },
        {
          "airlines": [
            {
              "icao": "LXJ"
            }
          ],
          "altitude": 43000,
          "destination": "KOPF",
          "exit": "LANNA",
          "route": "LANNA J48 MOL FLASK COREX THRSR HONID FROGZ3"
        },
        {
          "airlines": [
            {
              "icao": "EJA"
            }
          ],
          "altitude": 43000,
          "destination": "KGSO",
          "exit": "LANNA",
          "route": "LANNA J48 MOL FLASK COREX THRSR HONID FROGZ3"
        },
        {
          "airlines": [
            {
              "icao": "EJA"
            },
            {
              "icao": "LXJ"
            }
          ],
          "altitude": 40000,
          "destination": "KATL",
          "exit": "LANNA",
          "route": "LANNA J48 MOL FLASK OZZZI1"
        },
        {
          "airlines": [
            {
              "icao": "EJA"
            }
          ],
          "altitude": 8000,
          "destination": "KABE",
          "exit": "SBJ",
          "route": "SBJ ETX"
        },
        {
          "airlines": [
            {
              "icao": "N"
            }
          ],
          "altitude": 6000,
          "destination": "KABE",
          "exit": "SBJ",
          "route": "SBJ ETX"
        },
        {
          "airlines": [
            {
              "icao": "N"
            }
          ],
          "altitude": 6000,
          "destination": "KRDG",
          "exit": "SBJ",
          "route": "SBJ ETX"
        },
        {
          "airlines": [
            {
              "icao": "EJA"
            }
          ],
          "altitude": 8000,
          "destination": "KMDT",
          "exit": "SBJ",
          "route": "SBJ ETX V162 HAR"
        },
        {
          "airlines": [
            {
              "icao": "EJA"
            },
            {
              "icao": "LXJ"
            }
          ],
          "altitude": 40000,
          "destination": "KBNA",
          "exit": "PARKE",
          "route": "PARKE J6 MRB J6 COLNS J6 HVQ Q68 YOCKY GROAT PASLY4"
        },
        {
          "airlines": [
            {
              "icao": "LXJ"
            }
          ],
          "altitude": 43000,
          "destination": "KDFW",
          "exit": "PARKE",
          "route": "PARKE J6 HVQ Q68 YOCKY Q68 LITTR FEWWW SEEVR4"
        },
        {
          "airlines": [
            {
              "icao": "EJA"
            }
          ],
          "altitude": 43000,
          "destination": "KAUS",
          "exit": "PARKE",
          "route": "PARKE J6 HVQ Q68 LITTR TXK WINDU SEWZY6"
        },
        {
          "airlines": [
            {
              "icao": "EJA"
            }
          ],
          "altitude": 40000,
          "destination": "KCVG",
          "exit": "PARKE",
          "route": "PARKE J6 HVQ Q68 LITTR TXK WINDU SEWZY6"
        },
        {
          "airlines": [
            {
              "icao": "LXJ"
            }
          ],
          "altitude": 40000,
          "destination": "KIND",
          "exit": "ZIMMZ",
          "route": "ZIMMZ Q42 HIDON RINTE SNKPT2"
        },
        {
          "airlines": [
            {
              "icao": "EJA"
            }
          ],
          "altitude": 43000,
          "destination": "KCMH",
          "exit": "ZIMMZ",
          "route": "ZIMMZ Q42 MIKYG Q480 AIR CLPRR2"
        },
        {
          "airlines": [
            {
              "icao": "EJA"
            }
          ],
          "altitude": 43000,
          "destination": "KPIT",
          "exit": "ZIMMZ",
          "route": "ZIMMZ Q42 MIKYG Q480 VINSE DEMME4"
        },
        {
          "airlines": [
            {
              "icao": "EJA"
            }
          ],
          "altitude": 40000,
          "destination": "KSAN",
          "exit": "ZIMMZ",
          "route": "ZIMMZ Q42 HIDON KI57Q CUNKI KI48M HUW TUL BISKT PNH ONM KA21Q KA18O HOGGZ LUCKI1"
        },
        {
          "airlines": [
            {
              "icao": "LXJ"
            }
          ],
          "altitude": 43000,
          "destination": "KEGE",
          "exit": "NEWEL",
          "route": "NEWEL J60 HCT AKO AVVVS RLG"
        },
        {
          "airlines": [
            {
              "icao": "EJA"
            }
          ],
          "altitude": 40000,
          "destination": "KMDW",
          "exit": "NEWEL",
          "route": "NEWEL J60 GYNTS J60 ASHEN BAGEL PANGG3"
        },
        {
          "airlines": [
            {
              "icao": "EJA"
            }
          ],
          "altitude": 40000,
          "destination": "KSDL",
          "exit": "NEWEL",
          "route": "NEWEL J60 DJB BDF J64 LMN GLD RSK J44 INW DSERT2"
        },
        {
          "airlines": [
            {
              "icao": "N"
            }
          ],
          "altitude": 9000,
          "destination": "KSRB",
          "exit": "SBJ",
          "route": "SBJ LANNA ETX V39 MRB V166 ESL V4 HVQ XXX V115 AZQ V140 LVT V321 GRILL HEM"
        },
        {
          "airlines": [
            {
              "icao": "EJA"
            }
          ],
          "altitude": 8000,
          "destination": "KPHL",
          "exit": "SBJ",
          "route": "SBJ BUSKY PTW"
        },
        {
          "airlines": [
            {
              "icao": "N"
            }
          ],
          "altitude": 6000,
          "destination": "KPHL",
          "exit": "SBJ",
          "route": "SBJ BUSKY PTW"
        },
        {
          "airlines": [
            {
              "icao": "LXJ"
            }
          ],
          "altitude": 43000,
          "destination": "KSFO",
          "exit": "COATE",
          "route": "COATE Q436 RAAKK ECK YZEMN RABEE FALEN FGT RAP MLD PARZZ FIMUV LEGGS BDEGA3"
        },
        {
          "airlines": [
            {
              "icao": "EJA"
            }
          ],
          "altitude": 43000,
          "destination": "KSLC",
          "exit": "COATE",
          "route": "COATE Q436 RAAKK ICHOL KP84O MSP KP84A JASTI PHP BPI LHO4"
        },
        {
          "airlines": [
            {
              "icao": "LXJ"
            }
          ],
          "altitude": 43000,
          "destination": "KLSE",
          "exit": "COATE",
          "route": "COATE Q436 RAAKK Q438 FARGN Q438 ICHOL Q438 JAAJA Q438 RUBYY BAE"
        },
        {
          "airlines": [
            {
              "icao": "N"
            }
          ],
          "altitude": 10000,
          "destination": "KELM",
          "exit": "COATE",
          "route": "COATE LAAYK ULW"
        },
        {
          "airlines": [
            {
              "icao": "N"
            }
          ],
          "altitude": 10000,
          "destination": "KAVP",
          "exit": "COATE",
          "route": "COATE T218 TALLI LVZ"
        },
        {
          "airlines": [
            {
              "icao": "EJA"
            }
          ],
          "altitude": 18000,
          "destination": "KELM",
          "exit": "NEION",
          "route": "NEION J223 CORDS J132 ULW"
        },
        {
          "airlines": [
            {
              "icao": "EJA"
            }
          ],
          "altitude": 20000,
          "destination": "KBGM",
          "exit": "NEION",
          "route": "NEION J223 CORDS CFB"
        },
        {
          "airlines": [
            {
              "icao": "LXJ"
            }
          ],
          "altitude": 22000,
          "destination": "KSYR",
          "exit": "NEION",
          "route": "NEION J223 CORDS CFB V29 SYR"
        },
        {
          "airlines": [
            {
              "icao": "N"
            }
          ],
          "altitude": 8000,
          "destination": "KBGM",
          "exit": "HAAYS",
          "route": "HAAYS HUO V252 CFB"
        },
        {
          "airlines": [
            {
              "icao": "N"
            }
          ],
          "altitude": 10000,
          "destination": "KSYR",
          "exit": "HAAYS",
          "route": "HAAYS HUO V252 CFB V29 SYR"
        },
        {
          "airlines": [
            {
              "icao": "EJA"
            }
          ],
          "altitude": 43000,
          "destination": "KJAC",
          "exit": "GAYEL",
          "route": "GAYEL Q818 FNT J36 BAE J16 FSD J82 CZI J32 BOY DNW"
        },
        {
          "airlines": [
            {
              "icao": "EJA"
            }
          ],
          "altitude": 40000,
          "destination": "KSAW",
          "exit": "GAYEL",
          "route": "GAYEL Q818 BUFFY Q818 WOZEE KENPA"
        },
        {
          "airlines": [
            {
              "icao": "EJA"
            }
          ],
          "altitude": 30000,
          "destination": "CYYZ",
          "exit": "GAYEL",
          "route": "GAYEL Q818 WOZEE LINNG3"
        },
        {
          "airlines": [
            {
              "icao": "EJA"
            }
          ],
          "altitude": 19000,
          "destination": "KBOS",
          "exit": "BREZY",
          "route": "BREZY V39 CMK MERIT ROBUC3"
        },
        {
          "airlines": [
            {
              "icao": "EJA"
            },
            {
              "icao": "EJA"
            }
          ],
          "altitude": 11000,
          "destination": "KALB",
          "exit": "BREZY",
          "route": "BREZY V39 SOARS V487 CANAN"
        },
        {
          "airlines": [
            {
              "icao": "LXJ"
            }
          ],
          "altitude": 13000,
          "destination": "KPSM",
          "exit": "BREZY",
          "route": "BREZY V39 CMK GREKI JUDDS CAM CON"
        },
        {
          "airlines": [
            {
              "icao": "EJA"
            },
            {
              "icao": "N"
            }
          ],
          "altitude": 6000,
          "destination": "KFRG",
          "exit": "BREZY",
          "route": "BREZY CMK V374 DENNA BDR V44 DPK"
        },
        {
          "airlines": [
            {
              "icao": "LXJ"
            }
          ],
          "altitude": 19000,
          "destination": "KBTV",
          "exit": "BREZY",
          "route": "BREZY V39 CMK GREKI JUDDS CAM"
        },
        {
          "airlines": [
            {
              "icao": "EJA"
            },
            {
              "icao": "N"
            }
          ],
          "altitude": 6000,
          "destination": "KHPN",
          "exit": "BREZY",
          "route": "BREZY V39 CMK"
        },
        {
          "airlines": [
            {
              "icao": "LXJ"
            }
          ],
          "altitude": 40000,
          "destination": "KEVB",
          "exit": "WHITE",
          "route": "ELVAE COL WHITE J209 SBY J79 FKN BARTL CALGO LPERD TTHOR3"
        },
        {
          "airlines": [
            {
              "icao": "EJA"
            }
          ],
          "altitude": 43000,
          "destination": "KMCO",
          "exit": "WHITE",
          "route": "ELVAE COL WHITE J209 SBY J79 KATZN CVI WEAVR J121 CHS IGARY Q85 BEEGE Q85 LPERD GTOUT1"
        },
        {
          "airlines": [
            {
              "icao": "EJA"
            }
          ],
          "altitude": 43000,
          "destination": "KPBI",
          "exit": "WHITE",
          "route": "ELVAE COL WHITE J209 SBY J79 KATZN ISO J121 CHS CAKET Q97 WOPNR CPTAN2"
        },
        {
          "airlines": [
            {
              "icao": "EJA"
            }
          ],
          "altitude": 40000,
          "destination": "KMIA",
          "exit": "WHITE",
          "route": "ELVAE COL WHITE  J209 SBY J79 KATZN ISO J121 CHS CAKET Q97 DEBRL CSTAL2"
        },
        {
          "airlines": [
            {
              "icao": "LXJ"
            }
          ],
          "altitude": 38000,
          "destination": "KCHS",
          "exit": "WHITE",
          "route": "ELVAE COL WHITE  J209 SBY ISO RAPZZ AMYLU3"
        },
        {
          "airlines": [
            {
              "icao": "EJA"
            },
            {
              "icao": "LXJ"
            }
          ],
          "altitude": 22000,
          "destination": "KRIC",
          "exit": "WHITE",
          "route": "ELVAE COL WHITE J209 SBY V1 JAMIE"
        },
        {
          "airlines": [
            {
              "icao": "N"
            }
          ],
          "altitude": 6000,
          "destination": "KACY",
          "exit": "DIXIE",
          "route": "ELVAE COL DIXIE V229 ACY"
        },
        {
          "airlines": [
            {
              "icao": "LXJ"
            }
          ],
          "altitude": 6000,
          "destination": "KACY",
          "exit": "DIXIE",
          "route": "ELVAE COL DIXIE V1 HOWIE"
        }
      ],
      "exit_categories": {
        "BAYYS": "East",
        "BDR": "East",
        "BIGGY": "West",
        "BREZY": "North",
        "COATE": "North",
        "DIXIE": "South",
        "ELIOT": "West",
        "GAYEL": "North",
        "GREKI": "East",
        "HAAYS": "North",
        "LANNA": "West",
        "MERIT": "East",
        "NEION": "North",
        "NEWEL": "West",
        "PARKE": "West",
        "SAX": "North",
        "SBJ": "West",
        "SHIPP": "South",
        "WAVEY": "South",
        "WHITE": "South",
        "ZIMMZ": "West"
      },
      "tower_list": 1,
      "atpa_volumes": {
        "6": {
          "runway_threshold": "KTEB-6",
          "heading": 60,
          "max_heading_deviation": 90,
          "floor": 100,
          "ceiling": 5000,
          "length": 50,
          "left_width": 20000,
          "right_width": 20000,
          "enable_2.5nm": false,
          "2.5nm_distance": 10
        },
        "19": {
          "runway_threshold": "KTEB-19",
          "heading": 195,
          "max_heading_deviation": 90,
          "floor": 100,
          "ceiling": 5000,
          "length": 50,
          "left_width": 20000,
          "right_width": 20000,
          "enable_2.5nm": false,
          "2.5nm_distance": 10
        }
      }
    },
    "KMMU": {
      "name": "Morristown",
      "hold_for_release": true,
      "approaches": {
        "I23": {
          "cifp_id": "I23"
        },
        "Z23": {
          "cifp_id": "RZ23"
        },
        "Y23": {
          "cifp_id": "RY23"
        },
        "R5": {
          "cifp_id": "R5"
        }
      },
      "departure_routes": {
        "5": {
          "BAYYS,BDR,BIGGY,BREZY,COATE,DIXIE,ELIOT,GAYEL,GREKI,HAAYS,LANNA,MERIT,NEION,NEWEL,None,PARKE,SAX,SHIPP,WAVEY,WHITE,ZIMMZ,SBJ,ARD": {
            "cleared_altitude": 2000,
            "sid": "MMU7",
            "waypoints": "_MMU5_049/a1700+/h160"
          }
        },
        "23": {
          "BAYYS,BDR,BIGGY,BREZY,COATE,DIXIE,ELIOT,GAYEL,GREKI,HAAYS,LANNA,MERIT,NEION,NEWEL,None,PARKE,SAX,SHIPP,WAVEY,WHITE,ZIMMZ,SBJ,ARD": {
            "cleared_altitude": 2000,
            "sid": "MMU7",
            "waypoints": "_MMU23_229/a600 _MMU23_210/a2000+/h160"
          }
        }
      },
      "departures": [
        {
          "airlines": [
            {
              "icao": "EJA"
            },
            {
              "icao": "N"
            }
          ],
          "altitude": 4000,
          "destination": "KTTN",
          "exit": "ARD",
          "route": "SBJ ARD"
        },
        {
          "airlines": [
            {
              "icao": "EJA"
            }
          ],
          "altitude": 40000,
          "destination": "KCLT",
          "exit": "BIGGY",
          "route": "BIGGY Q75 GVE LYH CHSLY5"
        },
        {
          "airlines": [
            {
              "icao": "EJA"
            }
          ],
          "altitude": 8000,
          "destination": "KILG",
          "exit": "SBJ",
          "route": "SBJ ETX PTW"
        },
        {
          "airlines": [
            {
              "icao": "N"
            }
          ],
          "altitude": 4000,
          "destination": "KILG",
          "exit": "SBJ",
          "route": "SBJ ETX PTW"
        },
        {
          "airlines": [
            {
              "icao": "LXJ"
            }
          ],
          "altitude": 43000,
          "destination": "KOPF",
          "exit": "LANNA",
          "route": "LANNA J48 MOL FLASK COREX THRSR HONID FROGZ3"
        },
        {
          "airlines": [
            {
              "icao": "EJA"
            }
          ],
          "altitude": 43000,
          "destination": "KGSO",
          "exit": "LANNA",
          "route": "LANNA J48 MOL FLASK COREX THRSR HONID FROGZ3"
        },
        {
          "airlines": [
            {
              "icao": "EJA"
            },
            {
              "icao": "LXJ"
            }
          ],
          "altitude": 40000,
          "destination": "KATL",
          "exit": "LANNA",
          "route": "LANNA J48 MOL FLASK OZZZI1"
        },
        {
          "airlines": [
            {
              "icao": "EJA"
            }
          ],
          "altitude": 8000,
          "destination": "KABE",
          "exit": "SBJ",
          "route": "SBJ ETX"
        },
        {
          "airlines": [
            {
              "icao": "N"
            }
          ],
          "altitude": 6000,
          "destination": "KABE",
          "exit": "SBJ",
          "route": "SBJ ETX"
        },
        {
          "airlines": [
            {
              "icao": "N"
            }
          ],
          "altitude": 6000,
          "destination": "KRDG",
          "exit": "SBJ",
          "route": "SBJ ETX"
        },
        {
          "airlines": [
            {
              "icao": "EJA"
            }
          ],
          "altitude": 8000,
          "destination": "KMDT",
          "exit": "SBJ",
          "route": "SBJ ETX V162 HAR"
        },
        {
          "airlines": [
            {
              "icao": "EJA"
            },
            {
              "icao": "LXJ"
            }
          ],
          "altitude": 40000,
          "destination": "KBNA",
          "exit": "PARKE",
          "route": "PARKE J6 MRB J6 COLNS J6 HVQ Q68 YOCKY GROAT PASLY4"
        },
        {
          "airlines": [
            {
              "icao": "LXJ"
            }
          ],
          "altitude": 43000,
          "destination": "KDFW",
          "exit": "PARKE",
          "route": "PARKE J6 HVQ Q68 YOCKY Q68 LITTR FEWWW SEEVR4"
        },
        {
          "airlines": [
            {
              "icao": "EJA"
            }
          ],
          "altitude": 43000,
          "destination": "KAUS",
          "exit": "PARKE",
          "route": "PARKE J6 HVQ Q68 LITTR TXK WINDU SEWZY6"
        },
        {
          "airlines": [
            {
              "icao": "EJA"
            }
          ],
          "altitude": 40000,
          "destination": "KCVG",
          "exit": "PARKE",
          "route": "PARKE J6 HVQ Q68 LITTR TXK WINDU SEWZY6"
        },
        {
          "airlines": [
            {
              "icao": "LXJ"
            }
          ],
          "altitude": 40000,
          "destination": "KIND",
          "exit": "ZIMMZ",
          "route": "ZIMMZ Q42 HIDON RINTE SNKPT2"
        },
        {
          "airlines": [
            {
              "icao": "EJA"
            }
          ],
          "altitude": 43000,
          "destination": "KCMH",
          "exit": "ZIMMZ",
          "route": "ZIMMZ Q42 MIKYG Q480 AIR CLPRR2"
        },
        {
          "airlines": [
            {
              "icao": "EJA"
            }
          ],
          "altitude": 43000,
          "destination": "KPIT",
          "exit": "ZIMMZ",
          "route": "ZIMMZ Q42 MIKYG Q480 VINSE DEMME4"
        },
        {
          "airlines": [
            {
              "icao": "EJA"
            }
          ],
          "altitude": 40000,
          "destination": "KSAN",
          "exit": "ZIMMZ",
          "route": "ZIMMZ Q42 HIDON KI57Q CUNKI KI48M HUW TUL BISKT PNH ONM KA21Q KA18O HOGGZ LUCKI1"
        },
        {
          "airlines": [
            {
              "icao": "LXJ"
            }
          ],
          "altitude": 43000,
          "destination": "KEGE",
          "exit": "NEWEL",
          "route": "NEWEL J60 HCT AKO AVVVS RLG"
        },
        {
          "airlines": [
            {
              "icao": "EJA"
            }
          ],
          "altitude": 40000,
          "destination": "KMDW",
          "exit": "NEWEL",
          "route": "NEWEL J60 GYNTS J60 ASHEN BAGEL PANGG3"
        },
        {
          "airlines": [
            {
              "icao": "EJA"
            }
          ],
          "altitude": 40000,
          "destination": "KSDL",
          "exit": "NEWEL",
          "route": "NEWEL J60 DJB BDF J64 LMN GLD RSK J44 INW DSERT2"
        },
        {
          "airlines": [
            {
              "icao": "N"
            }
          ],
          "altitude": 9000,
          "destination": "KSRB",
          "exit": "SBJ",
          "route": "SBJ LANNA ETX V39 MRB V166 ESL V4 HVQ XXX V115 AZQ V140 LVT V321 GRILL HEM"
        },
        {
          "airlines": [
            {
              "icao": "EJA"
            }
          ],
          "altitude": 8000,
          "destination": "KPHL",
          "exit": "SBJ",
          "route": "SBJ BUSKY PTW"
        },
        {
          "airlines": [
            {
              "icao": "N"
            }
          ],
          "altitude": 6000,
          "destination": "KPHL",
          "exit": "SBJ",
          "route": "SBJ BUSKY PTW"
        },
        {
          "airlines": [
            {
              "icao": "LXJ"
            }
          ],
          "altitude": 43000,
          "destination": "KSFO",
          "exit": "COATE",
          "route": "COATE Q436 RAAKK ECK YZEMN RABEE FALEN FGT RAP MLD PARZZ FIMUV LEGGS BDEGA3"
        },
        {
          "airlines": [
            {
              "icao": "EJA"
            }
          ],
          "altitude": 43000,
          "destination": "KSLC",
          "exit": "COATE",
          "route": "COATE Q436 RAAKK ICHOL KP84O MSP KP84A JASTI PHP BPI LHO4"
        },
        {
          "airlines": [
            {
              "icao": "LXJ"
            }
          ],
          "altitude": 43000,
          "destination": "KLSE",
          "exit": "COATE",
          "route": "COATE Q436 RAAKK Q438 FARGN Q438 ICHOL Q438 JAAJA Q438 RUBYY BAE"
        },
        {
          "airlines": [
            {
              "icao": "N"
            }
          ],
          "altitude": 10000,
          "destination": "KELM",
          "exit": "COATE",
          "route": "COATE LAAYK ULW"
        },
        {
          "airlines": [
            {
              "icao": "N"
            }
          ],
          "altitude": 10000,
          "destination": "KAVP",
          "exit": "COATE",
          "route": "COATE T218 TALLI LVZ"
        },
        {
          "airlines": [
            {
              "icao": "EJA"
            }
          ],
          "altitude": 18000,
          "destination": "KELM",
          "exit": "NEION",
          "route": "NEION J223 CORDS J132 ULW"
        },
        {
          "airlines": [
            {
              "icao": "EJA"
            }
          ],
          "altitude": 20000,
          "destination": "KBGM",
          "exit": "NEION",
          "route": "NEION J223 CORDS CFB"
        },
        {
          "airlines": [
            {
              "icao": "LXJ"
            }
          ],
          "altitude": 22000,
          "destination": "KSYR",
          "exit": "NEION",
          "route": "NEION J223 CORDS CFB V29 SYR"
        },
        {
          "airlines": [
            {
              "icao": "N"
            }
          ],
          "altitude": 8000,
          "destination": "KBGM",
          "exit": "HAAYS",
          "route": "HAAYS HUO V252 CFB"
        },
        {
          "airlines": [
            {
              "icao": "N"
            }
          ],
          "altitude": 10000,
          "destination": "KSYR",
          "exit": "HAAYS",
          "route": "HAAYS HUO V252 CFB V29 SYR"
        },
        {
          "airlines": [
            {
              "icao": "EJA"
            }
          ],
          "altitude": 43000,
          "destination": "KJAC",
          "exit": "GAYEL",
          "route": "GAYEL Q818 FNT J36 BAE J16 FSD J82 CZI J32 BOY DNW"
        },
        {
          "airlines": [
            {
              "icao": "EJA"
            }
          ],
          "altitude": 40000,
          "destination": "KSAW",
          "exit": "GAYEL",
          "route": "GAYEL Q818 BUFFY Q818 WOZEE KENPA"
        },
        {
          "airlines": [
            {
              "icao": "EJA"
            }
          ],
          "altitude": 30000,
          "destination": "CYYZ",
          "exit": "GAYEL",
          "route": "GAYEL Q818 WOZEE LINNG3"
        },
        {
          "airlines": [
            {
              "icao": "EJA"
            }
          ],
          "altitude": 19000,
          "destination": "KBOS",
          "exit": "BREZY",
          "route": "BREZY V39 CMK MERIT ROBUC3"
        },
        {
          "airlines": [
            {
              "icao": "EJA"
            },
            {
              "icao": "EJA"
            }
          ],
          "altitude": 11000,
          "destination": "KALB",
          "exit": "BREZY",
          "route": "BREZY V39 SOARS V487 CANAN"
        },
        {
          "airlines": [
            {
              "icao": "LXJ"
            }
          ],
          "altitude": 13000,
          "destination": "KPSM",
          "exit": "BREZY",
          "route": "BREZY V39 CMK GREKI JUDDS CAM CON"
        },
        {
          "airlines": [
            {
              "icao": "EJA"
            },
            {
              "icao": "N"
            }
          ],
          "altitude": 6000,
          "destination": "KFRG",
          "exit": "BREZY",
          "route": "BREZY CMK V374 DENNA BDR V44 DPK"
        },
        {
          "airlines": [
            {
              "icao": "LXJ"
            }
          ],
          "altitude": 19000,
          "destination": "KBTV",
          "exit": "BREZY",
          "route": "BREZY V39 CMK GREKI JUDDS CAM"
        },
        {
          "airlines": [
            {
              "icao": "EJA"
            },
            {
              "icao": "N"
            }
          ],
          "altitude": 6000,
          "destination": "KHPN",
          "exit": "BREZY",
          "route": "BREZY V39 CMK"
        },
        {
          "airlines": [
            {
              "icao": "LXJ"
            }
          ],
          "altitude": 40000,
          "destination": "KEVB",
          "exit": "WHITE",
          "route": "ELVAE COL WHITE J209 SBY J79 FKN BARTL CALGO LPERD TTHOR3"
        },
        {
          "airlines": [
            {
              "icao": "EJA"
            }
          ],
          "altitude": 43000,
          "destination": "KMCO",
          "exit": "WHITE",
          "route": "ELVAE COL WHITE J209 SBY J79 KATZN CVI WEAVR J121 CHS IGARY Q85 BEEGE Q85 LPERD GTOUT1"
        },
        {
          "airlines": [
            {
              "icao": "EJA"
            }
          ],
          "altitude": 43000,
          "destination": "KPBI",
          "exit": "WHITE",
          "route": "ELVAE COL WHITE J209 SBY J79 KATZN ISO J121 CHS CAKET Q97 WOPNR CPTAN2"
        },
        {
          "airlines": [
            {
              "icao": "EJA"
            }
          ],
          "altitude": 40000,
          "destination": "KMIA",
          "exit": "WHITE",
          "route": "ELVAE COL WHITE J209 SBY J79 KATZN ISO J121 CHS CAKET Q97 DEBRL CSTAL2"
        },
        {
          "airlines": [
            {
              "icao": "LXJ"
            }
          ],
          "altitude": 38000,
          "destination": "KCHS",
          "exit": "WHITE",
          "route": "ELVAE COL WHITE J209 SBY ISO RAPZZ AMYLU3"
        },
        {
          "airlines": [
            {
              "icao": "EJA"
            },
            {
              "icao": "LXJ"
            }
          ],
          "altitude": 22000,
          "destination": "KRIC",
          "exit": "WHITE",
          "route": "ELVAE COL WHITE J209 SBY V1 JAMIE"
        },
        {
          "airlines": [
            {
              "icao": "N"
            }
          ],
          "altitude": 6000,
          "destination": "KACY",
          "exit": "DIXIE",
          "route": "ELVAE COL DIXIE V229 ACY"
        },
        {
          "airlines": [
            {
              "icao": "LXJ"
            }
          ],
          "altitude": 8000,
          "destination": "KACY",
          "exit": "DIXIE",
          "route": "ELVAE COL DIXIE V1 HOWIE"
        }
      ],
      "exit_categories": {
        "BAYYS": "East",
        "BDR": "East",
        "BIGGY": "West",
        "BREZY": "North",
        "COATE": "North",
        "DIXIE": "South",
        "ELIOT": "West",
        "GAYEL": "North",
        "GREKI": "East",
        "HAAYS": "North",
        "LANNA": "West",
        "MERIT": "East",
        "NEION": "North",
        "NEWEL": "West",
        "PARKE": "West",
        "SAX": "North",
        "SBJ": "West",
        "SHIPP": "South",
        "WAVEY": "South",
        "WHITE": "South",
        "ZIMMZ": "West"
      }
    },
    "KLGA": {
      "name": "LaGuardia",
      "approaches": {
        "I4": {
          "runway": "4",
          "type": "ILS",
          "waypoints": [
            "GGREG/iaf ZARID/a4000+ VADDR/a4000+ JACIE/a4000+ NECOL/a4000+ VARAZ/iaf/a4000+ BENNG/if/a3000 RAHEL/a1800 DNNIS/faf/a1700 WARIN/a640"
          ]
        },
        "I22": {
          "runway": "22",
          "type": "ILS",
          "waypoints": ["YOMAN/if/a3000 GREKO/faf/a1900"]
        },
        "I13": {
          "runway": "13",
          "type": "ILS",
          "waypoints": ["PAYMI/if/a2800 STEED/faf/a1900 COROR/a800"]
        },
        "R31": {
          "full_name": "RNAV X Runway 31",
          "runway": "31",
          "type": "RNAV",
          "waypoints": [
            "GGREG/iaf/s240 ZARID/a4000+ VADDR/a4000+ JACIE/a4000+ NECOL/s200/a4000+ VARAZ/s200/iaf/a4000+ PACHU/if/a3000 SHAYY/s180/a2500 GACAR/faf/a2200 DRRYL/a1142 KEYTH/a782 DCTRK/a422"
          ]
        },
        "PVA": {
          "full_name": "Park Visual Runway 31",
          "runway": "31",
          "type": "Visual",
          "waypoints": [
            "VARAZ/a4000+ PACHU/a3000+ SHAYY/a2500+/s180 GACAR/a2200+/s165 DRRYL/a1100+ KEYTH/a700+ DCTRK/a400+"
          ]
        },
        "L31": {
          "full_name": "Localizer Runway 31",
          "runway": "31",
          "type": "ILS",
          "waypoints": ["QUENE/if/a1700 FABRY/faf/a1700"]
        }
      },
      "departure_controller": "1L",
      "departure_routes": {
        "4": {
          "NEWEL,ELIOT,ZIMMZ,PARKE,LANNA,BIGGY,SBJ,WHITE": {
            "cleared_altitude": 5000,
            "sid": "LGA7",
            "waypoints": "KLGA-22/h360"
          },
          "COATE,NEION,,HAYYS,GAYEL,SAX,NYACK,GREKI,MERIT,BAYYS,CMK,BDR,DPK,SHIPP,WAVEY,DIXIE": {
            "cleared_altitude": 5000,
            "sid": "LGA7",
            "waypoints": "KLGA-22/h40"
          }
        },
        "31": {
          "NEWEL,ELIOT,ZIMMZ": {
            "cleared_altitude": 17000,
            "sid": "LGA7",
            "waypoints": "KLGA-13 N040.48.40.880,W073.54.15.194/a5000/ho5W N040.54.53.756,W074.00.25.872/a9000+ N040.53.28.680,W074.16.01.083/a11000+/hoC55"
          },
          "PARKE,LANNA,BIGGY,SBJ": {
            "cleared_altitude": 17000,
            "sid": "LGA7",
            "waypoints": "KLGA-13 N040.48.40.880,W073.54.15.194/a5000/ho5W N040.54.53.756,W074.00.25.872/a9000+ N040.48.07.756,W074.14.50.167/a11000+/hoC39"
          },
          "WHITE,DIXIE": {
            "cleared_altitude": 17000,
            "sid": "LGA7",
            "waypoints": "KLGA-13 N040.48.41.759,W073.54.10.057/a5000/ho5S N040.53.21.580,W073.58.02.144 N040.40.32.510,W074.07.44.337/a12000 N040.28.46.625,W074.10.12.625/hoC56/a12000"
          },
          "COATE,NEION,HAYYS,GAYEL,SAX,NYACK,DPK,SHIPP,WAVEY": {
            "cleared_altitude": 15000,
            "sid": "LGA7",
            "waypoints": "KLGA-13 N040.48.58.348,W073.53.20.921/a5000/ho5T N040.56.32.578,W073.58.06.648/a9000+ N041.01.29.401,W074.09.33.266/a11000+"
          },
          "GREKI,MERIT,BAYYS,CMK,BDR": {
            "cleared_altitude": 12000,
            "sid": "LGA7",
            "waypoints": "KLGA-13 N040.48.58.348,W073.53.20.921/a4000+/ho5E N040.50.22.792,W073.53.51.546/a4000+"
          }
        },
        "13": {
          "NEWEL,ELIOT,ZIMMZ,PARKE,LANNA,BIGGY,SBJ,BAYYS,BDR,BETTE,COATE,GAYEL,GREKI,HAAYS,HAPIE,MERIT,NEION,SHIPP,WAVEY": {
            "cleared_altitude": 17000,
            "sid": "TNNIS6",
            "waypoints": "_LGA_13b N040.48.19.250,W073.46.53.983/a3000+ N040.50.55.723,W073.45.03.405/a5000+"
          },
          "WHITE": {
            "cleared_altitude": 17000,
            "sid": "TNNIS6",
            "waypoints": "_LGA_13b N040.48.19.250,W073.46.53.983/a3000+ N040.50.55.723,W073.45.03.405/a5000+ N040.50.45.259,W073.55.04.412 N040.39.54.580,W074.05.01.492/a12000-"
          }
        }
      },
      "departures": [
        {
          "airlines": [
            {
              "fleet": "short",
              "icao": "AAL"
            },
            {
              "fleet": "short",
              "icao": "DAL"
            },
            {
              "icao": "JBU"
            }
          ],
          "destination": "KCLT",
          "exit": "BIGGY",
          "route": "BIGGY Q75 GVE LYH CHSLY5"
        },
        {
          "airlines": [
            {
              "fleet": "short",
              "icao": "AAL"
            },
            {
              "fleet": "short",
              "icao": "DAL"
            },
            {
              "fleet": "short",
              "icao": "UAL"
            },
            {
              "icao": "NKS"
            },
            {
              "icao": "JBU"
            }
          ],
          "destination": "KMCO",
          "exit": "WHITE",
          "route": "WHITE Q409 CRPLR Q85 LPERD GTOUT1"
        },
        {
          "airlines": [
            {
              "fleet": "short",
              "icao": "DAL"
            },
            {
              "icao": "JBU"
            },
            {
              "icao": "NKS"
            },
            {
              "icao": "SWA"
            }
          ],
          "destination": "KATL",
          "exit": "LANNA",
          "route": "LANNA J48 MOL FLASK OZZZI1"
        },
        {
          "airlines": [
            {
              "icao": "EDV"
            },
            {
              "icao": "RPA"
            }
          ],
          "altitude": 16000,
          "destination": "KDCA",
          "exit": "BIGGY",
          "route": "BIGGY Q75 MXE CLIPR3"
        },
        {
          "airlines": [
            {
              "icao": "EDV"
            },
            {
              "icao": "RPA"
            }
          ],
          "altitude": 16000,
          "destination": "KIAD",
          "exit": "PARKE",
          "route": "PARKE JETTZ SARAA LRP"
        },
        {
          "airlines": [
            {
              "icao": "EDV"
            },
            {
              "icao": "RPA"
            }
          ],
          "destination": "KORF",
          "exit": "WHITE",
          "route": "WHITE Q409 TRPOD JAMIE CCV ORF"
        },
        {
          "airlines": [
            {
              "icao": "SWA"
            }
          ],
          "destination": "KMDW",
          "exit": "NEWEL",
          "route": "NEWEL J60 ASHEN BAGEL PANGG4"
        },
        {
          "airlines": [
            {
              "icao": "EDV"
            },
            {
              "icao": "RPA"
            }
          ],
          "destination": "KCLE",
          "exit": "NEWEL",
          "route": "NEWEL J60 PSB UPPRR TRYBE4"
        },
        {
          "airlines": [
            {
              "icao": "EDV"
            },
            {
              "icao": "RPA"
            }
          ],
          "destination": "KMEM",
          "exit": "PARKE",
          "route": "PARKE J6 HVQ Q68 RYANS BWG BLUZZ3"
        },
        {
          "airlines": [
            {
              "icao": "EDV"
            },
            {
              "icao": "RPA"
            }
          ],
          "destination": "KIND",
          "exit": "ZIMMZ",
          "route": "ZIMMZ Q42 HIDON RINTE SNKPT2"
        },
        {
          "airlines": [
            {
              "icao": "EDV"
            },
            {
              "icao": "RPA"
            }
          ],
          "destination": "KCVG",
          "exit": "PARKE",
          "route": "PARKE J6 COLNS GAVNN6"
        },
        {
          "airlines": [
            {
              "icao": "EDV"
            },
            {
              "icao": "RPA"
            },
            {
              "icao": "SWA"
            }
          ],
          "destination": "KBNA",
          "exit": "PARKE",
          "route": "PARKE J6 HVQ Q68 YOCKY GROAT PASLY4"
        },
        {
          "airlines": [
            {
              "fleet": "short",
              "icao": "DAL"
            },
            {
              "fleet": "short",
              "icao": "AAL"
            },
            {
              "fleet": "short",
              "icao": "UAL"
            },
            {
              "icao": "JBU"
            },
            {
              "icao": "NKS"
            }
          ],
          "destination": "KMIA",
          "exit": "WHITE",
          "route": "WHITE Q409 CRPLR BGBRD Q101 SKARP Y313 HOAGG BNFSH2"
        },
        {
          "airlines": [
            {
              "fleet": "short",
              "icao": "DAL"
            },
            {
              "fleet": "short",
              "icao": "AAL"
            },
            {
              "fleet": "short",
              "icao": "UAL"
            },
            {
              "icao": "JBU"
            },
            {
              "icao": "SWA"
            }
          ],
          "destination": "KBOS",
          "exit": "MERIT",
          "route": "MERIT ROBUC3"
        },
        {
          "airlines": [
            {
              "icao": "EDV"
            },
            {
              "icao": "RPA"
            }
          ],
          "destination": "KBGR",
          "exit": "GREKI",
          "route": "GREKI V419 JUDDS CAM BGR"
        },
        {
          "airlines": [
            {
              "icao": "EDV"
            },
            {
              "icao": "RPA"
            }
          ],
          "destination": "KPWM",
          "exit": "GREKI",
          "route": "GREKI JUDDS CAM CDOGG4"
        },
        {
          "airlines": [
            {
              "fleet": "short",
              "icao": "ACA"
            },
            {
              "fleet": "jfk",
              "icao": "WJA"
            }
          ],
          "destination": "CYUL",
          "exit": "GREKI",
          "route": "GREKI JUDDS CAM JASDU PBERG CARTER#"
        },
        {
          "airlines": [
            {
              "icao": "EDV"
            },
            {
              "fleet": "short",
              "icao": "ACA"
            },
            {
              "fleet": "jfk",
              "icao": "WJA"
            }
          ],
          "destination": "CYYZ",
          "exit": "GAYEL",
          "route": "GAYEL Q818 WOZEE LINNG3"
        },
        {
          "airlines": [
            {
              "icao": "EDV"
            },
            {
              "fleet": "short",
              "icao": "AAL"
            },
            {
              "fleet": "jfk",
              "icao": "WJA"
            }
          ],
          "destination": "KORD",
          "exit": "COATE",
          "route": "COATE Q436 EMMMA WYNDE2"
        }
      ],
      "exit_categories": {
        "SAX": "North",
        "COATE": "North",
        "NEION": "North",
        "HAAYS": "North",
        "GAYEL": "North",
        "GREKI": "East",
        "MERIT": "East",
        "BAYYS": "East",
        "CMK": "East",
        "BDR": "East",
        "DIXIE": "South",
        "WHITE": "South",
        "SHIPP": "South",
        "WAVEY": "South",
        "SBJ": "West",
        "BIGGY": "West",
        "LANNA": "West",
        "PARKE": "West",
        "ELIOT": "West",
        "NEWEL": "West",
        "ZIMMZ": "West"
      },
      "tower_list": 1,
      "atpa_volumes": {
        "4": {
          "runway_threshold": "KLGA-4",
          "heading": 44,
          "max_heading_deviation": 90,
          "floor": 100,
          "ceiling": 7000,
          "length": 40,
          "left_width": 30000,
          "right_width": 30000,
          "filtered_scratchpads": ["VAP"],
          "enable_2.5nm": true,
          "2.5nm_distance": 10
        },
        "13": {
          "runway_threshold": "KLGA-13",
          "heading": 134,
          "max_heading_deviation": 90,
          "floor": 100,
          "ceiling": 5000,
          "length": 30,
          "left_width": 30000,
          "right_width": 30000,
          "filtered_scratchpads": ["VAP"],
          "enable_2.5nm": true,
          "2.5nm_distance": 10
        },
        "22": {
          "runway_threshold": "KLGA-22",
          "heading": 224,
          "max_heading_deviation": 90,
          "floor": 100,
          "ceiling": 5000,
          "length": 40,
          "left_width": 30000,
          "right_width": 30000,
          "filtered_scratchpads": ["VAP"],
          "enable_2.5nm": true,
          "2.5nm_distance": 10
        },
        "31": {
          "runway_threshold": "KLGA-31",
          "heading": 39,
          "max_heading_deviation": 130,
          "floor": 100,
          "ceiling": 7000,
          "length": 40,
          "left_width": 30000,
          "right_width": 30000,
          "filtered_scratchpads": ["VAP"],
          "enable_2.5nm": true,
          "2.5nm_distance": 10
        }
      }
    },
    "KCDW": {
      "name": "Caldwell",
      "hold_for_release": false,
      "approaches": {
        "R10": {
          "cifp_id": "R10"
        },
        "R22": {
          "cifp_id": "R22"
        },
        "R4": {
          "cifp_id": "R4"
        }
      },
      "vfr": {
        "random_routes": {
          "rate": 5
        },
        "routes": [
          {
            "rate": 8,
            "waypoints": "N040.53.47.041,W074.16.04.572/a500+ N040.58.38.481,W074.17.56.577/a1500-2800 N041.05.15.898,W074.22.25.056/a1400-6500/airwork20m20nm N041.08.20.083,W074.29.17.015/a1400-7700/airwork20m20nm N040.56.00.511,W074.23.47.728/a1500-2800 N040.51.43.445,W074.20.49.777/a900 N040.50.30.825,W074.18.34.343/a500",
            "destination": "KCDW",
            "fleet": "lightGA",
            "description": "Airwork bothers SAX"
          }
        ]
      },
      "departure_routes": {
        "4": {
          "BAYYS,BDR,BIGGY,BREZY,COATE,DIXIE,ELIOT,GAYEL,GREKI,HAAYS,LANNA,MERIT,NEION,NEWEL,None,PARKE,SAX,SHIPP,WAVEY,WHITE,ZIMMZ,SBJ,ARD": {
            "cleared_altitude": 2000,
            "sid": "CDW7",
            "waypoints": "KCDW-22/h180"
          }
        },
        "22": {
          "BAYYS,BDR,BIGGY,BREZY,COATE,DIXIE,ELIOT,GAYEL,GREKI,HAAYS,LANNA,MERIT,NEION,NEWEL,None,PARKE,SAX,SHIPP,WAVEY,WHITE,ZIMMZ,SBJ,ARD": {
            "cleared_altitude": 2000,
            "sid": "CDW7",
            "waypoints": "KCDW-4/h180"
          }
        }
      },
      "departures": [
        {
          "airlines": [
            {
              "icao": "EJA"
            },
            {
              "icao": "N"
            }
          ],
          "altitude": 4000,
          "destination": "KTTN",
          "exit": "ARD",
          "route": "SBJ ARD"
        },
        {
          "airlines": [
            {
              "icao": "EJA"
            }
          ],
          "altitude": 40000,
          "destination": "KCLT",
          "exit": "BIGGY",
          "route": "BIGGY Q75 GVE LYH CHSLY5"
        },
        {
          "airlines": [
            {
              "icao": "EJA"
            }
          ],
          "altitude": 8000,
          "destination": "KILG",
          "exit": "SBJ",
          "route": "SBJ ETX PTW"
        },
        {
          "airlines": [
            {
              "icao": "N"
            }
          ],
          "altitude": 4000,
          "destination": "KILG",
          "exit": "SBJ",
          "route": "SBJ ETX PTW"
        },
        {
          "airlines": [
            {
              "icao": "LXJ"
            }
          ],
          "altitude": 43000,
          "destination": "KOPF",
          "exit": "LANNA",
          "route": "LANNA J48 MOL FLASK COREX THRSR HONID FROGZ3"
        },
        {
          "airlines": [
            {
              "icao": "EJA"
            }
          ],
          "altitude": 43000,
          "destination": "KGSO",
          "exit": "LANNA",
          "route": "LANNA J48 MOL FLASK COREX THRSR HONID FROGZ3"
        },
        {
          "airlines": [
            {
              "icao": "EJA"
            },
            {
              "icao": "LXJ"
            }
          ],
          "altitude": 40000,
          "destination": "KATL",
          "exit": "LANNA",
          "route": "LANNA J48 MOL FLASK OZZZI1"
        },
        {
          "airlines": [
            {
              "icao": "EJA"
            }
          ],
          "altitude": 8000,
          "destination": "KABE",
          "exit": "SBJ",
          "route": "SBJ ETX"
        },
        {
          "airlines": [
            {
              "icao": "N"
            }
          ],
          "altitude": 8000,
          "destination": "KABE",
          "exit": "SBJ",
          "route": "SBJ ETX"
        },
        {
          "airlines": [
            {
              "icao": "N"
            }
          ],
          "altitude": 8000,
          "destination": "KRDG",
          "exit": "SBJ",
          "route": "SBJ ETX"
        },
        {
          "airlines": [
            {
              "icao": "EJA"
            }
          ],
          "altitude": 8000,
          "destination": "KMDT",
          "exit": "SBJ",
          "route": "SBJ ETX V162 HAR"
        },
        {
          "airlines": [
            {
              "icao": "EJA"
            },
            {
              "icao": "LXJ"
            }
          ],
          "altitude": 40000,
          "destination": "KBNA",
          "exit": "PARKE",
          "route": "PARKE J6 MRB J6 COLNS J6 HVQ Q68 YOCKY GROAT PASLY4"
        },
        {
          "airlines": [
            {
              "icao": "LXJ"
            }
          ],
          "altitude": 43000,
          "destination": "KDFW",
          "exit": "PARKE",
          "route": "PARKE J6 HVQ Q68 YOCKY Q68 LITTR FEWWW SEEVR4"
        },
        {
          "airlines": [
            {
              "icao": "EJA"
            }
          ],
          "altitude": 43000,
          "destination": "KAUS",
          "exit": "PARKE",
          "route": "PARKE J6 HVQ Q68 LITTR TXK WINDU SEWZY6"
        },
        {
          "airlines": [
            {
              "icao": "EJA"
            }
          ],
          "altitude": 40000,
          "destination": "KCVG",
          "exit": "PARKE",
          "route": "PARKE J6 HVQ Q68 LITTR TXK WINDU SEWZY6"
        },
        {
          "airlines": [
            {
              "icao": "LXJ"
            }
          ],
          "altitude": 40000,
          "destination": "KIND",
          "exit": "ZIMMZ",
          "route": "ZIMMZ Q42 HIDON RINTE SNKPT2"
        },
        {
          "airlines": [
            {
              "icao": "EJA"
            }
          ],
          "altitude": 43000,
          "destination": "KCMH",
          "exit": "ZIMMZ",
          "route": "ZIMMZ Q42 MIKYG Q480 AIR CLPRR2"
        },
        {
          "airlines": [
            {
              "icao": "EJA"
            }
          ],
          "altitude": 43000,
          "destination": "KPIT",
          "exit": "ZIMMZ",
          "route": "ZIMMZ Q42 MIKYG Q480 VINSE DEMME4"
        },
        {
          "airlines": [
            {
              "icao": "EJA"
            }
          ],
          "altitude": 40000,
          "destination": "KSAN",
          "exit": "ZIMMZ",
          "route": "ZIMMZ Q42 HIDON KI57Q CUNKI KI48M HUW TUL BISKT PNH ONM KA21Q KA18O HOGGZ LUCKI1"
        },
        {
          "airlines": [
            {
              "icao": "LXJ"
            }
          ],
          "altitude": 43000,
          "destination": "KEGE",
          "exit": "NEWEL",
          "route": "NEWEL J60 HCT AKO AVVVS RLG"
        },
        {
          "airlines": [
            {
              "icao": "EJA"
            }
          ],
          "altitude": 40000,
          "destination": "KMDW",
          "exit": "NEWEL",
          "route": "NEWEL J60 GYNTS J60 ASHEN BAGEL PANGG3"
        },
        {
          "airlines": [
            {
              "icao": "EJA"
            }
          ],
          "altitude": 40000,
          "destination": "KSDL",
          "exit": "NEWEL",
          "route": "NEWEL J60 DJB BDF J64 LMN GLD RSK J44 INW DSERT2"
        },
        {
          "airlines": [
            {
              "icao": "N"
            }
          ],
          "altitude": 9000,
          "destination": "KSRB",
          "exit": "SBJ",
          "route": "SBJ LANNA ETX V39 MRB V166 ESL V4 HVQ XXX V115 AZQ V140 LVT V321 GRILL HEM"
        },
        {
          "airlines": [
            {
              "icao": "EJA"
            }
          ],
          "altitude": 8000,
          "destination": "KPHL",
          "exit": "SBJ",
          "route": "SBJ BUSKY PTW"
        },
        {
          "airlines": [
            {
              "icao": "N"
            }
          ],
          "altitude": 8000,
          "destination": "KPHL",
          "exit": "SBJ",
          "route": "SBJ BUSKY PTW"
        },
        {
          "airlines": [
            {
              "icao": "LXJ"
            }
          ],
          "altitude": 43000,
          "destination": "KSFO",
          "exit": "COATE",
          "route": "COATE Q436 RAAKK ECK YZEMN RABEE FALEN FGT RAP MLD PARZZ FIMUV LEGGS BDEGA3"
        },
        {
          "airlines": [
            {
              "icao": "EJA"
            }
          ],
          "altitude": 43000,
          "destination": "KSLC",
          "exit": "COATE",
          "route": "COATE Q436 RAAKK ICHOL KP84O MSP KP84A JASTI PHP BPI LHO4"
        },
        {
          "airlines": [
            {
              "icao": "LXJ"
            }
          ],
          "altitude": 43000,
          "destination": "KLSE",
          "exit": "COATE",
          "route": "COATE Q436 RAAKK Q438 FARGN Q438 ICHOL Q438 JAAJA Q438 RUBYY BAE"
        },
        {
          "airlines": [
            {
              "icao": "N"
            }
          ],
          "altitude": 10000,
          "destination": "KELM",
          "exit": "COATE",
          "route": "COATE LAAYK ULW"
        },
        {
          "airlines": [
            {
              "icao": "N"
            }
          ],
          "altitude": 10000,
          "destination": "KAVP",
          "exit": "COATE",
          "route": "COATE T218 TALLI LVZ"
        },
        {
          "airlines": [
            {
              "icao": "EJA"
            }
          ],
          "altitude": 18000,
          "destination": "KELM",
          "exit": "NEION",
          "route": "NEION J223 CORDS J132 ULW"
        },
        {
          "airlines": [
            {
              "icao": "EJA"
            }
          ],
          "altitude": 20000,
          "destination": "KBGM",
          "exit": "NEION",
          "route": "NEION J223 CORDS CFB"
        },
        {
          "airlines": [
            {
              "icao": "LXJ"
            }
          ],
          "altitude": 22000,
          "destination": "KSYR",
          "exit": "NEION",
          "route": "NEION J223 CORDS CFB V29 SYR"
        },
        {
          "airlines": [
            {
              "icao": "N"
            }
          ],
          "altitude": 8000,
          "destination": "KBGM",
          "exit": "HAAYS",
          "route": "HAAYS HUO V252 CFB"
        },
        {
          "airlines": [
            {
              "icao": "N"
            }
          ],
          "altitude": 10000,
          "destination": "KSYR",
          "exit": "HAAYS",
          "route": "HAAYS HUO V252 CFB V29 SYR"
        },
        {
          "airlines": [
            {
              "icao": "EJA"
            }
          ],
          "altitude": 43000,
          "destination": "KJAC",
          "exit": "GAYEL",
          "route": "GAYEL Q818 FNT J36 BAE J16 FSD J82 CZI J32 BOY DNW"
        },
        {
          "airlines": [
            {
              "icao": "EJA"
            }
          ],
          "altitude": 40000,
          "destination": "KSAW",
          "exit": "GAYEL",
          "route": "GAYEL Q818 BUFFY Q818 WOZEE KENPA"
        },
        {
          "airlines": [
            {
              "icao": "EJA"
            }
          ],
          "altitude": 30000,
          "destination": "CYYZ",
          "exit": "GAYEL",
          "route": "GAYEL Q818 WOZEE LINNG3"
        },
        {
          "airlines": [
            {
              "icao": "EJA"
            }
          ],
          "altitude": 19000,
          "destination": "KBOS",
          "exit": "BREZY",
          "route": "BREZY V39 CMK MERIT ROBUC3"
        },
        {
          "airlines": [
            {
              "icao": "EJA"
            },
            {
              "icao": "EJA"
            }
          ],
          "altitude": 11000,
          "destination": "KALB",
          "exit": "BREZY",
          "route": "BREZY V39 SOARS V487 CANAN"
        },
        {
          "airlines": [
            {
              "icao": "LXJ"
            }
          ],
          "altitude": 13000,
          "destination": "KPSM",
          "exit": "BREZY",
          "route": "BREZY V39 CMK GREKI JUDDS CAM CON"
        },
        {
          "airlines": [
            {
              "icao": "EJA"
            },
            {
              "icao": "N"
            }
          ],
          "altitude": 6000,
          "destination": "KFRG",
          "exit": "BREZY",
          "route": "BREZY CMK V374 DENNA BDR V44 DPK"
        },
        {
          "airlines": [
            {
              "icao": "LXJ"
            }
          ],
          "altitude": 19000,
          "destination": "KBTV",
          "exit": "BREZY",
          "route": "BREZY V39 CMK GREKI JUDDS CAM"
        },
        {
          "airlines": [
            {
              "icao": "EJA"
            },
            {
              "icao": "N"
            }
          ],
          "altitude": 6000,
          "destination": "KHPN",
          "exit": "BREZY",
          "route": "BREZY V39 CMK"
        },
        {
          "airlines": [
            {
              "icao": "LXJ"
            }
          ],
          "altitude": 40000,
          "destination": "KEVB",
          "exit": "WHITE",
          "route": "ELVAE COL WHITE J209 SBY J79 FKN BARTL CALGO LPERD TTHOR3"
        },
        {
          "airlines": [
            {
              "icao": "EJA"
            }
          ],
          "altitude": 43000,
          "destination": "KMCO",
          "exit": "WHITE",
          "route": "ELVAE COL WHITE J209 SBY J79 KATZN CVI WEAVR J121 CHS IGARY Q85 BEEGE Q85 LPERD GTOUT1"
        },
        {
          "airlines": [
            {
              "icao": "EJA"
            }
          ],
          "altitude": 43000,
          "destination": "KPBI",
          "exit": "WHITE",
          "route": "ELVAE COL WHITE J209 SBY J79 KATZN ISO J121 CHS CAKET Q97 WOPNR CPTAN2"
        },
        {
          "airlines": [
            {
              "icao": "EJA"
            }
          ],
          "altitude": 40000,
          "destination": "KMIA",
          "exit": "WHITE",
          "route": "ELVAE COL WHITE J209 SBY J79 KATZN ISO J121 CHS CAKET Q97 DEBRL CSTAL2"
        },
        {
          "airlines": [
            {
              "icao": "LXJ"
            }
          ],
          "altitude": 38000,
          "destination": "KCHS",
          "exit": "WHITE",
          "route": "ELVAE COL WHITE J209 SBY ISO RAPZZ AMYLU3"
        },
        {
          "airlines": [
            {
              "icao": "EJA"
            },
            {
              "icao": "LXJ"
            }
          ],
          "altitude": 22000,
          "destination": "KRIC",
          "exit": "WHITE",
          "route": "ELVAE COL WHITE J209 SBY V1 JAMIE"
        },
        {
          "airlines": [
            {
              "icao": "N"
            }
          ],
          "altitude": 6000,
          "destination": "KACY",
          "exit": "DIXIE",
          "route": "ELVAE COL DIXIE V229 ACY"
        },
        {
          "airlines": [
            {
              "icao": "LXJ"
            }
          ],
          "altitude": 8000,
          "destination": "KACY",
          "exit": "DIXIE",
          "route": "ELVAE COL DIXIE V1 HOWIE"
        }
      ],
      "exit_categories": {
        "BAYYS": "East",
        "BDR": "East",
        "BIGGY": "West",
        "BREZY": "North",
        "COATE": "North",
        "DIXIE": "South",
        "ELIOT": "West",
        "GAYEL": "North",
        "GREKI": "East",
        "HAAYS": "North",
        "LANNA": "West",
        "MERIT": "East",
        "NEION": "North",
        "NEWEL": "West",
        "PARKE": "West",
        "SAX": "North",
        "SBJ": "West",
        "SHIPP": "South",
        "WAVEY": "South",
        "WHITE": "South",
        "ZIMMZ": "West"
      }
    },
    "KTTN": {
      "vfr": {
        "random_routes": {
          "rate": 5
        },
        "routes": [
          {
            "rate": 8,
            "waypoints": "N040.21.49.295,W074.46.38.822/a3000+ N040.25.33.924,W074.40.05.868/a3000-5500/airwork20m15nm N040.20.26.390,W074.43.53.505/a2500 N040.18.19.305,W074.46.39.920/a1000+",
            "destination": "KTTN",
            "fleet": "lightGA",
            "description": "Airwork bothers 39N"
          },
          {
            "rate": 8,
            "waypoints": "N040.20.31.402,W074.53.35.066/a2000+ N040.27.10.577,W074.56.14.038/a2000-5500/airwork20m15nm N040.20.25.991,W074.44.41.872/a1500+ N040.17.12.865,W074.47.40.949/a1000+",
            "destination": "KTTN",
            "fleet": "lightGA",
            "description": "Airwork bothers SBJ"
          },
          {
            "rate": 8,
            "waypoints": "N040.17.16.999,W074.41.17.526/a1500+ N040.22.18.395,W074.29.58.077/a1400-3500/airwork20m15nm N040.20.12.231,W074.43.09.999/a1500+ N040.17.57.951,W074.47.17.796/a400+",
            "destination": "KTTN",
            "fleet": "lightGA",
            "description": "Airwork bothers RBV"
          }
        ]
      }
    },
    "1N7": {
      "vfr": {
        "random_routes": {
          "rate": 10
        }
      }
    },
    "KPOU": {
      "vfr": {
        "random_routes": {
          "rate": 10
        }
      }
    },
    "KHPN": {
      "vfr": {
        "random_routes": {
          "rate": 10
        }
      }
    },
    "KBLM": {
      "vfr": {
        "random_routes": {
          "rate": 10
        }
      }
    }
  },
  "airspace": {
    "boundaries": {
      "NOA_SW_F2": [
        "N041.29.19.570,W074.21.26.499",
        "N041.20.30.029,W074.03.40.523",
        "N041.12.03.875,W074.15.33.865",
        "N041.09.03.109,W074.25.13.092",
        "N041.10.31.837,W074.30.59.106",
        "N041.29.19.570,W074.21.26.499"
      ],
      "NOA_SW_F3": [
        "N041.11.22.717,W074.32.43.092",
        "N041.10.31.837,W074.30.59.106",
        "N041.09.03.109,W074.25.13.092",
        "N041.12.03.875,W074.15.33.865",
        "N041.10.24.353,W074.12.01.032",
        "N040.59.42.957,W074.18.24.180",
        "N040.58.41.530,W074.26.20.081",
        "N040.52.06.036,W074.25.27.291",
        "N040.55.52.807,W074.35.56.945",
        "N041.03.54.640,W074.35.45.932",
        "N041.11.22.717,W074.32.43.092"
      ],
      "NOA_SW_G3": [
        "N041.10.24.353,W074.12.01.032",
        "N041.09.40.723,W074.10.14.163",
        "N041.01.08.225,W074.15.23.840",
        "N040.59.59.244,W074.18.13.826",
        "N041.10.24.353,W074.12.01.032"
      ],
      "NOA_SW_H3": [
        "N041.09.40.723,W074.10.14.163",
        "N041.07.54.005,W074.06.50.614",
        "N041.03.39.026,W074.09.20.440",
        "N041.01.08.225,W074.15.23.840",
        "N041.09.40.723,W074.10.14.163"
      ],
      "NOA_SW_F4": [
        "N040.58.41.530,W074.26.20.081",
        "N040.59.30.254,W074.19.57.894",
        "N040.51.50.408,W074.19.59.569",
        "N040.50.38.996,W074.21.27.570",
        "N040.52.06.036,W074.25.27.291",
        "N040.58.41.530,W074.26.20.081"
      ],
      "NOA_NE_F3": [
        "N041.11.22.717,W074.32.43.092",
        "N041.10.31.837,W074.30.59.106",
        "N041.09.03.109,W074.25.13.092",
        "N041.12.03.875,W074.15.33.865",
        "N041.10.24.353,W074.12.01.032",
        "N040.59.42.957,W074.18.24.180",
        "N040.59.30.748,W074.19.50.148",
        "N040.58.41.530,W074.26.20.081",
        "N040.52.06.036,W074.25.27.291",
        "N040.48.18.248,W074.30.17.358",
        "N040.48.29.536,W074.36.05.982",
        "N040.40.34.172,W074.36.16.831",
        "N040.37.27.335,W074.43.36.256",
        "N040.49.54.721,W074.42.50.031",
        "N040.49.58.031,W074.36.04.114",
        "N040.55.52.807,W074.35.56.945",
        "N041.03.54.640,W074.35.45.932",
        "N041.11.22.717,W074.32.43.092"
      ],
      "NOA_NE_G3": [
        "N041.10.24.353,W074.12.01.032",
        "N041.07.54.787,W074.06.53.745",
        "N041.03.38.476,W074.09.19.643",
        "N041.01.11.315,W074.15.20.434",
        "N040.58.46.625,W074.16.46.402",
        "N040.54.10.648,W074.16.55.548",
        "N040.51.54.624,W074.19.56.740",
        "N040.59.30.748,W074.19.50.148",
        "N040.59.42.957,W074.18.24.180",
        "N041.10.24.353,W074.12.01.032"
      ],
      "NOA_NE_F5": [
        "N040.58.41.530,W074.26.20.081",
        "N040.59.30.748,W074.19.50.148",
        "N040.51.53.360,W074.19.56.301",
        "N040.45.50.193,W074.27.52.256",
        "N040.37.49.418,W074.26.51.419",
        "N040.34.08.538,W074.26.23.514",
        "N040.37.27.335,W074.43.36.256",
        "N040.40.34.172,W074.36.16.831",
        "N040.48.29.536,W074.36.05.982",
        "N040.48.18.248,W074.30.17.358",
        "N040.52.06.036,W074.25.27.291",
        "N040.58.41.530,W074.26.20.081"
      ],
      "YARDLEY_SW_B3": [
        "N040.57.13.831,W074.59.18.416",
        "N040.55.45.323,W074.52.48.539",
        "N040.51.29.685,W074.52.37.965",
        "N040.53.22.665,W074.59.01.305",
        "N040.57.13.831,W074.59.18.416"
      ],
      "YARDLEY_SW_C2": [
        "N040.55.45.323,W074.52.48.539",
        "N041.03.54.640,W074.35.45.932",
        "N040.57.23.211,W074.35.54.556",
        "N040.53.21.292,W074.52.42.496",
        "N040.55.45.323,W074.52.48.539"
      ],
      "YARDLEY_SW_B4": [
        "N040.53.22.665,W074.59.01.305",
        "N040.51.28.888,W074.52.37.305",
        "N040.39.00.609,W074.51.42.621",
        "N040.40.14.437,W074.55.38.085",
        "N040.40.44.293,W074.58.13.130",
        "N040.44.38.453,W074.58.40.925",
        "N040.53.22.665,W074.59.01.305"
      ],
      "YARDLEY_SW_C4": [
        "N040.53.21.292,W074.52.42.496",
        "N040.57.23.211,W074.35.54.556",
        "N040.49.58.031,W074.36.04.114",
        "N040.49.54.721,W074.42.50.031",
        "N040.37.27.335,W074.43.36.256",
        "N040.39.00.609,W074.51.42.621",
        "N040.53.21.292,W074.52.42.496"
      ],
      "YARDLEY_SW_D4": [
        "N040.55.53.727,W074.35.56.204",
        "N040.52.06.036,W074.25.27.291",
        "N040.48.17.451,W074.30.16.864",
        "N040.48.29.179,W074.36.06.641",
        "N040.40.33.856,W074.36.17.490",
        "N040.37.25.632,W074.43.33.427",
        "N040.49.53.170,W074.42.52.888",
        "N040.50.00.160,W074.36.05.789",
        "N040.55.53.727,W074.35.56.204"
      ],
      "YARDLEY_SW_E5": [
        "N040.52.06.036,W074.25.27.291",
        "N040.50.38.996,W074.21.27.570",
        "N040.45.48.037,W074.27.50.333",
        "N040.31.32.820,W074.25.59.234",
        "N040.30.53.228,W074.42.38.001",
        "N040.30.06.289,W074.43.45.512",
        "N040.37.25.632,W074.43.33.427",
        "N040.40.33.856,W074.36.17.490",
        "N040.48.29.179,W074.36.06.641",
        "N040.48.17.451,W074.30.16.864",
        "N040.52.06.036,W074.25.27.291"
      ],
      "YARDLEY_SW_B7": [
        "N040.21.24.466,W074.47.31.528",
        "N040.20.29.328,W074.42.13.172",
        "N040.15.51.388,W074.37.10.883",
        "N040.15.16.822,W074.39.53.893",
        "N040.20.29.425,W074.57.25.010",
        "N040.24.03.150,W074.52.35.218",
        "N040.21.24.466,W074.47.31.528"
      ],
      "YARDLEY_SW_C7": [
        "N040.24.03.150,W074.52.35.218",
        "N040.30.06.289,W074.43.45.512",
        "N040.30.53.228,W074.42.38.001",
        "N040.31.09.049,W074.36.29.959",
        "N040.27.43.879,W074.34.50.396",
        "N040.16.07.840,W074.35.43.569",
        "N040.15.51.388,W074.37.10.883",
        "N040.15.16.822,W074.39.53.893",
        "N040.20.29.425,W074.57.25.010",
        "N040.24.03.150,W074.52.35.218"
      ],
      "YARDLEY_SW_E6": [
        "N040.31.09.049,W074.36.29.959",
        "N040.31.32.820,W074.25.59.234",
        "N040.19.58.072,W074.24.25.191",
        "N040.16.29.826,W074.25.48.605",
        "N040.17.33.396,W074.28.39.827",
        "N040.15.51.388,W074.37.10.883",
        "N040.16.07.840,W074.35.43.569",
        "N040.27.43.879,W074.34.50.396",
        "N040.31.09.049,W074.36.29.959"
      ],
      "YARDLEY_SW_F6": [
        "N040.31.32.820,W074.25.59.234",
        "N040.31.50.604,W074.18.19.703",
        "N040.21.19.866,W074.13.01.979",
        "N040.13.15.217,W074.21.56.656",
        "N040.15.42.942,W074.23.49.870",
        "N040.16.29.826,W074.25.48.605",
        "N040.19.58.072,W074.24.25.191",
        "N040.31.32.820,W074.25.59.234"
      ],
      "YARDLEY_SW_B8": [
        "N040.15.46.719,W074.41.32.385",
        "N040.15.16.822,W074.39.53.893",
        "N040.14.46.514,W074.42.26.658",
        "N040.15.46.719,W074.41.32.385"
      ],
      "YARDLEY_SW_C8": [
        "N040.14.46.514,W074.42.26.658",
        "N040.17.33.396,W074.28.39.827",
        "N040.16.29.826,W074.25.48.605",
        "N040.15.42.942,W074.23.49.870",
        "N040.13.15.217,W074.21.56.656",
        "N040.10.38.813,W074.24.53.618",
        "N040.12.06.567,W074.29.37.697",
        "N040.13.49.783,W074.43.20.463",
        "N040.14.46.514,W074.42.26.658"
      ],
      "YARDLEY_SW_C9": [
        "N040.13.49.783,W074.43.20.463",
        "N040.12.06.567,W074.29.37.697",
        "N040.10.38.813,W074.24.53.618",
        "N040.08.37.854,W074.27.10.563",
        "N040.01.13.979,W074.37.54.279",
        "N040.07.12.710,W074.43.26.561",
        "N040.08.17.927,W074.45.29.141",
        "N040.12.22.662,W074.44.53.737",
        "N040.13.49.783,W074.43.20.463"
      ],
      "YARDLEY_NE_E6": [
        "N040.31.08.664,W074.36.29.437",
        "N040.31.34.221,W074.25.59.234",
        "N040.20.33.366,W074.24.29.970",
        "N040.19.45.823,W074.26.05.469",
        "N040.17.33.396,W074.28.39.827",
        "N040.16.06.741,W074.35.44.119",
        "N040.27.42.258,W074.34.49.791",
        "N040.31.08.170,W074.36.29.410"
      ],
      "YARDLEY_NE_F6": [
        "N040.37.27.335,W074.43.36.256",
        "N040.32.41.196,W074.18.46.483",
        "N040.25.55.993,W074.15.18.841",
        "N040.20.33.366,W074.24.29.970",
        "N040.31.34.221,W074.25.59.234",
        "N040.31.08.664,W074.36.29.437",
        "N040.30.53.228,W074.42.38.001",
        "N040.30.06.289,W074.43.45.512",
        "N040.37.27.335,W074.43.36.256"
      ],
      "YARDLEY_NE_E7": [
        "N040.20.33.366,W074.24.29.970",
        "N040.19.58.526,W074.24.24.999",
        "N040.16.28.851,W074.25.48.083",
        "N040.17.33.396,W074.28.39.827",
        "N040.19.45.823,W074.26.05.469",
        "N040.20.33.366,W074.24.29.970"
      ],
      "FINALS_22_F4": [
        "N040.59.30.254,W074.19.57.894",
        "N040.59.42.957,W074.18.24.180",
        "N040.59.58.420,W074.18.14.622",
        "N041.03.38.600,W074.09.18.819",
        "N040.59.12.030,W074.05.25.140",
        "N040.52.11.954,W074.08.52.617",
        "N040.54.11.280,W074.16.54.834",
        "N040.51.49.680,W074.20.00.283",
        "N040.59.30.254,W074.19.57.894"
      ],
      "FINALS_22_G5": [
        "N040.59.12.030,W074.05.25.140",
        "N040.53.58.124,W074.00.46.774",
        "N040.50.04.980,W073.59.53.655",
        "N040.48.37.749,W074.00.50.427",
        "N040.52.11.680,W074.08.51.628",
        "N040.59.12.030,W074.05.25.140"
      ],
      "FINALS_22_G6": [
        "N040.49.23.493,W074.02.35.731",
        "N040.47.29.565,W073.58.23.512",
        "N040.39.14.054,W074.03.47.774",
        "N040.40.50.486,W074.08.07.683",
        "N040.49.23.493,W074.02.35.731"
      ],
      "FINALS_22_G7": [
        "N040.52.11.680,W074.08.51.628",
        "N040.49.23.493,W074.02.35.731",
        "N040.42.11.016,W074.07.15.937",
        "N040.52.11.680,W074.08.51.628"
      ],
      "FINAL_4_D6": [
        "N040.36.03.922,W074.36.24.658",
        "N040.34.10.515,W074.26.21.976",
        "N040.27.42.258,W074.34.49.791",
        "N040.31.08.403,W074.36.30.261",
        "N040.36.02.727,W074.36.22.214"
      ],
      "FINAL_4_E5": [
        "N040.37.49.418,W074.26.51.419",
        "N040.37.11.954,W074.23.22.020",
        "N040.37.11.007,W074.21.02.878",
        "N040.34.08.538,W074.26.23.514",
        "N040.37.49.418,W074.26.51.419"
      ],
      "FINAL_4_F6": [
        "N040.37.11.007,W074.21.02.878",
        "N040.32.41.196,W074.18.46.483",
        "N040.34.10.515,W074.26.21.976",
        "N040.37.11.007,W074.21.02.878"
      ],
      "FINAL_4_E7": [
        "N040.37.11.007,W074.21.02.878",
        "N040.37.03.577,W074.12.56.925",
        "N040.38.18.779,W074.09.54.140",
        "N040.31.47.981,W074.14.12.758",
        "N040.31.22.521,W074.11.55.100",
        "N040.28.31.889,W074.10.12.982",
        "N040.27.27.290,W074.12.41.929",
        "N040.20.33.366,W074.24.29.970",
        "N040.19.47.649,W074.26.02.173",
        "N040.17.33.396,W074.28.39.827",
        "N040.18.22.409,W074.30.34.606",
        "N040.19.07.000,W074.33.18.220",
        "N040.19.26.967,W074.35.29.809",
        "N040.27.42.258,W074.34.49.791",
        "N040.34.10.515,W074.26.21.976",
        "N040.32.41.196,W074.18.46.483",
        "N040.37.11.007,W074.21.02.878"
      ],
      "FINAL_4_G7": [
        "N040.38.18.779,W074.09.54.140",
        "N040.39.44.239,W074.06.33.942",
        "N040.39.15.908,W074.04.33.120",
        "N040.30.49.960,W074.08.58.769",
        "N040.31.22.521,W074.11.55.100",
        "N040.31.47.981,W074.14.12.758",
        "N040.38.18.779,W074.09.54.140"
      ],
      "FINAL_4_F8": [
        "N040.25.55.993,W074.15.18.841",
        "N040.27.27.290,W074.12.41.929",
        "N040.28.31.889,W074.10.12.982",
        "N040.24.24.875,W074.07.48.209",
        "N040.22.59.196,W074.11.14.917",
        "N040.21.20.264,W074.12.57.447",
        "N040.25.55.993,W074.15.18.841"
      ],
      "FINAL_4_E8": [
        "N040.17.33.396,W074.28.39.827",
        "N040.19.47.649,W074.26.02.173",
        "N040.20.33.366,W074.24.29.970",
        "N040.25.55.993,W074.15.18.841",
        "N040.21.20.264,W074.12.57.447",
        "N040.13.16.495,W074.21.56.326",
        "N040.15.43.286,W074.23.50.749",
        "N040.17.33.396,W074.28.39.827"
      ],
      "DEP_SW_B4": [
        "N040.57.24.625,W074.35.53.430",
        "N040.57.48.164,W074.32.55.836",
        "N040.49.58.567,W074.36.04.636",
        "N040.57.24.625,W074.35.53.430"
      ],
      "DEP_SW_C5": [
        "N040.57.48.164,W074.32.55.836",
        "N040.58.42.340,W074.26.20.053",
        "N040.52.06.818,W074.25.26.110",
        "N040.48.17.547,W074.30.17.056",
        "N040.48.29.344,W074.36.06.586",
        "N040.49.58.567,W074.36.04.636",
        "N040.57.48.164,W074.32.55.836"
      ],
      "DEP_SW_C6": [
        "N040.58.42.340,W074.26.20.053",
        "N040.59.33.316,W074.19.52.098",
        "N040.51.49.130,W074.20.04.046",
        "N040.45.50.234,W074.27.49.757",
        "N040.37.47.893,W074.26.51.090",
        "N040.39.23.502,W074.36.18.341",
        "N040.48.29.344,W074.36.06.586",
        "N040.48.17.547,W074.30.17.056",
        "N040.52.06.818,W074.25.26.110",
        "N040.58.42.340,W074.26.20.053"
      ],
      "DEP_SW_C8": [
        "N040.39.23.502,W074.36.18.341",
        "N040.37.47.893,W074.26.51.090",
        "N040.31.33.466,W074.25.59.619",
        "N040.31.08.884,W074.36.28.916",
        "N040.39.23.502,W074.36.18.341"
      ],
      "DEP_SW_D5": [
        "N040.59.33.316,W074.19.52.098",
        "N040.59.47.997,W074.18.05.311",
        "N040.58.51.733,W074.16.53.598",
        "N040.54.09.934,W074.16.55.274",
        "N040.51.49.130,W074.20.04.046",
        "N040.59.33.316,W074.19.52.098"
      ],
      "DEP_SW_D6": [
        "N040.54.09.934,W074.16.55.274",
        "N040.49.34.822,W074.17.06.480",
        "N040.42.50.141,W074.12.54.783",
        "N040.40.38.635,W074.08.17.131",
        "N040.40.04.728,W074.08.40.779",
        "N040.39.43.126,W074.06.33.777",
        "N040.37.02.232,W074.12.53.162",
        "N040.37.11.927,W074.23.20.839",
        "N040.37.47.893,W074.26.51.090",
        "N040.45.50.234,W074.27.49.757",
        "N040.54.09.934,W074.16.55.274"
      ],
      "DEP_NE_D7": [
        "N040.48.35.057,W074.24.14.699",
        "N040.45.12.126,W074.14.21.932",
        "N040.42.56.335,W074.12.59.095",
        "N040.37.10.265,W074.21.01.038",
        "N040.37.12.586,W074.23.21.663",
        "N040.37.48.553,W074.26.51.886",
        "N040.45.50.234,W074.27.49.757",
        "N040.48.35.057,W074.24.14.699"
      ],
      "DEP_SW_D8": [
        "N040.37.47.893,W074.26.51.090",
        "N040.37.11.927,W074.23.20.839",
        "N040.37.02.232,W074.12.53.162",
        "N040.39.43.126,W074.06.33.777",
        "N040.38.18.930,W074.09.49.196",
        "N040.32.15.626,W074.13.44.935",
        "N040.31.57.828,W074.14.52.501",
        "N040.31.33.466,W074.25.59.619",
        "N040.37.47.893,W074.26.51.090"
      ],
      "DEP_SW_D9": [
        "N040.31.50.069,W074.18.19.594",
        "N040.31.57.828,W074.14.52.501",
        "N040.31.21.394,W074.11.55.484",
        "N040.24.27.086,W074.07.48.566",
        "N040.22.59.855,W074.11.14.890",
        "N040.22.58.248,W074.11.39.005",
        "N040.21.25.263,W074.13.35.762",
        "N040.31.50.069,W074.18.19.594"
      ],
      "DEP_SW_E5": [
        "N040.58.51.733,W074.16.53.598",
        "N040.52.11.034,W074.08.52.809",
        "N040.54.09.934,W074.16.55.274",
        "N040.58.51.733,W074.16.53.598"
      ],
      "DEP_SW_E6": [
        "N040.54.09.934,W074.16.55.274",
        "N040.52.11.034,W074.08.52.809",
        "N040.43.45.334,W074.06.16.473",
        "N040.40.38.635,W074.08.17.131",
        "N040.42.50.141,W074.12.54.783",
        "N040.49.34.822,W074.17.06.480",
        "N040.54.09.934,W074.16.55.274"
      ],
      "DEP_SW_E8": [
        "N040.39.43.126,W074.06.33.777",
        "N040.39.18.311,W074.04.46.853",
        "N040.31.00.466,W074.10.00.732",
        "N040.31.57.828,W074.14.52.501",
        "N040.32.15.626,W074.13.44.935",
        "N040.38.18.930,W074.09.49.196",
        "N040.39.43.126,W074.06.33.777"
      ],
      "DEP_SW_F3": [
        "N041.10.27.113,W074.11.59.082",
        "N041.09.40.915,W074.10.17.843",
        "N040.58.51.733,W074.16.53.598",
        "N040.59.58.049,W074.18.15.996",
        "N041.10.27.113,W074.11.59.082"
      ],
      "DEP_SW_F4": [
        "N041.09.40.915,W074.10.17.843",
        "N041.08.45.791,W074.08.31.386",
        "N040.57.37.136,W074.15.24.938",
        "N040.58.51.527,W074.16.54.477",
        "N041.09.40.915,W074.10.17.843"
      ],
      "DEP_SW_F5": [
        "N041.08.45.791,W074.08.31.386",
        "N041.07.56.202,W074.06.51.904",
        "N041.03.37.089,W074.09.19.011",
        "N040.59.12.607,W074.05.25.854",
        "N040.52.11.034,W074.08.52.809",
        "N040.58.51.527,W074.16.54.477",
        "N040.57.37.136,W074.15.24.938",
        "N041.08.45.791,W074.08.31.386"
      ],
      "DEP_SW_F6": [
        "N040.57.40.665,W074.06.09.635",
        "N040.49.26.912,W074.02.37.159",
        "N040.52.11.034,W074.08.52.809",
        "N040.57.40.665,W074.06.09.635"
      ],
      "DEP_SW_F7": [
        "N040.52.11.034,W074.08.52.809",
        "N040.49.26.912,W074.02.37.159",
        "N040.46.30.884,W074.04.27.764",
        "N040.47.49.889,W074.07.33.158",
        "N040.52.11.034,W074.08.52.809"
      ],
      "DEP_SW_F8": [
        "N040.47.49.889,W074.07.33.158",
        "N040.46.30.884,W074.04.27.764",
        "N040.43.45.334,W074.06.16.473",
        "N040.47.49.889,W074.07.33.158"
      ],
      "DEP_SW_G6": [
        "N040.59.12.607,W074.05.25.854",
        "N040.53.56.325,W074.00.46.746",
        "N040.50.04.156,W073.59.52.831",
        "N040.48.39.177,W074.00.46.005",
        "N040.49.26.912,W074.02.37.159",
        "N040.57.40.665,W074.06.09.635",
        "N040.59.12.607,W074.05.25.854"
      ],
      "DEP_NE_C6": [
        "N040.58.42.340,W074.26.20.053",
        "N040.59.33.316,W074.19.52.098",
        "N040.51.49.130,W074.20.04.046",
        "N040.45.50.234,W074.27.49.757",
        "N040.34.08.648,W074.26.26.370",
        "N040.33.20.047,W074.22.01.160",
        "N040.31.33.466,W074.25.59.619",
        "N040.31.08.884,W074.36.28.916",
        "N040.48.29.344,W074.36.06.586",
        "N040.48.17.547,W074.30.17.056",
        "N040.52.06.818,W074.25.26.110",
        "N040.58.42.340,W074.26.20.053"
      ],
      "DEP_NE_C7": [
        "N040.37.48.553,W074.26.51.886",
        "N040.37.12.586,W074.23.21.663",
        "N040.37.10.265,W074.21.01.038",
        "N040.34.17.409,W074.19.32.158",
        "N040.33.20.047,W074.22.01.160",
        "N040.34.08.648,W074.26.26.370",
        "N040.37.48.553,W074.26.51.886"
      ],
      "DEP_NE_D6": [
        "N040.54.09.934,W074.16.55.274",
        "N040.49.36.814,W074.17.07.551",
        "N040.45.12.126,W074.14.21.932",
        "N040.48.35.057,W074.24.14.699",
        "N040.54.09.934,W074.16.55.274"
      ],
      "DEP_NE_D8": [
        "N040.37.10.265,W074.21.01.038",
        "N040.37.03.660,W074.12.57.529",
        "N040.34.17.409,W074.19.32.158",
        "N040.37.10.265,W074.21.01.038"
      ],
      "DEP_NE_D9": [
        "N040.34.17.409,W074.19.32.158",
        "N040.38.35.464,W074.09.19.863",
        "N040.31.42.104,W074.13.34.086",
        "N040.31.21.903,W074.11.57.407",
        "N040.24.26.413,W074.07.47.935",
        "N040.23.02.025,W074.11.11.868",
        "N040.23.00.075,W074.11.38.016",
        "N040.21.50.517,W074.13.04.506",
        "N040.34.17.409,W074.19.32.158"
      ],
      "DEP_NE_D8": [
        "N040.37.10.265,W074.21.01.038",
        "N040.37.03.660,W074.12.57.529",
        "N040.34.17.409,W074.19.32.158",
        "N040.37.10.265,W074.21.01.038"
      ],
      "DEP_NE_D9": [
        "N040.34.17.409,W074.19.32.158",
        "N040.38.35.464,W074.09.19.863",
        "N040.31.42.104,W074.13.34.086",
        "N040.31.21.903,W074.11.57.407",
        "N040.24.26.413,W074.07.47.935",
        "N040.23.02.025,W074.11.11.868",
        "N040.23.00.075,W074.11.38.016",
        "N040.21.50.517,W074.13.04.506",
        "N040.34.17.409,W074.19.32.158"
      ],
      "DEP_NE_E3": [
        "N040.57.34.087,W074.15.20.324",
        "N040.52.11.034,W074.08.52.809",
        "N040.54.09.934,W074.16.55.274",
        "N040.57.34.087,W074.15.20.324"
      ],
      "DEP_NE_E4": [
        "N040.54.09.934,W074.16.55.274",
        "N040.52.11.034,W074.08.52.809",
        "N040.49.21.062,W074.08.17.406",
        "N040.45.12.126,W074.14.21.932",
        "N040.49.36.814,W074.17.07.551",
        "N040.54.09.934,W074.16.55.274"
      ],
      "DEP_NE_E5": [
        "N040.45.12.126,W074.14.21.932",
        "N040.48.27.504,W074.09.34.969",
        "N040.46.42.420,W074.07.43.101",
        "N040.42.56.335,W074.12.59.095",
        "N040.45.12.126,W074.14.21.932"
      ],
      "DEP_NE_E6": [
        "N040.46.42.420,W074.07.43.101",
        "N040.42.30.833,W074.06.52.783",
        "N040.40.40.063,W074.08.02.821",
        "N040.42.56.335,W074.12.59.095",
        "N040.46.42.420,W074.07.43.101"
      ],
      "DEP_NE_E7": [
        "N040.42.56.335,W074.12.59.095",
        "N040.39.52.424,W074.06.16.446",
        "N040.37.03.660,W074.12.57.529",
        "N040.37.10.265,W074.21.01.038",
        "N040.42.56.335,W074.12.59.095"
      ],
      "DEP_NE_F2": [
        "N041.10.27.113,W074.11.59.082",
        "N041.08.45.791,W074.08.31.386",
        "N041.02.13.580,W074.12.34.843",
        "N041.01.03.130,W074.15.35.321",
        "N040.58.51.733,W074.16.53.598",
        "N040.59.58.049,W074.18.15.996",
        "N041.10.27.113,W074.11.59.082"
      ],
      "DEP_NE_F3": [
        "N041.02.13.580,W074.12.34.843",
        "N040.57.34.087,W074.15.20.324",
        "N040.58.51.733,W074.16.53.598",
        "N041.01.03.130,W074.15.35.321",
        "N041.02.13.580,W074.12.34.843"
      ],
      "DEP_NE_F4": [
        "N040.58.51.733,W074.16.53.598",
        "N040.57.34.087,W074.15.20.324",
        "N040.54.09.934,W074.16.55.274",
        "N040.58.51.733,W074.16.53.598"
      ],
      "DEP_NE_F6": [
        "N040.49.21.062,W074.08.17.406",
        "N040.49.35.921,W074.07.54.801",
        "N040.47.55.753,W074.06.00.516",
        "N040.46.42.420,W074.07.43.101",
        "N040.49.21.062,W074.08.17.406"
      ],
      "DEP_NE_F6B": [
        "N040.48.27.504,W074.09.34.969",
        "N040.49.19.538,W074.08.18.175",
        "N040.46.42.420,W074.07.43.101",
        "N040.48.27.504,W074.09.34.969"
      ],
      "DEP_NE_G2": [
        "N041.08.45.791,W074.08.31.386",
        "N041.07.56.202,W074.06.51.904",
        "N041.03.37.089,W074.09.19.011",
        "N041.02.13.580,W074.12.34.843",
        "N041.08.45.791,W074.08.31.386"
      ],
      "DEP_NE_G3": [
        "N041.02.13.580,W074.12.34.843",
        "N041.03.37.089,W074.09.19.011",
        "N040.59.12.607,W074.05.25.854",
        "N040.59.12.607,W074.05.25.854",
        "N040.52.11.034,W074.08.52.809",
        "N040.57.34.087,W074.15.20.324",
        "N041.02.13.580,W074.12.34.843"
      ],
      "DEP_NE_G4": [
        "N040.59.12.607,W074.05.25.854",
        "N040.53.56.325,W074.00.46.746",
        "N040.50.04.156,W073.59.52.831",
        "N040.48.39.177,W074.00.46.005",
        "N040.49.26.912,W074.02.37.159",
        "N040.57.40.665,W074.06.09.635",
        "N040.59.12.607,W074.05.25.854"
      ],
      "DEP_NE_G5": [
        "N040.57.40.665,W074.06.09.635",
        "N040.49.26.912,W074.02.37.159",
        "N040.52.11.034,W074.08.52.809",
        "N040.57.40.665,W074.06.09.635"
      ],
      "DEP_NE_G6": [
        "N040.52.11.034,W074.08.52.809",
        "N040.49.26.912,W074.02.37.159",
        "N040.42.30.833,W074.06.52.783",
        "N040.46.42.420,W074.07.43.101",
        "N040.47.55.753,W074.06.00.516",
        "N040.49.35.921,W074.07.54.801",
        "N040.49.21.062,W074.08.17.406",
        "N040.52.11.034,W074.08.52.809"
      ],
      "DEP_NE_H3": [
        "N040.59.12.607,W074.05.25.854",
        "N041.04.03.278,W073.59.24.294",
        "N040.58.24.981,W074.00.12.194",
        "N040.53.57.657,W073.57.15.754",
        "N040.50.04.156,W073.59.52.831",
        "N040.53.56.325,W074.00.46.746",
        "N040.59.12.607,W074.05.25.854"
      ],
      "DEP_NE_G7": [
        "N040.49.26.912,W074.02.37.159",
        "N040.48.01.672,W073.59.15.532",
        "N040.39.13.710,W074.04.49.544",
        "N040.40.40.063,W074.08.02.821",
        "N040.49.26.912,W074.02.37.159"
      ],
      "METRO_SW_D4": [
        "N040.53.21.388,W074.52.43.760",
        "N040.57.24.502,W074.35.53.869",
        "N040.49.59.267,W074.36.03.702",
        "N040.49.43.914,W074.52.31.016",
        "N040.53.21.388,W074.52.43.760"
      ],
      "METRO_SW_E4": [
        "N040.57.24.502,W074.35.53.869",
        "N040.57.49.509,W074.32.51.249",
        "N040.49.59.995,W074.36.04.224",
        "N040.57.24.502,W074.35.53.869"
      ],
      "METRO_SW_B5": [
        "N040.46.53.063,W074.56.01.184",
        "N040.49.43.914,W074.52.31.016",
        "N040.39.00.115,W074.51.41.770",
        "N040.40.14.616,W074.55.38.937",
        "N040.46.53.063,W074.56.01.184"
      ],
      "METRO_SW_C5": [
        "N040.49.43.914,W074.52.31.016",
        "N040.49.52.565,W074.42.50.938",
        "N040.43.46.199,W074.43.13.789",
        "N040.37.27.459,W074.43.35.982",
        "N040.39.00.115,W074.51.41.770",
        "N040.49.43.914,W074.52.31.016"
      ],
      "METRO_SW_D5": [
        "N040.49.52.565,W074.42.50.938",
        "N040.49.59.267,W074.36.03.702",
        "N040.46.00.108,W074.36.10.266",
        "N040.40.34.941,W074.36.16.226",
        "N040.37.27.459,W074.43.35.982",
        "N040.49.52.565,W074.42.50.938"
      ],
      "METRO_SW_A6": [
        "N040.40.43.016,W074.58.13.048",
        "N040.40.14.616,W074.55.38.937",
        "N040.30.48.628,W074.58.24.309",
        "N040.29.25.805,W075.00.16.836",
        "N040.28.59.891,W075.03.58.925",
        "N040.31.30.348,W075.06.24.329",
        "N040.37.48.745,W074.58.14.613",
        "N040.40.43.016,W074.58.13.048"
      ],
      "METRO_SW_B6": [
        "N040.40.14.616,W074.55.38.937",
        "N040.39.00.115,W074.51.41.770",
        "N040.37.27.459,W074.43.35.982",
        "N040.30.06.797,W074.43.45.210",
        "N040.24.04.056,W074.52.34.861",
        "N040.28.59.891,W075.03.58.925",
        "N040.29.25.805,W075.00.16.836",
        "N040.30.48.628,W074.58.24.309",
        "N040.40.14.616,W074.55.38.937"
      ],
      "METRO_SW_D6": [
        "N040.37.27.459,W074.43.35.982",
        "N040.40.34.941,W074.36.16.226",
        "N040.34.41.044,W074.36.25.839",
        "N040.31.09.653,W074.36.29.135",
        "N040.30.53.860,W074.42.38.358",
        "N040.30.06.797,W074.43.45.210",
        "N040.37.27.459,W074.43.35.982"
      ],
      "METRO_SW_E7": [
        "N040.48.29.811,W074.36.06.284",
        "N040.48.07.866,W074.24.37.331",
        "N040.45.50.331,W074.27.50.031",
        "N040.31.33.823,W074.25.58.547",
        "N040.31.58.817,W074.14.53.215",
        "N040.31.22.891,W074.11.56.061",
        "N040.28.29.706,W074.10.14.218",
        "N040.27.27.207,W074.12.35.007",
        "N040.19.50.299,W074.25.58.328",
        "N040.17.34.632,W074.28.36.668",
        "N040.15.49.932,W074.37.08.823",
        "N040.20.29.507,W074.42.12.101",
        "N040.21.24.178,W074.47.31.171",
        "N040.24.04.056,W074.52.34.861",
        "N040.30.53.860,W074.42.38.358",
        "N040.31.09.653,W074.36.29.135",
        "N040.48.29.811,W074.36.06.284"
      ],
      "METRO_SW_A7": [
        "N040.28.59.891,W075.03.58.925",
        "N040.24.04.056,W074.52.34.861",
        "N040.20.29.878,W074.57.25.065",
        "N040.28.59.891,W075.03.58.925"
      ],
      "METRO_SW_F9": [
        "N040.17.34.632,W074.28.36.668",
        "N040.19.50.299,W074.25.58.328",
        "N040.27.27.207,W074.12.35.007",
        "N040.28.29.706,W074.10.14.218",
        "N040.24.26.839,W074.07.47.166",
        "N040.22.59.869,W074.11.16.757",
        "N040.13.17.373,W074.21.56.656",
        "N040.15.42.915,W074.23.48.552",
        "N040.17.34.632,W074.28.36.668"
      ],
      "METRO_NE_D4": [
        "N040.53.21.388,W074.52.43.760",
        "N040.57.24.502,W074.35.53.869",
        "N040.49.59.267,W074.36.03.702",
        "N040.43.27.632,W074.36.13.068",
        "N040.43.50.181,W074.43.14.146",
        "N040.49.52.565,W074.42.50.938",
        "N040.49.43.914,W074.52.31.016",
        "N040.53.21.388,W074.52.43.760"
      ],
      "METRO_NE_D5": [
        "N040.43.50.181,W074.43.14.146",
        "N040.43.27.632,W074.36.13.068",
        "N040.40.33.485,W074.36.16.199",
        "N040.37.27.459,W074.43.35.982",
        "N040.37.24.479,W074.43.31.422"
      ],
      "METRO_NE_D6": [
        "N040.37.27.459,W074.43.35.982",
        "N040.40.33.485,W074.36.16.199",
        "N040.36.04.443,W074.36.22.543",
        "N040.37.27.459,W074.43.35.982"
      ],
      "METRO_NE_D7": [
        "N040.37.27.459,W074.43.35.982",
        "N040.36.04.443,W074.36.22.543",
        "N040.31.08.060,W074.36.29.932",
        "N040.30.53.036,W074.42.39.512",
        "N040.30.06.797,W074.43.45.210",
        "N040.37.27.459,W074.43.35.982"
      ],
      "METRO_NE_E6": [
        "N040.43.27.632,W074.36.13.068",
        "N040.43.14.503,W074.31.58.432",
        "N040.45.48.724,W074.27.49.784",
        "N040.34.10.103,W074.26.23.377",
        "N040.36.04.443,W074.36.22.543",
        "N040.43.27.632,W074.36.13.068"
      ],
      "METRO_NE_E7": [
        "N040.36.04.443,W074.36.22.543",
        "N040.34.26.569,W074.27.55.277",
        "N040.29.08.529,W074.35.32.336",
        "N040.31.08.060,W074.36.29.932",
        "N040.36.04.443,W074.36.22.543"
      ],
      "METRO_NE_E8": [
        "N040.34.26.569,W074.27.55.277",
        "N040.34.10.103,W074.26.23.377",
        "N040.28.10.342,W074.35.03.414",
        "N040.29.08.529,W074.35.32.336",
        "N040.34.26.569,W074.27.55.277"
      ],
      "METRO_NE_D8": [
        "N040.30.53.036,W074.42.39.512",
        "N040.31.08.060,W074.36.29.932",
        "N040.29.08.529,W074.35.32.336",
        "N040.28.10.342,W074.35.03.414",
        "N040.27.43.714,W074.34.49.709",
        "N040.19.26.583,W074.35.29.342",
        "N040.19.10.392,W074.33.33.546",
        "N040.18.31.019,W074.31.02.127",
        "N040.17.33.410,W074.28.38.206",
        "N040.15.49.246,W074.37.08.192",
        "N040.20.29.589,W074.42.15.452",
        "N040.21.25.729,W074.47.32.105",
        "N040.24.04.056,W074.52.34.861",
        "N040.30.53.036,W074.42.39.512"
      ],
      "ZEEBO_SW_C2": [
        "N041.18.08.635,W074.51.06.201",
        "N041.14.42.064,W074.45.19.775",
        "N041.13.20.134,W074.43.05.687",
        "N041.06.48.636,W074.51.50.119",
        "N041.11.28.265,W074.59.30.886",
        "N041.18.08.676,W074.51.06.174"
      ],
      "ZEEBO_SW_F2": [
        "N041.14.42.064,W074.45.19.775",
        "N041.21.39.147,W074.36.27.789",
        "N041.22.40.821,W074.32.20.844",
        "N041.19.15.404,W074.05.27.859",
        "N041.16.06.412,W074.09.55.349",
        "N041.16.40.991,W074.19.31.032",
        "N041.16.18.181,W074.28.04.149",
        "N041.15.58.172,W074.35.29.562",
        "N041.13.20.134,W074.43.05.687",
        "N041.14.42.064,W074.45.19.775"
      ],
      "ZEEBO_SW_C3": [
        "N041.06.48.636,W074.51.50.119",
        "N041.02.39.864,W074.48.34.617",
        "N040.58.58.737,W074.51.00.516",
        "N040.57.51.748,W074.56.32.330",
        "N040.59.32.039,W074.56.42.355",
        "N041.03.13.304,W074.52.29.752",
        "N041.06.48.636,W074.51.50.119"
      ],
      "ZEEBO_SW_F3": [
        "N041.14.35.019,W074.39.30.629",
        "N041.15.58.282,W074.35.30.111",
        "N041.16.40.209,W074.19.30.291",
        "N041.16.06.412,W074.09.55.349",
        "N041.15.54.753,W074.06.29.080",
        "N041.09.38.251,W074.10.16.690",
        "N041.12.05.042,W074.15.38.287",
        "N041.09.00.898,W074.25.14.712",
        "N041.11.16.112,W074.32.39.246",
        "N041.14.35.019,W074.39.30.629"
      ],
      "ZEEBO_SW_D3": [
        "N041.13.20.134,W074.43.05.687",
        "N041.14.35.019,W074.39.30.629",
        "N041.11.16.112,W074.32.39.246",
        "N041.03.57.139,W074.35.45.520",
        "N040.55.45.268,W074.52.51.203",
        "N040.56.35.036,W074.56.30.792",
        "N040.57.51.748,W074.56.32.330",
        "N040.58.58.737,W074.51.00.516",
        "N041.02.39.864,W074.48.34.617",
        "N041.06.48.636,W074.51.50.119",
        "N041.13.20.134,W074.43.05.687"
      ],
      "ZEEBO_SW_E4": [
        "N041.11.16.112,W074.32.39.246",
        "N041.09.00.898,W074.25.14.712",
        "N041.03.57.139,W074.35.45.520",
        "N041.11.16.112,W074.32.39.246"
      ],
      "ZEEBO_SW_B4": [
        "N040.57.15.369,W074.59.17.647",
        "N040.57.51.748,W074.56.32.330",
        "N040.56.35.036,W074.56.30.792",
        "N040.57.15.369,W074.59.17.647"
      ],
      "ZEEBO_SW_B5": [
        "N040.57.15.369,W074.59.17.647",
        "N040.56.35.036,W074.56.30.792",
        "N040.52.33.707,W074.56.16.950",
        "N040.53.20.866,W074.59.00.234",
        "N040.57.15.369,W074.59.17.647"
      ],
      "ZEEBO_SW_C4": [
        "N040.56.35.036,W074.56.30.792",
        "N040.55.45.268,W074.52.51.203",
        "N041.03.57.139,W074.35.45.520",
        "N040.57.23.499,W074.35.54.501",
        "N040.53.21.374,W074.52.43.623",
        "N040.51.29.849,W074.52.37.855",
        "N040.52.33.707,W074.56.16.950",
        "N040.56.35.036,W074.56.30.792"
      ],
      "ZEEBO_SW_C5": [
        "N040.53.21.374,W074.52.43.623",
        "N040.57.24.502,W074.35.53.869",
        "N040.49.59.267,W074.36.03.702",
        "N040.49.43.914,W074.52.31.016",
        "N040.46.53.063,W074.56.01.184",
        "N040.52.33.707,W074.56.16.950",
        "N040.51.29.849,W074.52.37.855",
        "N040.53.21.374,W074.52.43.623"
      ],
      "ZEEBO_NE_F4": [
        "N041.03.57.139,W074.35.45.520",
        "N041.09.00.898,W074.25.14.712",
        "N041.12.05.042,W074.15.38.287",
        "N041.09.38.251,W074.10.16.690",
        "N041.04.04.802,W073.59.29.869",
        "N040.59.13.211,W074.05.24.755",
        "N041.03.40.330,W074.09.19.835",
        "N040.59.59.423,W074.18.15.584",
        "N040.59.48.780,W074.18.01.796",
        "N040.57.23.499,W074.35.54.501",
        "N041.03.57.139,W074.35.45.520"
      ],
      "MUGZY_SW_E3": [
        "N041.03.57.139,W074.35.45.520",
        "N041.09.00.898,W074.25.14.712",
        "N041.12.05.042,W074.15.38.287",
        "N041.09.38.251,W074.10.16.690",
        "N041.04.04.802,W073.59.29.869",
        "N040.59.13.211,W074.05.24.755",
        "N041.03.40.330,W074.09.19.835",
        "N040.59.59.423,W074.18.15.584",
        "N040.59.48.780,W074.18.01.796",
        "N040.59.32.630,W074.19.58.608",
        "N040.51.49.968,W074.19.58.635",
        "N040.48.07.866,W074.24.37.331",
        "N040.48.29.811,W074.36.06.284",
        "N040.57.23.499,W074.35.54.501",
        "N041.03.57.139,W074.35.45.520"
      ],
      "MUGZY_SW_F3": [
        "N040.59.32.630,W074.19.58.608",
        "N040.59.48.780,W074.18.01.796",
        "N040.59.59.423,W074.18.15.584",
        "N041.03.40.330,W074.09.19.835",
        "N040.59.13.211,W074.05.24.755",
        "N040.52.12.463,W074.08.50.831",
        "N040.54.11.829,W074.16.56.455",
        "N040.51.49.968,W074.19.58.635",
        "N040.59.32.630,W074.19.58.608"
      ],
      "MUGZY_SW_G4": [
        "N041.04.04.802,W073.59.29.869",
        "N040.58.23.649,W074.00.14.447",
        "N040.53.59.140,W073.57.14.628",
        "N040.53.23.530,W073.58.01.018",
        "N040.50.05.433,W073.59.52.996",
        "N040.53.56.901,W074.00.46.691",
        "N040.59.13.211,W074.05.24.755",
        "N041.04.04.802,W073.59.29.869"
      ],
      "MUGZY_SW_F4": [
        "N040.59.13.211,W074.05.24.755",
        "N040.53.56.901,W074.00.46.691",
        "N040.50.05.433,W073.59.52.996",
        "N040.48.38.531,W074.00.49.822",
        "N040.52.12.463,W074.08.50.831",
        "N040.59.13.211,W074.05.24.755"
      ],
      "MUGZY_SW_H4": [
        "N041.04.04.802,W073.59.29.869",
        "N040.59.26.148,W073.50.36.703",
        "N040.53.59.140,W073.57.14.628",
        "N040.58.23.649,W074.00.14.447",
        "N041.04.04.802,W073.59.29.869"
      ],
      "MUGZY_NE_F3": [
        "N041.03.57.139,W074.35.45.520",
        "N041.09.00.898,W074.25.14.712",
        "N041.12.05.042,W074.15.38.287",
        "N041.09.38.251,W074.10.16.690",
        "N041.04.04.802,W073.59.29.869",
        "N040.59.13.211,W074.05.24.755",
        "N041.03.40.330,W074.09.19.835",
        "N041.02.26.365,W074.12.16.962",
        "N040.57.23.733,W074.15.08.679",
        "N040.59.48.780,W074.18.01.796",
        "N040.57.49.509,W074.32.51.249",
        "N040.57.23.499,W074.35.54.501",
        "N041.03.57.139,W074.35.45.520"
      ],
      "MUGZY_NE_E4": [
        "N040.57.23.499,W074.35.54.501",
        "N040.57.49.509,W074.32.51.249",
        "N040.59.48.780,W074.18.01.796",
        "N040.57.23.733,W074.15.08.679",
        "N040.54.11.582,W074.16.57.279",
        "N040.45.48.724,W074.27.49.784",
        "N040.43.14.503,W074.31.58.432",
        "N040.43.27.632,W074.36.13.068",
        "N040.43.50.181,W074.43.14.146",
        "N040.49.52.565,W074.42.50.938",
        "N040.49.59.267,W074.36.03.702",
        "N040.57.23.499,W074.35.54.501"
      ],
      "MUGZY_NE_E6": [
        "N040.43.50.181,W074.43.14.146",
        "N040.43.27.632,W074.36.13.068",
        "N040.43.14.503,W074.31.58.432",
        "N040.45.48.724,W074.27.49.784",
        "N040.47.56.866,W074.25.03.753",
        "N040.45.05.850,W074.14.20.009",
        "N040.44.16.329,W074.13.46.364",
        "N040.34.26.569,W074.27.55.277",
        "N040.37.27.459,W074.43.35.982",
        "N040.43.50.181,W074.43.14.146"
      ],
      "MUGZY_NE_E7": [
        "N040.34.26.569,W074.27.55.277",
        "N040.44.16.329,W074.13.46.364",
        "N040.43.14.956,W074.13.08.681",
        "N040.34.10.103,W074.26.23.377",
        "N040.34.26.569,W074.27.55.277"
      ],
      "MUGZY_NE_F7": [
        "N040.45.05.850,W074.14.20.009",
        "N040.47.45.989,W074.10.26.605",
        "N040.46.17.865,W074.08.42.509",
        "N040.43.14.956,W074.13.08.681",
        "N040.45.05.850,W074.14.20.009"
      ],
      "MUGZY_NE_G6": [
        "N040.49.32.035,W074.07.52.576",
        "N040.48.04.886,W074.06.07.739",
        "N040.46.17.865,W074.08.42.509",
        "N040.47.45.989,W074.10.26.605",
        "N040.49.32.035,W074.07.52.576"
      ],
      "MUGZY_NE_F5": [
        "N040.47.56.866,W074.25.03.753",
        "N040.54.11.582,W074.16.57.279",
        "N040.49.32.227,W074.17.05.985",
        "N040.45.05.850,W074.14.20.009",
        "N040.47.56.866,W074.25.03.753"
      ],
      "MUGZY_NE_F6": [
        "N040.54.11.582,W074.16.57.279",
        "N040.52.11.900,W074.08.50.694",
        "N040.49.32.035,W074.07.52.576",
        "N040.47.45.989,W074.10.26.605",
        "N040.45.05.850,W074.14.20.009",
        "N040.49.32.227,W074.17.05.985",
        "N040.54.11.582,W074.16.57.279"
      ]
    },
    "volumes": {
      "NOA_SW": [
        {
          "boundaries": ["NOA_SW_F2"],
          "lower": 6000,
          "upper": 6000
        },
        {
          "label_position": "N041.04.06.203,W074.26.58.286",
          "boundaries": ["NOA_SW_F3"],
          "lower": 5000,
          "upper": 7000
        },
        {
          "boundaries": ["NOA_SW_G3"],
          "lower": 5000,
          "upper": 6000
        },
        {
          "boundaries": ["NOA_SW_H3"],
          "lower": 5000,
          "upper": 5000
        },
        {
          "boundaries": ["NOA_SW_F4"],
          "lower": 5000,
          "upper": 6000
        }
      ],
      "NOA_NE": [
        {
          "boundaries": ["NOA_SW_F2"],
          "lower": 6000,
          "upper": 6000
        },
        {
          "label_position": "N040.55.58.190,W074.31.03.198",
          "boundaries": ["NOA_NE_F3"],
          "lower": 5000,
          "upper": 7000
        },
        {
          "boundaries": ["YARDLEY_SW_B3"],
          "lower": 7000,
          "upper": 8000
        },
        {
          "label_position": "N040.57.19.036,W074.43.50.841",
          "boundaries": ["YARDLEY_SW_C2"],
          "lower": 7000,
          "upper": 7000
        },
        {
          "boundaries": ["YARDLEY_SW_B4"],
          "lower": 6000,
          "upper": 8000
        },
        {
          "label_position": "N040.50.26.060,W074.47.22.630",
          "boundaries": ["YARDLEY_SW_C4"],
          "lower": 6000,
          "upper": 7000
        },
        {
          "label_position": "N041.03.44.189,W074.13.36.915",
          "boundaries": ["NOA_NE_G3"],
          "lower": 5000,
          "upper": 5000
        },
        {
          "boundaries": ["NOA_NE_F5"],
          "lower": 5000,
          "upper": 6000
        }
      ],
      "FINAL_VECTORS_22": [
        {
          "boundaries": ["FINALS_22_F4"],
          "lower": 4000,
          "upper": 5000
        },
        {
          "boundaries": ["FINALS_22_G5"],
          "lower": 3000,
          "upper": 4000
        },
        {
          "boundaries": ["FINALS_22_G6"],
          "lower": 0,
          "upper": 2500
        },
        {
          "boundaries": ["FINALS_22_G7"],
          "lower": 4000,
          "upper": 2500
        }
      ],
      "FINAL_VECTORS_4": [
        {
          "label_position": "N040.32.57.497,W074.33.15.941",
          "boundaries": ["FINAL_4_D6"],
          "lower": 4000,
          "upper": 4000
        },
        {
          "label_position": "N040.36.22.887,W074.25.10.290",
          "boundaries": ["FINAL_4_E5"],
          "lower": 4000,
          "upper": 5000
        },
        {
          "boundaries": ["FINAL_4_F6"],
          "lower": 0,
          "upper": 5000
        },
        {
          "boundaries": ["FINAL_4_E7"],
          "lower": 0,
          "upper": 4000
        },
        {
          "boundaries": ["FINAL_4_G7"],
          "lower": 0,
          "upper": 2500
        },
        {
          "boundaries": ["FINAL_4_F8"],
          "lower": 3000,
          "upper": 4000
        },
        {
          "boundaries": ["FINAL_4_E8"],
          "lower": 3000,
          "upper": 6000
        }
      ],
      "YARDLEY_SW": [
        {
          "boundaries": ["YARDLEY_SW_B3"],
          "lower": 7000,
          "upper": 7000
        },
        {
          "label_position": "N040.57.33.826,W074.43.52.928",
          "boundaries": ["YARDLEY_SW_C2"],
          "lower": 7000,
          "upper": 7000
        },
        {
          "boundaries": ["YARDLEY_SW_B4"],
          "lower": 6000,
          "upper": 7000
        },
        {
          "label_position": "N040.50.04.307,W074.47.51.633",
          "boundaries": ["YARDLEY_SW_C4"],
          "lower": 6000,
          "upper": 7000
        },
        {
          "label_position": "N040.46.09.790,W074.39.45.571",
          "boundaries": ["YARDLEY_SW_D4"],
          "lower": 5000,
          "upper": 7000
        },
        {
          "boundaries": ["YARDLEY_SW_E5"],
          "lower": 5000,
          "upper": 6000
        },
        {
          "boundaries": ["YARDLEY_SW_B7"],
          "lower": 5000,
          "upper": 9000
        },
        {
          "label_position": "N040.24.04.180,W074.40.58.657",
          "boundaries": ["YARDLEY_SW_C7"],
          "lower": 5000,
          "upper": 8000
        },
        {
          "boundaries": ["YARDLEY_SW_E6"],
          "lower": 5000,
          "upper": 7000
        },
        {
          "boundaries": ["YARDLEY_SW_F6"],
          "lower": 5000,
          "upper": 6000
        },
        {
          "boundaries": ["YARDLEY_SW_B8"],
          "lower": 6000,
          "upper": 9000
        },
        {
          "boundaries": ["YARDLEY_SW_C8"],
          "lower": 6000,
          "upper": 7000
        },
        {
          "boundaries": ["YARDLEY_SW_C9"],
          "lower": 7000,
          "upper": 7000
        }
      ],
      "YARDLEY_NE": [
        {
          "boundaries": ["YARDLEY_SW_B7"],
          "lower": 5000,
          "upper": 9000
        },
        {
          "label_position": "N040.24.30.629,W074.41.08.133",
          "boundaries": ["YARDLEY_SW_C7"],
          "lower": 5000,
          "upper": 8000
        },
        {
          "boundaries": ["YARDLEY_SW_B8"],
          "lower": 6000,
          "upper": 9000
        },
        {
          "boundaries": ["YARDLEY_SW_C8"],
          "lower": 6000,
          "upper": 7000
        },
        {
          "boundaries": ["YARDLEY_SW_C9"],
          "lower": 7000,
          "upper": 7000
        },
        {
          "boundaries": ["YARDLEY_NE_E6"],
          "lower": 5000,
          "upper": 7000
        },
        {
          "label_position": "N040.30.18.443,W074.22.00.721",
          "boundaries": ["YARDLEY_NE_F6"],
          "lower": 5000,
          "upper": 6000
        },
        {
          "boundaries": ["YARDLEY_NE_E7"],
          "lower": 7000,
          "upper": 7000
        }
      ],
      "DEP_SW": [
        {
          "boundaries": ["DEP_SW_F3"],
          "lower": 7000,
          "upper": 7000
        },
        {
          "boundaries": ["DEP_SW_F4"],
          "lower": 6000,
          "upper": 7000
        },
        {
          "boundaries": ["DEP_SW_F5"],
          "lower": 6000,
          "upper": 6000
        },
        {
          "boundaries": ["DEP_SW_G6"],
          "lower": 5000,
          "upper": 5000
        },
        {
          "boundaries": ["DEP_SW_F6"],
          "lower": 5000,
          "upper": 6000
        },
        {
          "label_position": "N040.55.18.681,W074.14.39.537",
          "boundaries": ["DEP_SW_E5"],
          "lower": 6000,
          "upper": 8000
        },
        {
          "boundaries": ["DEP_SW_E6"],
          "lower": 0,
          "upper": 8000
        },
        {
          "boundaries": ["DEP_SW_D5"],
          "lower": 6000,
          "upper": 10000
        },
        {
          "label_position": "N040.43.00.001,W074.18.55.876",
          "boundaries": ["DEP_SW_D6"],
          "lower": 0,
          "upper": 10000
        },
        {
          "boundaries": ["DEP_SW_C6"],
          "lower": 7000,
          "upper": 10000
        },
        {
          "boundaries": ["DEP_SW_C5"],
          "lower": 8000,
          "upper": 10000
        },
        {
          "label_position": "N040.54.52.396,W074.35.05.062",
          "boundaries": ["DEP_SW_B4"],
          "lower": 9000,
          "upper": 10000
        },
        {
          "boundaries": ["DEP_SW_C8"],
          "lower": 7000,
          "upper": 11000
        },
        {
          "boundaries": ["DEP_SW_D8"],
          "lower": 0,
          "upper": 11000
        },
        {
          "boundaries": ["DEP_SW_D9"],
          "lower": 5000,
          "upper": 6000
        },
        {
          "boundaries": ["DEP_SW_E8"],
          "lower": 0,
          "upper": 2500
        },
        {
          "label_position": "N040.48.32.324,W074.05.37.637",
          "boundaries": ["DEP_SW_F7"],
          "lower": 0,
          "upper": 1500
        },
        {
          "boundaries": ["DEP_SW_F7"],
          "lower": 5000,
          "upper": 6000
        },
        {
          "boundaries": ["DEP_SW_F8"],
          "lower": 5000,
          "upper": 6000
        }
      ],
      "DEP_NE": [
        {
          "boundaries": ["DEP_NE_F2"],
          "lower": 6000,
          "upper": 7000
        },
        {
          "boundaries": ["DEP_NE_F3"],
          "lower": 5000,
          "upper": 7000
        },
        {
          "boundaries": ["DEP_NE_G2"],
          "lower": 6000,
          "upper": 6000
        },
        {
          "boundaries": ["DEP_NE_G3"],
          "lower": 0,
          "upper": 6000
        },
        {
          "boundaries": ["DEP_NE_H3"],
          "lower": 0,
          "upper": 2000
        },
        {
          "boundaries": ["DEP_NE_G4"],
          "lower": 0,
          "upper": 5000
        },
        {
          "boundaries": ["DEP_NE_G5"],
          "lower": 0,
          "upper": 6000
        },
        {
          "label_position": "N040.54.41.369,W074.14.23.525",
          "boundaries": ["DEP_NE_E3"],
          "lower": 0,
          "upper": 8000
        },
        {
          "boundaries": ["DEP_SW_D5"],
          "lower": 6000,
          "upper": 10000
        },
        {
          "boundaries": ["DEP_SW_C5"],
          "lower": 8000,
          "upper": 10000
        },
        {
          "label_position": "N040.54.52.396,W074.35.05.062",
          "boundaries": ["DEP_SW_B4"],
          "lower": 9000,
          "upper": 10000
        },
        {
          "label_position": "N040.46.05.835,W074.32.16.010",
          "boundaries": ["DEP_NE_C6"],
          "lower": 7000,
          "upper": 10000
        },
        {
          "boundaries": ["DEP_NE_C7"],
          "lower": 6000,
          "upper": 10000
        },
        {
          "label_position": "N040.36.12.189,W074.18.21.736",
          "boundaries": ["DEP_NE_D8"],
          "lower": 5000,
          "upper": 10000
        },
        {
          "boundaries": ["DEP_NE_D9"],
          "lower": 5000,
          "upper": 6000
        },
        {
          "boundaries": ["DEP_NE_E7"],
          "lower": 0,
          "upper": 10000
        },
        {
          "boundaries": ["DEP_NE_E4"],
          "lower": 2000,
          "upper": 8000
        },
        {
          "label_position": "N040.57.00.785,W074.16.22.919",
          "boundaries": ["DEP_NE_F4"],
          "lower": 5000,
          "upper": 8000
        },
        {
          "boundaries": ["DEP_NE_D6"],
          "lower": 0,
          "upper": 10000
        },
        {
          "boundaries": ["DEP_NE_E5"],
          "lower": 3000,
          "upper": 8000
        },
        {
          "boundaries": ["DEP_NE_D7"],
          "lower": 4000,
          "upper": 10000
        },
        {
          "label_position": "N040.48.46.387,W074.05.11.984",
          "boundaries": ["DEP_NE_G6"],
          "lower": 0,
          "upper": 6000
        },
        {
          "boundaries": ["DEP_NE_F6"],
          "lower": 2500,
          "upper": 6000
        },
        {
          "boundaries": ["DEP_NE_F6B"],
          "lower": 2500,
          "upper": 8000
        },
        {
          "boundaries": ["DEP_NE_E6"],
          "lower": 0,
          "upper": 8000
        },
        {
          "boundaries": ["DEP_NE_G7"],
          "lower": 0,
          "upper": 3000
        }
      ],
      "METRO_SW": [
        {
          "boundaries": ["METRO_SW_D4"],
          "lower": 8000,
          "upper": 9000
        },
        {
          "label_position": "N040.55.10.070,W074.35.05.941",
          "boundaries": ["METRO_SW_E4"],
          "lower": 8000,
          "upper": 8000
        },
        {
          "boundaries": ["METRO_SW_B5"],
          "lower": 0,
          "upper": 5000
        },
        {
          "boundaries": ["METRO_SW_C5"],
          "lower": 0,
          "upper": 5000
        },
        {
          "label_position": "N040.46.11.699,W074.48.28.465",
          "boundaries": ["METRO_SW_C5"],
          "lower": 8000,
          "upper": 9000
        },
        {
          "boundaries": ["METRO_SW_D5"],
          "lower": 0,
          "upper": 4000
        },
        {
          "label_position": "N040.46.28.673,W074.40.24.600",
          "boundaries": ["METRO_SW_D5"],
          "lower": 8000,
          "upper": 9000
        },
        {
          "label_position": "N040.32.38.120,W075.01.04.077",
          "boundaries": ["METRO_SW_A6"],
          "lower": 6000,
          "upper": 9000
        },
        {
          "boundaries": ["METRO_SW_B6"],
          "lower": 0,
          "upper": 9000
        },
        {
          "label_position": "N040.33.25.293,W074.39.41.616",
          "boundaries": ["METRO_SW_D6"],
          "lower": 0,
          "upper": 4000
        },
        {
          "boundaries": ["METRO_SW_D6"],
          "lower": 7000,
          "upper": 9000
        },
        {
          "boundaries": ["METRO_SW_E7"],
          "lower": 0,
          "upper": 4000
        },
        {
          "boundaries": ["METRO_SW_A7"],
          "lower": 5000,
          "upper": 9000
        },
        {
          "boundaries": ["METRO_SW_F9"],
          "lower": 3000,
          "upper": 4000
        }
      ],
      "METRO_NE": [
        {
          "label_position": "N040.55.37.152,W074.35.02.838",
          "boundaries": ["METRO_SW_E4"],
          "lower": 8000,
          "upper": 8000
        },
        {
          "boundaries": ["METRO_SW_B5"],
          "lower": 0,
          "upper": 5000
        },
        {
          "boundaries": ["METRO_SW_C5"],
          "lower": 0,
          "upper": 5000
        },
        {
          "label_position": "N040.32.46.635,W075.01.12.537",
          "boundaries": ["METRO_SW_C5"],
          "lower": 8000,
          "upper": 9000
        },
        {
          "label_position": "N040.32.46.635,W075.01.12.537",
          "boundaries": ["METRO_SW_A6"],
          "lower": 6000,
          "upper": 9000
        },
        {
          "boundaries": ["METRO_SW_B6"],
          "lower": 0,
          "upper": 9000
        },
        {
          "boundaries": ["METRO_SW_A7"],
          "lower": 5000,
          "upper": 9000
        },
        {
          "label_position": "N040.52.01.366,W074.39.58.095",
          "boundaries": ["METRO_NE_D4"],
          "lower": 8000,
          "upper": 9000
        },
        {
          "boundaries": ["METRO_NE_D5"],
          "lower": 4000,
          "upper": 4000
        },
        {
          "label_position": "N040.42.05.852,W074.40.17.706",
          "boundaries": ["METRO_NE_D5"],
          "lower": 8000,
          "upper": 9000
        },
        {
          "label_position": "N040.37.29.876,W074.38.56.737",
          "boundaries": ["METRO_NE_D6"],
          "lower": 4000,
          "upper": 4000
        },
        {
          "boundaries": ["METRO_NE_D6"],
          "lower": 7000,
          "upper": 9000
        },
        {
          "boundaries": ["METRO_NE_D7"],
          "lower": 0,
          "upper": 4000
        },
        {
          "label_position": "N040.34.51.618,W074.40.16.882",
          "boundaries": ["METRO_NE_D7"],
          "lower": 7000,
          "upper": 9000
        },
        {
          "boundaries": ["METRO_NE_E6"],
          "lower": 4000,
          "upper": 4000
        },
        {
          "label_position": "N040.33.22.313,W074.33.32.063",
          "boundaries": ["METRO_NE_E7"],
          "lower": 0,
          "upper": 3000
        },
        {
          "boundaries": ["METRO_NE_E8"],
          "lower": 0,
          "upper": 3000
        },
        {
          "boundaries": ["METRO_NE_D8"],
          "lower": 0,
          "upper": 4000
        }
      ],
      "ZEEBO_SW": [
        {
          "boundaries": ["ZEEBO_SW_C2"],
          "lower": 6000,
          "upper": 7000
        },
        {
          "label_position": "N041.18.53.335,W074.30.07.937",
          "boundaries": ["ZEEBO_SW_F2"],
          "lower": 5000,
          "upper": 5000
        },
        {
          "label_position": "N041.01.19.183,W074.51.51.822",
          "boundaries": ["ZEEBO_SW_C3"],
          "lower": 0,
          "upper": 5000
        },
        {
          "boundaries": ["ZEEBO_SW_F3"],
          "lower": 0,
          "upper": 5000
        },
        {
          "boundaries": ["ZEEBO_SW_D3"],
          "lower": 0,
          "upper": 7000
        },
        {
          "boundaries": ["ZEEBO_SW_E4"],
          "lower": 0,
          "upper": 4000
        },
        {
          "boundaries": ["ZEEBO_SW_B4"],
          "lower": 6000,
          "upper": 7000
        },
        {
          "boundaries": ["ZEEBO_SW_B5"],
          "lower": 6000,
          "upper": 6000
        },
        {
          "boundaries": ["ZEEBO_SW_C4"],
          "lower": 0,
          "upper": 6000
        },
        {
          "boundaries": ["ZEEBO_SW_C5"],
          "lower": 0,
          "upper": 5000
        }
      ],
      "ZEEBO_NE": [
        {
          "boundaries": ["ZEEBO_SW_F2"],
          "lower": 5000,
          "upper": 5000
        },
        {
          "boundaries": ["ZEEBO_SW_C2"],
          "lower": 6000,
          "upper": 7000
        },
        {
          "label_position": "N041.01.10.106,W074.52.14.646",
          "boundaries": ["ZEEBO_SW_C3"],
          "lower": 0,
          "upper": 5000
        },
        {
          "boundaries": ["ZEEBO_SW_F3"],
          "lower": 0,
          "upper": 5000
        },
        {
          "boundaries": ["ZEEBO_SW_D3"],
          "lower": 0,
          "upper": 7000
        },
        {
          "boundaries": ["ZEEBO_SW_E4"],
          "lower": 0,
          "upper": 4000
        },
        {
          "boundaries": ["ZEEBO_SW_B4"],
          "lower": 6000,
          "upper": 7000
        },
        {
          "boundaries": ["ZEEBO_SW_B5"],
          "lower": 4000,
          "upper": 4000
        },
        {
          "boundaries": ["ZEEBO_SW_C4"],
          "lower": 0,
          "upper": 6000
        },
        {
          "boundaries": ["ZEEBO_NE_F4"],
          "lower": 4000,
          "upper": 4000
        },
        {
          "boundaries": ["ZEEBO_SW_C5"],
          "lower": 0,
          "upper": 5000
        }
      ],
      "MUGZY_SW": [
        {
          "label_position": "N041.04.21.982,W074.23.15.895",
          "boundaries": ["MUGZY_SW_E3"],
          "lower": 0,
          "upper": 4000
        },
        {
          "label_position": "N040.55.57.806,W074.12.55.936",
          "boundaries": ["MUGZY_SW_F3"],
          "lower": 0,
          "upper": 3000
        },
        {
          "boundaries": ["MUGZY_SW_G4"],
          "lower": 2000,
          "upper": 2000
        },
        {
          "label_position": "N040.52.27.651,W074.03.54.118",
          "boundaries": ["MUGZY_SW_F4"],
          "lower": 1800,
          "upper": 2000
        },
        {
          "boundaries": ["MUGZY_SW_H4"],
          "lower": 2000,
          "upper": 2000
        }
      ],
      "MUGZY_NE": [
        {
          "boundaries": ["MUGZY_NE_F3"],
          "lower": 0,
          "upper": 3000
        },
        {
          "boundaries": ["MUGZY_NE_E4"],
          "lower": 0,
          "upper": 4000
        },
        {
          "boundaries": ["MUGZY_NE_E6"],
          "lower": 0,
          "upper": 3000
        },
        {
          "boundaries": ["MUGZY_NE_E7"],
          "lower": 0,
          "upper": 3000
        },
        {
          "boundaries": ["MUGZY_NE_F7"],
          "lower": 1500,
          "upper": 2000
        },
        {
          "boundaries": ["MUGZY_NE_G6"],
          "lower": 1500,
          "upper": 1500
        },
        {
          "boundaries": ["MUGZY_NE_F5"],
          "lower": 0,
          "upper": 3000
        },
        {
          "boundaries": ["MUGZY_NE_F6"],
          "lower": 2000,
          "upper": 2000
        }
      ]
    }
  },
  "inbound_flows": {
    "COATE": {
      "arrivals": [
        {
          "waypoints": "FILPS WEARD/ho CAMMO HUO LEMOR/a6000 COATE KEWR",
          "cruise_altitude": 39000,
          "route": "/. ALB V489 COATE",
          "initial_controller": "BOS_CTR",
          "initial_altitude": 12000,
          "initial_speed": 300,
          "expect_approach": null,
          "airlines": {
            "KCDW": [
              {
                "icao": "LXJ",
                "airport": "KFLL"
              },
              {
                "icao": "LXJ",
                "airport": "KMSY"
              },
              {
                "icao": "LXJ",
                "airport": "MDPC"
              },
              {
                "icao": "LXJ",
                "airport": "KGSO"
              },
              {
                "icao": "LXJ",
                "airport": "KATL"
              },
              {
                "icao": "LXJ",
                "airport": "KSRQ"
              },
              {
                "icao": "EJA",
                "airport": "KCLT"
              },
              {
                "icao": "EJA",
                "airport": "KMCO"
              },
              {
                "icao": "EJA",
                "airport": "KSNA"
              },
              {
                "icao": "EJA",
                "airport": "KPBI"
              },
              {
                "icao": "EJA",
                "airport": "KSAV"
              },
              {
                "icao": "EJA",
                "airport": "KRSW"
              },
              {
                "icao": "EJA",
                "airport": "KTPA"
              },
              {
                "icao": "EJA",
                "airport": "KRDU"
              },
              {
                "icao": "EJA",
                "airport": "KMIA"
              },
              {
                "icao": "EJA",
                "airport": "MYNN"
              }
            ],
            "KMMU": [
              {
                "icao": "LXJ",
                "airport": "KFLL"
              },
              {
                "icao": "LXJ",
                "airport": "KMSY"
              },
              {
                "icao": "LXJ",
                "airport": "MDPC"
              },
              {
                "icao": "LXJ",
                "airport": "KGSO"
              },
              {
                "icao": "LXJ",
                "airport": "KATL"
              },
              {
                "icao": "LXJ",
                "airport": "KSRQ"
              },
              {
                "icao": "EJA",
                "airport": "KCLT"
              },
              {
                "icao": "EJA",
                "airport": "KMCO"
              },
              {
                "icao": "EJA",
                "airport": "KSNA"
              },
              {
                "icao": "EJA",
                "airport": "KPBI"
              },
              {
                "icao": "EJA",
                "airport": "KSAV"
              },
              {
                "icao": "EJA",
                "airport": "KRSW"
              },
              {
                "icao": "EJA",
                "airport": "KTPA"
              },
              {
                "icao": "EJA",
                "airport": "KRDU"
              },
              {
                "icao": "EJA",
                "airport": "KMIA"
              },
              {
                "icao": "EJA",
                "airport": "MYNN"
              }
            ],
            "KTEB": [
              {
                "icao": "LXJ",
                "airport": "KFLL"
              },
              {
                "icao": "LXJ",
                "airport": "KMSY"
              },
              {
                "icao": "LXJ",
                "airport": "MDPC"
              },
              {
                "icao": "LXJ",
                "airport": "KGSO"
              },
              {
                "icao": "LXJ",
                "airport": "KATL"
              },
              {
                "icao": "LXJ",
                "airport": "KSRQ"
              },
              {
                "icao": "EJA",
                "airport": "KCLT"
              },
              {
                "icao": "EJA",
                "airport": "KMCO"
              },
              {
                "icao": "EJA",
                "airport": "KSNA"
              },
              {
                "icao": "EJA",
                "airport": "KPBI"
              },
              {
                "icao": "EJA",
                "airport": "KSAV"
              },
              {
                "icao": "EJA",
                "airport": "KRSW"
              },
              {
                "icao": "EJA",
                "airport": "KTPA"
              },
              {
                "icao": "EJA",
                "airport": "KRDU"
              },
              {
                "icao": "EJA",
                "airport": "KMIA"
              },
              {
                "icao": "EJA",
                "airport": "MYNN"
              }
            ]
          }
        }
      ]
    },
    "COATE TEB NE": {
      "arrivals": [
        {
          "waypoints": " HUO LEMOR/a6000 COATE/a6000 N040.59.56.086,W074.33.54.613/a4000 N040.59.56.086,W074.33.54.613/a3000 N040.45.34.222,W074.16.26.874/a3000/s200 N040.44.16.645,W074.14.02.129/a2000/s180 LEESY/a1700 DANDY/a1500/s180 TORBY/a1300/s160 N040.50.50.669,W074.04.16.420/s130/a001 KTEB/delete",
          "cruise_altitude": 39000,
          "route": "/. ALB V489 COATE",
          "initial_controller": "4U",
          "initial_altitude": 6000,
          "initial_speed": 300,
          "expect_approach": "I6",
          "airlines": {
            "KTEB": [
              {
                "airport": "KFLL",
                "icao": "LXJ"
              },
              {
                "airport": "KMSY",
                "icao": "LXJ"
              },
              {
                "airport": "MDPC",
                "icao": "LXJ"
              },
              {
                "airport": "KGSO",
                "icao": "LXJ"
              },
              {
                "airport": "KATL",
                "icao": "LXJ"
              },
              {
                "airport": "KSRQ",
                "icao": "LXJ"
              },
              {
                "airport": "KCLT",
                "icao": "EJA"
              },
              {
                "airport": "KMCO",
                "icao": "EJA"
              },
              {
                "airport": "KSNA",
                "icao": "EJA"
              },
              {
                "airport": "KPBI",
                "icao": "EJA"
              },
              {
                "airport": "KSAV",
                "icao": "EJA"
              },
              {
                "airport": "KRSW",
                "icao": "EJA"
              },
              {
                "airport": "KTPA",
                "icao": "EJA"
              },
              {
                "airport": "KRDU",
                "icao": "EJA"
              },
              {
                "airport": "KMIA",
                "icao": "EJA"
              },
              {
                "airport": "MYNN",
                "icao": "EJA"
              }
            ]
          }
        }
      ]
    },
    "COATE TEB SW": {
      "arrivals": [
        {
          "waypoints": " HUO LEMOR/a6000 COATE/a6000 N041.03.54.915,W074.40.59.564/a4000 N041.05.28.202,W074.25.23.748/a3000 N041.06.10.788,W074.10.16.360/a3000 NIPIE/a2500/s210 UNVIL/a2000/s180  TUGGZ/a1500/s170 N040.51.30.509,W074.03.33.491/a001/s130 KTEB/delete",
          "cruise_altitude": 39000,
          "route": "/. ALB V489 COATE",
          "initial_controller": "4U",
          "initial_altitude": 6000,
          "initial_speed": 300,
          "expect_approach": "RY9",
          "airlines": {
            "KTEB": [
              {
                "airport": "KFLL",
                "icao": "LXJ"
              },
              {
                "airport": "KMSY",
                "icao": "LXJ"
              },
              {
                "airport": "MDPC",
                "icao": "LXJ"
              },
              {
                "airport": "KGSO",
                "icao": "LXJ"
              },
              {
                "airport": "KATL",
                "icao": "LXJ"
              },
              {
                "airport": "KSRQ",
                "icao": "LXJ"
              },
              {
                "airport": "KCLT",
                "icao": "EJA"
              },
              {
                "airport": "KMCO",
                "icao": "EJA"
              },
              {
                "airport": "KSNA",
                "icao": "EJA"
              },
              {
                "airport": "KPBI",
                "icao": "EJA"
              },
              {
                "airport": "KSAV",
                "icao": "EJA"
              },
              {
                "airport": "KRSW",
                "icao": "EJA"
              },
              {
                "airport": "KTPA",
                "icao": "EJA"
              },
              {
                "airport": "KRDU",
                "icao": "EJA"
              },
              {
                "airport": "KMIA",
                "icao": "EJA"
              },
              {
                "airport": "MYNN",
                "icao": "EJA"
              }
            ]
          }
        }
      ]
    },
    "FLOSI4": {
      "arrivals": [
        {
          "waypoints": "HELON FLOSI/ho CRANK/a7000 SHAFF SAX PHLBO HOKIR/h180",
          "cruise_altitude": 39000,
          "star": "FLOSI4",
          "initial_controller": "BOS_CTR",
          "initial_altitude": 10000,
          "initial_speed": 250,
          "assigned_altitude": 7000,
          "expect_approach": null,
          "airlines": {
            "KEWR": [
              {
                "icao": "UAL",
                "airport": "KFLL"
              },
              {
                "icao": "NKS",
                "airport": "KMSY"
              },
              {
                "airport": "EDDF",
                "fleet": "longNYC",
                "icao": "DLH"
              },
              {
                "airport": "EGLL",
                "fleet": "longNYC",
                "icao": "BAW"
              },
              {
                "icao": "SAS",
                "airport": "ESSA"
              },
              {
                "icao": "SAS",
                "airport": "EKCH"
              },
              {
                "icao": "SAS",
                "airport": "ENGM"
              },
              {
                "icao": "UAL",
                "airport": "MDPC"
              },
              {
                "icao": "RPA",
                "airport": "KGSO"
              },
              {
                "icao": "DAL",
                "airport": "KATL"
              },
              {
                "icao": "RPA",
                "airport": "KSRQ"
              },
              {
                "icao": "GJS",
                "airport": "KCLT"
              },
              {
                "icao": "NKS",
                "airport": "KMCO"
              },
              {
                "icao": "UAL",
                "airport": "KSNA"
              },
              {
                "icao": "JBU",
                "airport": "KPBI"
              },
              {
                "icao": "GJS",
                "airport": "KSAV"
              },
              {
                "icao": "UAL",
                "airport": "KRSW"
              },
              {
                "icao": "UAL",
                "airport": "KTPA"
              },
              {
                "icao": "UAL",
                "airport": "KRDU"
              },
              {
                "icao": "UAL",
                "airport": "KMIA"
              },
              {
                "icao": "UAL",
                "airport": "MYNN"
              }
            ]
          }
        }
      ]
    },
    "FQM3": {
      "arrivals": [
        {
          "waypoints": "HAYED/a18000 RACKI/a13000/ho PENNS SWEET/a7000 BWZ/h122",
          "cruise_altitude": 39000,
          "star": "FQM3",
          "initial_controller": "NY_CTR",
          "initial_altitude": 18000,
          "initial_speed": 300,
          "expect_approach": null,
          "airlines": {
            "KEWR": [
              {
                "icao": "UAL",
                "airport": "KFLL"
              },
              {
                "icao": "NKS",
                "airport": "KMSY"
              },
              {
                "icao": "UAL",
                "airport": "MDPC"
              },
              {
                "icao": "RPA",
                "airport": "KGSO"
              },
              {
                "icao": "DAL",
                "airport": "KATL"
              },
              {
                "icao": "RPA",
                "airport": "KSRQ"
              },
              {
                "icao": "GJS",
                "airport": "KCLT"
              },
              {
                "icao": "NKS",
                "airport": "KMCO"
              },
              {
                "icao": "UAL",
                "airport": "KSNA"
              },
              {
                "icao": "JBU",
                "airport": "KPBI"
              },
              {
                "icao": "GJS",
                "airport": "KSAV"
              },
              {
                "icao": "UAL",
                "airport": "KRSW"
              },
              {
                "icao": "UAL",
                "airport": "KTPA"
              },
              {
                "icao": "UAL",
                "airport": "KRDU"
              },
              {
                "icao": "UAL",
                "airport": "KMIA"
              },
              {
                "icao": "UAL",
                "airport": "MYNN"
              }
            ]
          }
        }
      ]
    },
    "JAIKE4": {
      "arrivals": [
        {
          "waypoints": "JAIKE ILENE/a13000/ho WACKI/a11000 MAZIE REGLE/a7000 GNNZO SBJ/h59",
          "cruise_altitude": 39000,
          "star": "JAIKE4",
          "initial_controller": "21E",
          "initial_altitude": 13000,
          "initial_speed": 300,
          "expect_approach": null,
          "airlines": {
            "KCDW": [
              {
                "icao": "LXJ",
                "airport": "KFLL"
              },
              {
                "icao": "LXJ",
                "airport": "KMSY"
              },
              {
                "icao": "LXJ",
                "airport": "MDPC"
              },
              {
                "icao": "LXJ",
                "airport": "KGSO"
              },
              {
                "icao": "LXJ",
                "airport": "KATL"
              },
              {
                "icao": "LXJ",
                "airport": "KSRQ"
              },
              {
                "icao": "EJA",
                "airport": "KCLT"
              },
              {
                "icao": "EJA",
                "airport": "KMCO"
              },
              {
                "icao": "EJA",
                "airport": "KSNA"
              },
              {
                "icao": "EJA",
                "airport": "KPBI"
              },
              {
                "icao": "EJA",
                "airport": "KSAV"
              },
              {
                "icao": "EJA",
                "airport": "KRSW"
              },
              {
                "icao": "EJA",
                "airport": "KTPA"
              },
              {
                "icao": "EJA",
                "airport": "KRDU"
              },
              {
                "icao": "EJA",
                "airport": "KMIA"
              },
              {
                "icao": "EJA",
                "airport": "MYNN"
              }
            ],
            "KMMU": [
              {
                "icao": "LXJ",
                "airport": "KFLL"
              },
              {
                "icao": "LXJ",
                "airport": "KMSY"
              },
              {
                "icao": "LXJ",
                "airport": "MDPC"
              },
              {
                "icao": "LXJ",
                "airport": "KGSO"
              },
              {
                "icao": "LXJ",
                "airport": "KATL"
              },
              {
                "icao": "LXJ",
                "airport": "KSRQ"
              },
              {
                "icao": "EJA",
                "airport": "KCLT"
              },
              {
                "icao": "EJA",
                "airport": "KMCO"
              },
              {
                "icao": "EJA",
                "airport": "KSNA"
              },
              {
                "icao": "EJA",
                "airport": "KPBI"
              },
              {
                "icao": "EJA",
                "airport": "KSAV"
              },
              {
                "icao": "EJA",
                "airport": "KRSW"
              },
              {
                "icao": "EJA",
                "airport": "KTPA"
              },
              {
                "icao": "EJA",
                "airport": "KRDU"
              },
              {
                "icao": "EJA",
                "airport": "KMIA"
              },
              {
                "icao": "EJA",
                "airport": "MYNN"
              }
            ],
            "KTEB": [
              {
                "icao": "LXJ",
                "airport": "KFLL"
              },
              {
                "icao": "LXJ",
                "airport": "KMSY"
              },
              {
                "icao": "LXJ",
                "airport": "MDPC"
              },
              {
                "icao": "LXJ",
                "airport": "KGSO"
              },
              {
                "icao": "LXJ",
                "airport": "KATL"
              },
              {
                "icao": "LXJ",
                "airport": "KSRQ"
              },
              {
                "icao": "EJA",
                "airport": "KCLT"
              },
              {
                "icao": "EJA",
                "airport": "KMCO"
              },
              {
                "icao": "EJA",
                "airport": "KSNA"
              },
              {
                "icao": "EJA",
                "airport": "KPBI"
              },
              {
                "icao": "EJA",
                "airport": "KSAV"
              },
              {
                "icao": "EJA",
                "airport": "KRSW"
              },
              {
                "icao": "EJA",
                "airport": "KTPA"
              },
              {
                "icao": "EJA",
                "airport": "KRDU"
              },
              {
                "icao": "EJA",
                "airport": "KMIA"
              },
              {
                "icao": "EJA",
                "airport": "MYNN"
              }
            ]
          }
        }
      ]
    },
    "JAIKE4 MUGZY SW": {
      "arrivals": [
        {
          "waypoints": "JAIKE ILENE/a13000 WACKI/a11000/s250 MAZIE REGLE/a7000/ho GNNZO/a4000 SBJ/h040",
          "cruise_altitude": 39000,
          "star": "JAIKE4",
          "initial_controller": "4P",
          "initial_altitude": 13000,
          "initial_speed": 300,
          "expect_approach": {
            "KTEB": "I19",
            "KMMU": "I23",
            "KCDW": "R22"
          },
          "airlines": {
            "KCDW": [
              {
                "icao": "LXJ",
                "airport": "KFLL"
              },
              {
                "icao": "LXJ",
                "airport": "KMSY"
              },
              {
                "icao": "LXJ",
                "airport": "MDPC"
              },
              {
                "icao": "LXJ",
                "airport": "KGSO"
              },
              {
                "icao": "LXJ",
                "airport": "KATL"
              },
              {
                "icao": "LXJ",
                "airport": "KSRQ"
              },
              {
                "icao": "EJA",
                "airport": "KCLT"
              },
              {
                "icao": "EJA",
                "airport": "KMCO"
              },
              {
                "icao": "EJA",
                "airport": "KSNA"
              },
              {
                "icao": "EJA",
                "airport": "KPBI"
              },
              {
                "icao": "EJA",
                "airport": "KSAV"
              },
              {
                "icao": "EJA",
                "airport": "KRSW"
              },
              {
                "icao": "EJA",
                "airport": "KTPA"
              },
              {
                "icao": "EJA",
                "airport": "KRDU"
              },
              {
                "icao": "EJA",
                "airport": "KMIA"
              },
              {
                "icao": "EJA",
                "airport": "MYNN"
              }
            ],
            "KMMU": [
              {
                "icao": "LXJ",
                "airport": "KFLL"
              },
              {
                "icao": "LXJ",
                "airport": "KMSY"
              },
              {
                "icao": "LXJ",
                "airport": "MDPC"
              },
              {
                "icao": "LXJ",
                "airport": "KGSO"
              },
              {
                "icao": "LXJ",
                "airport": "KATL"
              },
              {
                "icao": "LXJ",
                "airport": "KSRQ"
              },
              {
                "icao": "EJA",
                "airport": "KCLT"
              },
              {
                "icao": "EJA",
                "airport": "KMCO"
              },
              {
                "icao": "EJA",
                "airport": "KSNA"
              },
              {
                "icao": "EJA",
                "airport": "KPBI"
              },
              {
                "icao": "EJA",
                "airport": "KSAV"
              },
              {
                "icao": "EJA",
                "airport": "KRSW"
              },
              {
                "icao": "EJA",
                "airport": "KTPA"
              },
              {
                "icao": "EJA",
                "airport": "KRDU"
              },
              {
                "icao": "EJA",
                "airport": "KMIA"
              },
              {
                "icao": "EJA",
                "airport": "MYNN"
              }
            ],
            "KTEB": [
              {
                "icao": "LXJ",
                "airport": "KFLL"
              },
              {
                "icao": "LXJ",
                "airport": "KMSY"
              },
              {
                "icao": "LXJ",
                "airport": "MDPC"
              },
              {
                "icao": "LXJ",
                "airport": "KGSO"
              },
              {
                "icao": "LXJ",
                "airport": "KATL"
              },
              {
                "icao": "LXJ",
                "airport": "KSRQ"
              },
              {
                "icao": "EJA",
                "airport": "KCLT"
              },
              {
                "icao": "EJA",
                "airport": "KMCO"
              },
              {
                "icao": "EJA",
                "airport": "KSNA"
              },
              {
                "icao": "EJA",
                "airport": "KPBI"
              },
              {
                "icao": "EJA",
                "airport": "KSAV"
              },
              {
                "icao": "EJA",
                "airport": "KRSW"
              },
              {
                "icao": "EJA",
                "airport": "KTPA"
              },
              {
                "icao": "EJA",
                "airport": "KRDU"
              },
              {
                "icao": "EJA",
                "airport": "KMIA"
              },
              {
                "icao": "EJA",
                "airport": "MYNN"
              }
            ]
          }
        }
      ]
    },
    "JAIKE4 MUGZY NE": {
      "arrivals": [
        {
          "waypoints": "JAIKE ILENE/a13000 WACKI/a11000/s250 MAZIE REGLE/a7000/ho GNNZO/a3000 SBJ/h040",
          "cruise_altitude": 39000,
          "star": "JAIKE4",
          "initial_controller": "4P",
          "initial_altitude": 13000,
          "initial_speed": 300,
          "expect_approach": {
            "KTEB": "I6",
            "KMMU": "R5",
            "KCDW": "R4"
          },
          "airlines": {
            "KCDW": [
              {
                "icao": "LXJ",
                "airport": "KFLL"
              },
              {
                "icao": "LXJ",
                "airport": "KMSY"
              },
              {
                "icao": "LXJ",
                "airport": "MDPC"
              },
              {
                "icao": "LXJ",
                "airport": "KGSO"
              },
              {
                "icao": "LXJ",
                "airport": "KATL"
              },
              {
                "icao": "LXJ",
                "airport": "KSRQ"
              },
              {
                "icao": "EJA",
                "airport": "KCLT"
              },
              {
                "icao": "EJA",
                "airport": "KMCO"
              },
              {
                "icao": "EJA",
                "airport": "KSNA"
              },
              {
                "icao": "EJA",
                "airport": "KPBI"
              },
              {
                "icao": "EJA",
                "airport": "KSAV"
              },
              {
                "icao": "EJA",
                "airport": "KRSW"
              },
              {
                "icao": "EJA",
                "airport": "KTPA"
              },
              {
                "icao": "EJA",
                "airport": "KRDU"
              },
              {
                "icao": "EJA",
                "airport": "KMIA"
              },
              {
                "icao": "EJA",
                "airport": "MYNN"
              }
            ],
            "KMMU": [
              {
                "icao": "LXJ",
                "airport": "KFLL"
              },
              {
                "icao": "LXJ",
                "airport": "KMSY"
              },
              {
                "icao": "LXJ",
                "airport": "MDPC"
              },
              {
                "icao": "LXJ",
                "airport": "KGSO"
              },
              {
                "icao": "LXJ",
                "airport": "KATL"
              },
              {
                "icao": "LXJ",
                "airport": "KSRQ"
              },
              {
                "icao": "EJA",
                "airport": "KCLT"
              },
              {
                "icao": "EJA",
                "airport": "KMCO"
              },
              {
                "icao": "EJA",
                "airport": "KSNA"
              },
              {
                "icao": "EJA",
                "airport": "KPBI"
              },
              {
                "icao": "EJA",
                "airport": "KSAV"
              },
              {
                "icao": "EJA",
                "airport": "KRSW"
              },
              {
                "icao": "EJA",
                "airport": "KTPA"
              },
              {
                "icao": "EJA",
                "airport": "KRDU"
              },
              {
                "icao": "EJA",
                "airport": "KMIA"
              },
              {
                "icao": "EJA",
                "airport": "MYNN"
              }
            ],
            "KTEB": [
              {
                "icao": "LXJ",
                "airport": "KFLL"
              },
              {
                "icao": "LXJ",
                "airport": "KMSY"
              },
              {
                "icao": "LXJ",
                "airport": "MDPC"
              },
              {
                "icao": "LXJ",
                "airport": "KGSO"
              },
              {
                "icao": "LXJ",
                "airport": "KATL"
              },
              {
                "icao": "LXJ",
                "airport": "KSRQ"
              },
              {
                "icao": "EJA",
                "airport": "KCLT"
              },
              {
                "icao": "EJA",
                "airport": "KMCO"
              },
              {
                "icao": "EJA",
                "airport": "KSNA"
              },
              {
                "icao": "EJA",
                "airport": "KPBI"
              },
              {
                "icao": "EJA",
                "airport": "KSAV"
              },
              {
                "icao": "EJA",
                "airport": "KRSW"
              },
              {
                "icao": "EJA",
                "airport": "KTPA"
              },
              {
                "icao": "EJA",
                "airport": "KRDU"
              },
              {
                "icao": "EJA",
                "airport": "KMIA"
              },
              {
                "icao": "EJA",
                "airport": "MYNN"
              }
            ]
          }
        }
      ]
    },
    "TEB 22 background": {
      "arrivals": [
        {
          "waypoints": "WACKI/a11000/s250 MAZIE REGLE/a7000 GNNZO/a4000 SBJ/a4000/ho4U N040.54.15.372,W074.31.23.963/a4000 N041.00.13.046,W074.27.16.111/a3000 N041.03.07.454,W074.10.52.313/a3000/s210 N041.02.34.797,W074.06.40.451/a3000 N041.02.31.336,W074.05.16.516/a2500 N040.59.07.650,W074.02.56.303/a2000/s180/clearapp TUGGZ/a1500/s170 N040.51.34.313,W074.03.28.905/a001/s130 TEB/delete",
          "cruise_altitude": 39000,
          "star": "JAIKE4",
          "initial_controller": "4P",
          "initial_altitude": 11000,
          "initial_speed": 300,
          "expect_approach": "RY9",
          "airlines": {
            "KTEB": [
              {
                "icao": "LXJ",
                "airport": "KFLL"
              },
              {
                "icao": "LXJ",
                "airport": "KMSY"
              },
              {
                "icao": "LXJ",
                "airport": "MDPC"
              },
              {
                "icao": "LXJ",
                "airport": "KGSO"
              },
              {
                "icao": "LXJ",
                "airport": "KATL"
              },
              {
                "icao": "LXJ",
                "airport": "KSRQ"
              },
              {
                "icao": "EJA",
                "airport": "KCLT"
              },
              {
                "icao": "EJA",
                "airport": "KMCO"
              },
              {
                "icao": "EJA",
                "airport": "KSNA"
              },
              {
                "icao": "EJA",
                "airport": "KPBI"
              },
              {
                "icao": "EJA",
                "airport": "KSAV"
              },
              {
                "icao": "EJA",
                "airport": "KRSW"
              },
              {
                "icao": "EJA",
                "airport": "KTPA"
              },
              {
                "icao": "EJA",
                "airport": "KRDU"
              },
              {
                "icao": "EJA",
                "airport": "KMIA"
              },
              {
                "icao": "EJA",
                "airport": "MYNN"
              }
            ]
          }
        }
      ]
    },
    "TEB 4 background": {
      "arrivals": [
        {
          "waypoints": "WACKI/a11000/s250 MAZIE REGLE/a7000 N040.29.10.794,W074.50.35.824/a4000 N040.32.39.054,W074.41.00.662/a3000/ho4U N040.41.08.916,W074.19.43.529/a3000/s210 VINGS/a2000/s180 LEESY/a1700/s180 DANDY/a1500/s180 TORBY/a1300/s150 N040.50.50.038,W074.04.11.751/a001/delete",
          "cruise_altitude": 39000,
          "star": "JAIKE4",
          "initial_controller": "4H",
          "initial_altitude": 11000,
          "initial_speed": 300,
          "expect_approach": "I6",
          "airlines": {
            "KTEB": [
              {
                "icao": "LXJ",
                "airport": "KFLL"
              },
              {
                "icao": "LXJ",
                "airport": "KMSY"
              },
              {
                "icao": "LXJ",
                "airport": "MDPC"
              },
              {
                "icao": "LXJ",
                "airport": "KGSO"
              },
              {
                "icao": "LXJ",
                "airport": "KATL"
              },
              {
                "icao": "LXJ",
                "airport": "KSRQ"
              },
              {
                "icao": "EJA",
                "airport": "KCLT"
              },
              {
                "icao": "EJA",
                "airport": "KMCO"
              },
              {
                "icao": "EJA",
                "airport": "KSNA"
              },
              {
                "icao": "EJA",
                "airport": "KPBI"
              },
              {
                "icao": "EJA",
                "airport": "KSAV"
              },
              {
                "icao": "EJA",
                "airport": "KRSW"
              },
              {
                "icao": "EJA",
                "airport": "KTPA"
              },
              {
                "icao": "EJA",
                "airport": "KRDU"
              },
              {
                "icao": "EJA",
                "airport": "KMIA"
              },
              {
                "icao": "EJA",
                "airport": "MYNN"
              }
            ]
          }
        }
      ]
    },
    "MIP4 LGA background 22/13": {
      "arrivals": [
        {
          "waypoints": "BILEY VIBES LIZZI BEUTY HARLM DREMS/a10000 N040.27.18.885,W074.25.26.522/a9000 N040.31.03.514,W074.12.18.885/a7000 N040.32.02.937,W074.08.54.814/a7000 APPLE/a4000/ho1F PROUD N040.44.46.198,W073.59.15.807/a4000 N040.57.58.422,W073.49.24.743/a4000/s210 N040.58.20.505,W073.46.27.451/a3000 N040.57.43.687,W073.44.47.805/a2000 N040.55.25.012,W073.45.27.246/a2000/s180 GREKO/a1900 N040.47.11.355,W073.52.10.526/a001 LGA/delete",
          "cruise_altitude": 35000,
          "star": "MIP4",
          "initial_controller": "1D",
          "initial_altitude": 10000,
          "initial_speed": 300,
          "speed_restriction": 250,
          "expect_approach": "I22",
          "airlines": {
            "KLGA": [
              {
                "airport": "KORD",
                "fleet": "short",
                "icao": "AAL"
              },
              {
                "airport": "KORD",
                "fleet": "short",
                "icao": "DAL"
              },
              {
                "airport": "KORD",
                "fleet": "short",
                "icao": "UAL"
              },
              {
                "airport": "KORD",
                "icao": "JBU"
              },
              {
                "airport": "KMDW",
                "icao": "SWA"
              },
              {
                "airport": "KDTW",
                "fleet": "short",
                "icao": "DAL"
              },
              {
                "airport": "KORD",
                "icao": "SWA"
              },
              {
                "airport": "KCVG",
                "icao": "EDV"
              },
              {
                "airport": "KCVG",
                "icao": "RPA"
              },
              {
                "airport": "KCLE",
                "icao": "EDV"
              },
              {
                "airport": "KCLE",
                "icao": "RPA"
              },
              {
                "airport": "KIND",
                "icao": "EDV"
              },
              {
                "airport": "KIND",
                "icao": "RPA"
              },
              {
                "airport": "KMSP",
                "fleet": "short",
                "icao": "DAL"
              },
              {
                "airport": "KPIT",
                "fleet": "short",
                "icao": "DAL"
              },
              {
                "airport": "KPIT",
                "fleet": "short",
                "icao": "AAL"
              },
              {
                "airport": "KPIT",
                "fleet": "short",
                "icao": "UAL"
              }
            ]
          }
        }
      ]
    },
    "MIP4 LGA background 22/31": {
      "arrivals": [
        {
          "waypoints": "BILEY VIBES LIZZI BEUTY HARLM DREMS/a10000 N040.27.18.885,W074.25.26.522/a9000 N040.31.03.514,W074.12.18.885/a7000 N040.32.02.937,W074.08.54.814/a7000/ho1F APPLE/a4000 PROUD N040.43.35.364,W073.54.52.767/a4000 N040.45.50.331,W073.47.53.226/a4000 N040.51.04.031,W073.43.07.829/a3000/s210 N040.53.58.879,W073.40.36.987/a3000/s180 N040.55.05.470,W073.43.14.119/a2000 N040.53.53.345,W073.46.34.042/a2000 GREKO/a1900/s180 N040.47.11.355,W073.52.10.526/a001/s130 LGA/delete",
          "cruise_altitude": 35000,
          "star": "MIP4",
          "initial_controller": "1D",
          "initial_altitude": 10000,
          "initial_speed": 300,
          "speed_restriction": 250,
          "expect_approach": "I22",
          "airlines": {
            "KLGA": [
              {
                "airport": "KORD",
                "fleet": "short",
                "icao": "AAL"
              },
              {
                "airport": "KORD",
                "fleet": "short",
                "icao": "DAL"
              },
              {
                "airport": "KORD",
                "fleet": "short",
                "icao": "UAL"
              },
              {
                "airport": "KORD",
                "icao": "JBU"
              },
              {
                "airport": "KMDW",
                "icao": "SWA"
              },
              {
                "airport": "KDTW",
                "fleet": "short",
                "icao": "DAL"
              },
              {
                "airport": "KORD",
                "icao": "SWA"
              },
              {
                "airport": "KCVG",
                "icao": "EDV"
              },
              {
                "airport": "KCVG",
                "icao": "RPA"
              },
              {
                "airport": "KCLE",
                "icao": "EDV"
              },
              {
                "airport": "KCLE",
                "icao": "RPA"
              },
              {
                "airport": "KIND",
                "icao": "EDV"
              },
              {
                "airport": "KIND",
                "icao": "RPA"
              },
              {
                "airport": "KMSP",
                "fleet": "short",
                "icao": "DAL"
              },
              {
                "airport": "KPIT",
                "fleet": "short",
                "icao": "DAL"
              },
              {
                "airport": "KPIT",
                "fleet": "short",
                "icao": "AAL"
              },
              {
                "airport": "KPIT",
                "fleet": "short",
                "icao": "UAL"
              }
            ]
          }
        }
      ]
    },
    "MIP4 LGA background 4": {
      "arrivals": [
        {
          "waypoints": "BILEY VIBES LIZZI BEUTY HARLM DREMS/a10000 N040.27.18.885,W074.25.26.522/a9000 N040.31.03.514,W074.12.18.885/a7000/ho1F N040.32.02.937,W074.08.54.814/a7000/ho1F APPLE/a4000 BENNG/a3000 RAHEL/s180/a1800 DNNIS/a1700 WARIN/a640/s140 N040.46.05.039,W073.53.02.739/a001/s130 LGA/delete",
          "cruise_altitude": 35000,
          "star": "MIP4",
          "initial_controller": "1D",
          "initial_altitude": 10000,
          "initial_speed": 300,
          "speed_restriction": 250,
          "expect_approach": "I4",
          "airlines": {
            "KLGA": [
              {
                "airport": "KORD",
                "fleet": "short",
                "icao": "AAL"
              },
              {
                "airport": "KORD",
                "fleet": "short",
                "icao": "DAL"
              },
              {
                "airport": "KORD",
                "fleet": "short",
                "icao": "UAL"
              },
              {
                "airport": "KORD",
                "icao": "JBU"
              },
              {
                "airport": "KMDW",
                "icao": "SWA"
              },
              {
                "airport": "KDTW",
                "fleet": "short",
                "icao": "DAL"
              },
              {
                "airport": "KORD",
                "icao": "SWA"
              },
              {
                "airport": "KCVG",
                "icao": "EDV"
              },
              {
                "airport": "KCVG",
                "icao": "RPA"
              },
              {
                "airport": "KCLE",
                "icao": "EDV"
              },
              {
                "airport": "KCLE",
                "icao": "RPA"
              },
              {
                "airport": "KIND",
                "icao": "EDV"
              },
              {
                "airport": "KIND",
                "icao": "RPA"
              },
              {
                "airport": "KMSP",
                "fleet": "short",
                "icao": "DAL"
              },
              {
                "airport": "KPIT",
                "fleet": "short",
                "icao": "DAL"
              },
              {
                "airport": "KPIT",
                "fleet": "short",
                "icao": "AAL"
              },
              {
                "airport": "KPIT",
                "fleet": "short",
                "icao": "UAL"
              }
            ]
          }
        }
      ]
    },
    "HAARP LGA background 4/31": {
      "arrivals": [
        {
          "waypoints": "IGN VALRE BASYE/a8000 HAARP/a5000 CRALY GGREG/a4000/s210 ZARID VADDR/ho1F JACIE NECOL/a4000/s180 VARAZ/a3000 BENNG/a3000 RAHEL/s180/a1800 DNNIS/a1700 WARIN/a640/s140 N040.46.05.039,W073.53.02.739/a001/s130 LGA/delete",
          "cruise_altitude": 35000,
          "star": "HAARP4",
          "initial_controller": "1V",
          "initial_altitude": 9000,
          "initial_speed": 300,
          "speed_restriction": 250,
          "expect_approach": "I4",
          "airlines": {
            "KLGA": [
              {
                "airport": "KORD",
                "fleet": "short",
                "icao": "AAL"
              },
              {
                "airport": "KORD",
                "fleet": "short",
                "icao": "DAL"
              },
              {
                "airport": "KORD",
                "fleet": "short",
                "icao": "UAL"
              },
              {
                "airport": "KORD",
                "icao": "JBU"
              },
              {
                "airport": "KMDW",
                "icao": "SWA"
              },
              {
                "airport": "KDTW",
                "fleet": "short",
                "icao": "DAL"
              },
              {
                "airport": "KORD",
                "icao": "SWA"
              },
              {
                "airport": "KCVG",
                "icao": "EDV"
              },
              {
                "airport": "KCVG",
                "icao": "RPA"
              },
              {
                "airport": "KCLE",
                "icao": "EDV"
              },
              {
                "airport": "KCLE",
                "icao": "RPA"
              },
              {
                "airport": "KIND",
                "icao": "EDV"
              },
              {
                "airport": "KIND",
                "icao": "RPA"
              },
              {
                "airport": "KMSP",
                "fleet": "short",
                "icao": "DAL"
              },
              {
                "airport": "KPIT",
                "fleet": "short",
                "icao": "DAL"
              },
              {
                "airport": "KPIT",
                "fleet": "short",
                "icao": "AAL"
              },
              {
                "airport": "KPIT",
                "fleet": "short",
                "icao": "UAL"
              }
            ]
          }
        }
      ]
    },
    "HAARP LGA background 4/13": {
      "arrivals": [
        {
          "waypoints": "IGN VALRE BASYE/a8000 HAARP/a5000 CRALY/a4000/s210 JACIE/ho1F NECOL/a4000/s180 VARAZ/a3000 BENNG/a3000 RAHEL/s180/a1800 DNNIS/a1700 WARIN/a640/s140 N040.46.05.039,W073.53.02.739/a001/s130 LGA/delete",
          "cruise_altitude": 35000,
          "star": "HAARP4",
          "initial_controller": "1D",
          "initial_altitude": 9000,
          "initial_speed": 300,
          "speed_restriction": 250,
          "expect_approach": "I4",
          "airlines": {
            "KLGA": [
              {
                "airport": "KORD",
                "fleet": "short",
                "icao": "AAL"
              },
              {
                "airport": "KORD",
                "fleet": "short",
                "icao": "DAL"
              },
              {
                "airport": "KORD",
                "fleet": "short",
                "icao": "UAL"
              },
              {
                "airport": "KORD",
                "icao": "JBU"
              },
              {
                "airport": "KMDW",
                "icao": "SWA"
              },
              {
                "airport": "KDTW",
                "fleet": "short",
                "icao": "DAL"
              },
              {
                "airport": "KORD",
                "icao": "SWA"
              },
              {
                "airport": "KCVG",
                "icao": "EDV"
              },
              {
                "airport": "KCVG",
                "icao": "RPA"
              },
              {
                "airport": "KCLE",
                "icao": "EDV"
              },
              {
                "airport": "KCLE",
                "icao": "RPA"
              },
              {
                "airport": "KIND",
                "icao": "EDV"
              },
              {
                "airport": "KIND",
                "icao": "RPA"
              },
              {
                "airport": "KMSP",
                "fleet": "short",
                "icao": "DAL"
              },
              {
                "airport": "KPIT",
                "fleet": "short",
                "icao": "DAL"
              },
              {
                "airport": "KPIT",
                "fleet": "short",
                "icao": "AAL"
              },
              {
                "airport": "KPIT",
                "fleet": "short",
                "icao": "UAL"
              }
            ]
          }
        }
      ]
    },
    "LVZ4": {
      "arrivals": [
        {
          "waypoints": "LVZ/a18000/ho HARTY MUGZY/a6000 STW/h125",
          "cruise_altitude": 39000,
          "star": "LVZ4",
          "initial_controller": "NY_CTR",
          "initial_altitude": 18000,
          "initial_speed": 300,
          "expect_approach": null,
          "airlines": {
            "KCDW": [
              {
                "icao": "LXJ",
                "airport": "KFLL"
              },
              {
                "icao": "LXJ",
                "airport": "KMSY"
              },
              {
                "icao": "LXJ",
                "airport": "MDPC"
              },
              {
                "icao": "LXJ",
                "airport": "KGSO"
              },
              {
                "icao": "LXJ",
                "airport": "KATL"
              },
              {
                "icao": "LXJ",
                "airport": "KSRQ"
              },
              {
                "icao": "EJA",
                "airport": "KCLT"
              },
              {
                "icao": "EJA",
                "airport": "KMCO"
              },
              {
                "icao": "EJA",
                "airport": "KSNA"
              },
              {
                "icao": "EJA",
                "airport": "KPBI"
              },
              {
                "icao": "EJA",
                "airport": "KSAV"
              },
              {
                "icao": "EJA",
                "airport": "KRSW"
              },
              {
                "icao": "EJA",
                "airport": "KTPA"
              },
              {
                "icao": "EJA",
                "airport": "KRDU"
              },
              {
                "icao": "EJA",
                "airport": "KMIA"
              },
              {
                "icao": "EJA",
                "airport": "MYNN"
              }
            ],
            "KMMU": [
              {
                "icao": "LXJ",
                "airport": "KFLL"
              },
              {
                "icao": "LXJ",
                "airport": "KMSY"
              },
              {
                "icao": "LXJ",
                "airport": "MDPC"
              },
              {
                "icao": "LXJ",
                "airport": "KGSO"
              },
              {
                "icao": "LXJ",
                "airport": "KATL"
              },
              {
                "icao": "LXJ",
                "airport": "KSRQ"
              },
              {
                "icao": "EJA",
                "airport": "KCLT"
              },
              {
                "icao": "EJA",
                "airport": "KMCO"
              },
              {
                "icao": "EJA",
                "airport": "KSNA"
              },
              {
                "icao": "EJA",
                "airport": "KPBI"
              },
              {
                "icao": "EJA",
                "airport": "KSAV"
              },
              {
                "icao": "EJA",
                "airport": "KRSW"
              },
              {
                "icao": "EJA",
                "airport": "KTPA"
              },
              {
                "icao": "EJA",
                "airport": "KRDU"
              },
              {
                "icao": "EJA",
                "airport": "KMIA"
              },
              {
                "icao": "EJA",
                "airport": "MYNN"
              }
            ],
            "KTEB": [
              {
                "icao": "LXJ",
                "airport": "KFLL"
              },
              {
                "icao": "LXJ",
                "airport": "KMSY"
              },
              {
                "icao": "LXJ",
                "airport": "MDPC"
              },
              {
                "icao": "LXJ",
                "airport": "KGSO"
              },
              {
                "icao": "LXJ",
                "airport": "KATL"
              },
              {
                "icao": "LXJ",
                "airport": "KSRQ"
              },
              {
                "icao": "EJA",
                "airport": "KCLT"
              },
              {
                "icao": "EJA",
                "airport": "KMCO"
              },
              {
                "icao": "EJA",
                "airport": "KSNA"
              },
              {
                "icao": "EJA",
                "airport": "KPBI"
              },
              {
                "icao": "EJA",
                "airport": "KSAV"
              },
              {
                "icao": "EJA",
                "airport": "KRSW"
              },
              {
                "icao": "EJA",
                "airport": "KTPA"
              },
              {
                "icao": "EJA",
                "airport": "KRDU"
              },
              {
                "icao": "EJA",
                "airport": "KMIA"
              },
              {
                "icao": "EJA",
                "airport": "MYNN"
              }
            ]
          }
        }
      ]
    },
    "MAZIE": {
      "arrivals": [
        {
          "waypoints": "N040.16.57.073,W075.16.42.035 MAZIE/a4000/ho SBJ/h59",
          "cruise_altitude": 4000,
          "star": "MAZIE",
          "initial_controller": "21Y",
          "initial_altitude": 4000,
          "initial_speed": 250,
          "expect_approach": null,
          "airlines": {
            "KCDW": [
              {
                "icao": "EJA",
                "airport": "KTTN"
              },
              {
                "icao": "N",
                "airport": "KPNE"
              },
              {
                "icao": "LXJ",
                "airport": "KILG"
              },
              {
                "icao": "N",
                "airport": "KLOM"
              }
            ],
            "KMMU": [
              {
                "icao": "EJA",
                "airport": "KTTN"
              },
              {
                "icao": "N",
                "airport": "KPNE"
              },
              {
                "icao": "LXJ",
                "airport": "KILG"
              },
              {
                "icao": "N",
                "airport": "KLOM"
              }
            ],
            "KTEB": [
              {
                "icao": "EJA",
                "airport": "KTTN"
              },
              {
                "icao": "N",
                "airport": "KPNE"
              },
              {
                "icao": "LXJ",
                "airport": "KILG"
              },
              {
                "icao": "N",
                "airport": "KLOM"
              }
            ]
          }
        }
      ]
    },
    "MAZIE MUGZY SW": {
      "arrivals": [
        {
          "waypoints": "MAZIE/a4000/ho N040.28.19.324,W074.53.52.727/a4000 N040.30.37.257,W074.50.37.747/a3000 SBJ/h040",
          "cruise_altitude": 4000,
          "star": "MAZIE",
          "initial_controller": "4P",
          "initial_altitude": 4000,
          "initial_speed": 250,
          "expect_approach": {
            "KTEB": "I19",
            "KCDW": "R22",
            "KMMU": "I23"
          },
          "airlines": {
            "KCDW": [
              {
                "icao": "EJA",
                "airport": "KTTN"
              },
              {
                "icao": "N",
                "airport": "KPNE"
              },
              {
                "icao": "LXJ",
                "airport": "KILG"
              },
              {
                "icao": "N",
                "airport": "KLOM"
              }
            ],
            "KMMU": [
              {
                "icao": "EJA",
                "airport": "KTTN"
              },
              {
                "icao": "N",
                "airport": "KPNE"
              },
              {
                "icao": "LXJ",
                "airport": "KILG"
              },
              {
                "icao": "N",
                "airport": "KLOM"
              }
            ],
            "KTEB": [
              {
                "icao": "EJA",
                "airport": "KTTN"
              },
              {
                "icao": "N",
                "airport": "KPNE"
              },
              {
                "icao": "LXJ",
                "airport": "KILG"
              },
              {
                "icao": "N",
                "airport": "KLOM"
              }
            ]
          }
        }
      ]
    },
    "MAZIE MUGZY NE": {
      "arrivals": [
        {
          "waypoints": "MAZIE/a4000/ho N040.28.19.324,W074.53.52.727/a4000 N040.30.37.257,W074.50.37.747/a3000 SBJ/h040",
          "cruise_altitude": 4000,
          "star": "MAZIE",
          "initial_controller": "4P",
          "initial_altitude": 4000,
          "initial_speed": 250,
          "expect_approach": {
            "KTEB": "I6",
            "KCDW": "R4",
            "KMMU": "R5"
          },
          "airlines": {
            "KCDW": [
              {
                "icao": "EJA",
                "airport": "KTTN"
              },
              {
                "icao": "N",
                "airport": "KPNE"
              },
              {
                "icao": "LXJ",
                "airport": "KILG"
              },
              {
                "icao": "N",
                "airport": "KLOM"
              }
            ],
            "KMMU": [
              {
                "icao": "EJA",
                "airport": "KTTN"
              },
              {
                "icao": "N",
                "airport": "KPNE"
              },
              {
                "icao": "LXJ",
                "airport": "KILG"
              },
              {
                "icao": "N",
                "airport": "KLOM"
              }
            ],
            "KTEB": [
              {
                "icao": "EJA",
                "airport": "KTTN"
              },
              {
                "icao": "N",
                "airport": "KPNE"
              },
              {
                "icao": "LXJ",
                "airport": "KILG"
              },
              {
                "icao": "N",
                "airport": "KLOM"
              }
            ]
          }
        }
      ]
    },
    "North": {
      "arrivals": [
        {
          "waypoints": "SHAFF/ho SAX PHLBO HOKIR/h180",
          "cruise_altitude": 39000,
          "star": "FLOSI4",
          "initial_controller": "4A",
          "initial_altitude": 6000,
          "assigned_altitude": 6000,
          "initial_speed": 250,
          "expect_approach": "I4R",
          "airlines": {
            "KEWR": [
              {
                "icao": "UAL",
                "airport": "KFLL"
              },
              {
                "icao": "NKS",
                "airport": "KMSY"
              },
              {
                "icao": "UAL",
                "airport": "MDPC"
              },
              {
                "icao": "RPA",
                "airport": "KGSO"
              },
              {
                "icao": "DAL",
                "airport": "KATL"
              },
              {
                "icao": "RPA",
                "airport": "KSRQ"
              },
              {
                "icao": "GJS",
                "airport": "KCLT"
              },
              {
                "icao": "NKS",
                "airport": "KMCO"
              },
              {
                "icao": "UAL",
                "airport": "KSNA"
              },
              {
                "icao": "JBU",
                "airport": "KPBI"
              },
              {
                "icao": "GJS",
                "airport": "KSAV"
              },
              {
                "icao": "UAL",
                "airport": "KRSW"
              },
              {
                "icao": "UAL",
                "airport": "KTPA"
              },
              {
                "icao": "UAL",
                "airport": "KRDU"
              },
              {
                "icao": "UAL",
                "airport": "KMIA"
              },
              {
                "icao": "UAL",
                "airport": "MYNN"
              }
            ]
          }
        }
      ]
    },
    "North 4 background": {
      "arrivals": [
        {
          "waypoints": "SHAFF SAX PHLBO/ho4P HOKIR/a5000 N040.28.50.552,W074.28.23.924/a4000 N040.26.32.234,W074.23.28.419/a3000 N040.27.20.560,W074.20.48.403/a3000/s210 GRITY/a3000/s180 DOOIN/a1700 N040.40.31.507,W074.10.29.571/a0002 N040.41.54.056,W074.09.37.963/delete",
          "cruise_altitude": 39000,
          "star": "FLOSI4",
          "initial_controller": "4A",
          "initial_altitude": 6000,
          "initial_speed": 250,
          "expect_approach": "I4R",
          "airlines": {
            "KEWR": [
              {
                "icao": "UAL",
                "airport": "KFLL"
              },
              {
                "icao": "NKS",
                "airport": "KMSY"
              },
              {
                "icao": "UAL",
                "airport": "MDPC"
              },
              {
                "icao": "RPA",
                "airport": "KGSO"
              },
              {
                "icao": "DAL",
                "airport": "KATL"
              },
              {
                "icao": "RPA",
                "airport": "KSRQ"
              },
              {
                "icao": "GJS",
                "airport": "KCLT"
              },
              {
                "icao": "NKS",
                "airport": "KMCO"
              },
              {
                "icao": "UAL",
                "airport": "KSNA"
              },
              {
                "icao": "JBU",
                "airport": "KPBI"
              },
              {
                "icao": "GJS",
                "airport": "KSAV"
              },
              {
                "icao": "UAL",
                "airport": "KRSW"
              },
              {
                "icao": "UAL",
                "airport": "KTPA"
              },
              {
                "icao": "UAL",
                "airport": "KRDU"
              },
              {
                "icao": "UAL",
                "airport": "KMIA"
              },
              {
                "icao": "UAL",
                "airport": "MYNN"
              }
            ]
          }
        }
      ]
    },
    "South 22 background": {
      "arrivals": [
        {
          "waypoints": "SOMTO ARD DYLIN MERSR/a8000 METRO/a6000 MARRT/ho4A N040.44.25.104,W074.35.01.602/a6000 N040.48.05.449,W074.29.54.699/a5000 N040.53.59.291,W074.21.37.402/a5000 N040.55.59.962,W074.15.23.043/a4000 N040.54.22.719,W074.07.47.687/a4000/s210 N040.53.13.533,W074.05.15.582/a3000/s180 GIMEE/a2500 BUZZD/a1800/s150 N040.42.08.723,W074.09.22.252/a001 KEWR/delete",
          "cruise_altitude": 39000,
          "star": "FLOSI4",
          "initial_controller": "4P",
          "initial_altitude": 8000,
          "initial_speed": 250,
          "expect_approach": "I2L",
          "airlines": {
            "KEWR": [
              {
                "icao": "UAL",
                "airport": "KFLL"
              },
              {
                "icao": "NKS",
                "airport": "KMSY"
              },
              {
                "icao": "UAL",
                "airport": "MDPC"
              },
              {
                "icao": "RPA",
                "airport": "KGSO"
              },
              {
                "icao": "DAL",
                "airport": "KATL"
              },
              {
                "icao": "RPA",
                "airport": "KSRQ"
              },
              {
                "icao": "GJS",
                "airport": "KCLT"
              },
              {
                "icao": "NKS",
                "airport": "KMCO"
              },
              {
                "icao": "UAL",
                "airport": "KSNA"
              },
              {
                "icao": "JBU",
                "airport": "KPBI"
              },
              {
                "icao": "GJS",
                "airport": "KSAV"
              },
              {
                "icao": "UAL",
                "airport": "KRSW"
              },
              {
                "icao": "UAL",
                "airport": "KTPA"
              },
              {
                "icao": "UAL",
                "airport": "KRDU"
              },
              {
                "icao": "UAL",
                "airport": "KMIA"
              },
              {
                "icao": "UAL",
                "airport": "MYNN"
              }
            ]
          }
        }
      ]
    },
    "PHL": {
      "arrivals": [
        {
          "waypoints": "RUUTH/ho RBV KEWR",
          "cruise_altitude": 7000,
          "route": "/. RUUTH V123 RBV",
          "initial_controller": "21V",
          "initial_altitude": 7000,
          "assigned_altitude": 7000,
          "initial_speed": 300,
          "expect_approach": null,
          "airlines": {
            "KEWR": [
              {
                "icao": "RPA",
                "airport": "KPHL"
              },
              {
                "icao": "GJS",
                "airport": "KPHL"
              },
              {
                "icao": "UPS",
                "airport": "KPHL"
              }
            ]
          }
        }
      ]
    },
    "PHL Prop": {
      "arrivals": [
        {
          "waypoints": "MXE/ho ARD METRO KEWR",
          "cruise_altitude": 5000,
          "route": "/. MXE ARD METRO",
          "initial_controller": "21Y",
          "initial_altitude": 5000,
          "assigned_altitude": 5000,
          "initial_speed": 300,
          "expect_approach": null,
          "airlines": {
            "KEWR": [
              {
                "airport": "KIAD",
                "fleet": "C208",
                "icao": "MTN"
              }
            ]
          }
        }
      ]
    },
    "PHLBO4": {
      "arrivals": [
        {
          "waypoints": "DQO/a20000+ STEFE/a13000-17000/ho SOMTO/a11000 DYLIN/a8000 MERSR METRO MARRT PHLBO/h25",
          "cruise_altitude": 39000,
          "star": "PHLBO4",
          "initial_controller": "DC_CTR",
          "initial_altitude": 20000,
          "initial_speed": 300,
          "expect_approach": null,
          "airlines": {
            "KEWR": [
              {
                "icao": "UAL",
                "airport": "KFLL"
              },
              {
                "icao": "NKS",
                "airport": "KMSY"
              },
              {
                "icao": "UAL",
                "airport": "MDPC"
              },
              {
                "icao": "RPA",
                "airport": "KGSO"
              },
              {
                "icao": "DAL",
                "airport": "KATL"
              },
              {
                "icao": "RPA",
                "airport": "KSRQ"
              },
              {
                "icao": "GJS",
                "airport": "KCLT"
              },
              {
                "icao": "NKS",
                "airport": "KMCO"
              },
              {
                "icao": "UAL",
                "airport": "KSNA"
              },
              {
                "icao": "JBU",
                "airport": "KPBI"
              },
              {
                "icao": "GJS",
                "airport": "KSAV"
              },
              {
                "icao": "UAL",
                "airport": "KRSW"
              },
              {
                "icao": "UAL",
                "airport": "KTPA"
              },
              {
                "icao": "UAL",
                "airport": "KRDU"
              },
              {
                "icao": "UAL",
                "airport": "KMIA"
              },
              {
                "icao": "UAL",
                "airport": "MYNN"
              }
            ]
          }
        }
      ]
    },
    "South": {
      "arrivals": [
        {
          "waypoints": "DYLIN/ho MERSR METRO MARRT PHLBO/h025",
          "cruise_altitude": 39000,
          "star": "PHLBO4",
          "initial_controller": "4P",
          "initial_altitude": 6000,
          "initial_speed": 250,
          "expect_approach": "I2L",
          "airlines": {
            "KEWR": [
              {
                "icao": "UAL",
                "airport": "KFLL"
              },
              {
                "icao": "NKS",
                "airport": "KMSY"
              },
              {
                "icao": "UAL",
                "airport": "MDPC"
              },
              {
                "icao": "RPA",
                "airport": "KGSO"
              },
              {
                "icao": "DAL",
                "airport": "KATL"
              },
              {
                "icao": "RPA",
                "airport": "KSRQ"
              },
              {
                "icao": "GJS",
                "airport": "KCLT"
              },
              {
                "icao": "NKS",
                "airport": "KMCO"
              },
              {
                "icao": "UAL",
                "airport": "KSNA"
              },
              {
                "icao": "JBU",
                "airport": "KPBI"
              },
              {
                "icao": "GJS",
                "airport": "KSAV"
              },
              {
                "icao": "UAL",
                "airport": "KRSW"
              },
              {
                "icao": "UAL",
                "airport": "KTPA"
              },
              {
                "icao": "UAL",
                "airport": "KRDU"
              },
              {
                "icao": "UAL",
                "airport": "KMIA"
              },
              {
                "icao": "UAL",
                "airport": "MYNN"
              }
            ]
          }
        }
      ]
    },
    "South29": {
      "arrivals": [
        {
          "waypoints": "DYLIN/ho MERSR METRO MARRT PHLBO/h25",
          "cruise_altitude": 39000,
          "star": "PHLBO4",
          "initial_controller": "4P",
          "initial_altitude": 6000,
          "assigned_altitude": 6000,
          "initial_speed": 250,
          "expect_approach": "RY9",
          "airlines": {
            "KEWR": [
              {
                "icao": "UAL",
                "airport": "KFLL"
              },
              {
                "icao": "NKS",
                "airport": "KMSY"
              },
              {
                "icao": "UAL",
                "airport": "MDPC"
              },
              {
                "icao": "RPA",
                "airport": "KGSO"
              },
              {
                "icao": "DAL",
                "airport": "KATL"
              },
              {
                "icao": "RPA",
                "airport": "KSRQ"
              },
              {
                "icao": "GJS",
                "airport": "KCLT"
              },
              {
                "icao": "NKS",
                "airport": "KMCO"
              },
              {
                "icao": "UAL",
                "airport": "KSNA"
              },
              {
                "icao": "JBU",
                "airport": "KPBI"
              },
              {
                "icao": "GJS",
                "airport": "KSAV"
              },
              {
                "icao": "UAL",
                "airport": "KRSW"
              },
              {
                "icao": "UAL",
                "airport": "KTPA"
              },
              {
                "icao": "UAL",
                "airport": "KRDU"
              },
              {
                "icao": "UAL",
                "airport": "KMIA"
              },
              {
                "icao": "UAL",
                "airport": "MYNN"
              }
            ]
          }
        }
      ]
    },
    "WRI": {
      "arrivals": [
        {
          "waypoints": "CYN/ho GXU RBV METRO KEWR",
          "cruise_altitude": 6000,
          "route": "/. CYN GXU RBV V249 METRO",
          "initial_controller": "51Y",
          "initial_altitude": 6000,
          "assigned_altitude": 6000,
          "initial_speed": 300,
          "expect_approach": null,
          "airlines": {
            "KEWR": [
              {
                "icao": "UAL",
                "airport": "TNCM"
              }
            ]
          }
        }
      ]
    }
  },
  "control_positions": {
    "Allentown Approach": {
      "frequency": 119650,
      "radio_name": "Allentown approach",
      "sector_id": "4A",
      "facility_id": "4",
      "facility": "ABE"
    },
    "BOS_CTR": {
      "frequency": 134700,
      "radio_name": "Boston center",
      "scope_char": "C",
      "sector_id": "B37",
      "facility_id": "B",
      "eram_facility": true,
      "facility": "ZBW"
    },
    "BOS_SW_CTR": {
      "frequency": 134000,
      "radio_name": "Boston center",
      "scope_char": "C",
      "sector_id": "B19",
      "facility_id": "B",
      "eram_facility": true
    },
    "Caldwell Tower": {
      "frequency": 119800,
      "radio_name": "Caldwell tower",
      "sector_id": "4T",
      "facility": "N90"
    },
    "DC_CTR": {
      "frequency": 133725,
      "radio_name": "Washington center",
      "scope_char": "C",
      "sector_id": "W32",
      "facility_id": "W",
      "eram_facility": true,
      "facility": "ZDC"
    },
    "Newark North Arrival": {
      "frequency": 120150,
      "radio_name": "Newark approach",
      "default_airport": "KEWR",
      "sector_id": "4A",
      "facility": "N90"
    },
    "Newark Departure": {
      "frequency": 119200,
      "radio_name": "Newark departure",
      "default_airport": "KEWR",
      "sector_id": "4N",
      "facility": "N90"
    },
    "METRO": {
      "frequency": 132800,
      "radio_name": "Newark approach",
      "sector_id": "4H",
      "facility": "N90"
    },
    "Yardley": {
      "frequency": 128550,
      "radio_name": "Newark approach",
      "sector_id": "4P",
      "default_airport": "KEWR",
      "facility": "N90"
    },
    "Final Vector 22": {
      "frequency": 125550,
      "radio_name": "Newark approach",
      "sector_id": "4M",
      "facility": "N90"
    },
    "Final Vector 4": {
      "frequency": 125500,
      "radio_name": "Newark approach",
      "sector_id": "4Q",
      "facility": "N90"
    },
    "ZEEBO": {
      "frequency": 123770,
      "radio_name": "Newark approach",
      "sector_id": "4S",
      "facility": "N90"
    },
    "Newark Tower": {
      "frequency": 118300,
      "radio_name": "Newark tower",
      "sector_id": "4Z",
      "facility": "N90"
    },
    "MUGZY": {
      "frequency": 127600,
      "radio_name": "Newark approach",
      "default_airport": "KEWR",
      "sector_id": "4U",
      "facility": "N90"
    },
    "HAARP": {
      "frequency": 120800,
      "radio_name": "New York approach",
      "sector_id": "1V",
      "facility": "N90"
    },
    "EMPYR": {
      "frequency": 127300,
      "radio_name": "New York approach",
      "sector_id": "1D",
      "facility": "N90"
    },
    "LGA Final": {
      "frequency": 134900,
      "radio_name": "New York approach",
      "sector_id": "1F",
      "facility": "N90"
    },
    "Laguardia Departure": {
      "frequency": 120400,
      "radio_name": "New York approach",
      "sector_id": "1L",
      "facility": "N90"
    },
    "Morristown tower": {
      "frequency": 118100,
      "radio_name": "Morristown tower",
      "sector_id": "4K",
      "facility": "N90"
    },
    "NY_CTR": {
      "frequency": 125325,
      "radio_name": "New York center",
      "sector_id": "C56",
      "facility_id": "C",
      "eram_facility": true,
      "facility": "ZNY"
    },
    "NY_68_CTR": {
      "frequency": 118975,
      "radio_name": "New York center",
      "sector_id": "C68",
      "facility_id": "C",
      "eram_facility": true
    },
    "NY_35_CTR": {
      "frequency": 132600,
      "radio_name": "New York center",
      "sector_id": "C35",
      "facility_id": "C",
      "eram_facility": true
    },
    "NY_39_CTR": {
      "frequency": 132100,
      "radio_name": "New York center",
      "sector_id": "C39",
      "facility_id": "C",
      "eram_facility": true
    },
    "NY_55_CTR": {
      "frequency": 134600,
      "radio_name": "New York center",
      "sector_id": "C55",
      "facility_id": "C",
      "eram_facility": true
    },
    "Liberty Departure (East)": {
      "frequency": 126800,
      "radio_name": "New York departure",
      "sector_id": "5E",
      "facility": "N90"
    },
    "Liberty Departure (North)": {
      "frequency": 118170,
      "radio_name": "New York departure",
      "sector_id": "5T",
      "facility": "N90"
    },
    "Liberty Departure (South)": {
      "frequency": 124750,
      "radio_name": "New York departure",
      "sector_id": "5S",
      "facility": "N90"
    },
    "Liberty Departure (West)": {
      "frequency": 120850,
      "radio_name": "New York departure",
      "sector_id": "5W",
      "facility": "N90"
    },
    "Philadelphia North Departure": {
      "frequency": 124350,
      "radio_name": "Philly approach",
      "sector_id": "1E",
      "facility_id": "2",
      "facility": "PHL"
    },
    "Philadelphia South Departure": {
      "frequency": 119750,
      "radio_name": "Philly approach",
      "sector_id": "1V",
      "facility_id": "2",
      "facility": "PHL"
    },
    "Philadelphia Yardley": {
      "frequency": 124350,
      "radio_name": "Philly approach",
      "sector_id": "1Y",
      "facility_id": "2",
      "facility": "PHL"
    },
    "Teterboro Tower": {
      "frequency": 119500,
      "radio_name": "Teterboro tower",
      "sector_id": "4J",
      "facility": "N90"
    },
    "McGuire Approach": {
      "frequency": 126470,
      "radio_name": "McGuire approach",
      "sector_id": "1Y",
      "facility_id": "5",
      "facility": "WRI"
    }
  },
  "default_scenario": "KEWR Depart 22R Land 22L",
  "fixes": {
    "_CDW_10": "N040.52.37.814,W074.17.12.769",
    "_CDW_22": "N040.52.43.252,W074.16.41.623",
    "_CDW_28": "N040.52.42.030,W074.16.24.677",
    "_CDW_4": "N040.52.03.893,W074.17.10.709",
    "_EWR4_22Ra": "N040.38.28.969,W074.10.11.993",
    "_EWR4_4La": "N040.45.33.714,W074.05.08.743",
    "_EWR_11": "N040.42.10.096,W074.10.50.473",
    "_EWR_22L": "N040.42.05.592,W074.09.32.827",
    "_EWR_22R": "N040.42.04.246,W074.09.47.603",
    "_EWR_29": "N040.42.04.259,W074.09.22.527",
    "_EWR_4L": "N040.40.45.790,W074.10.36.795",
    "_EWR_4R": "N040.40.39.678,W074.10.27.566",
    "_MMU_13": "N040.48.03.306,W074.25.28.390",
    "_MMU_23": "N040.48.23.233,W074.24.23.159",
    "_MMU_31": "N040.47.47.486,W074.24.40.957",
    "_MMU_5": "N040.47.35.044,W074.25.09.274",
    "_MMU23_229": "N040.46.40.717,W074.26.02.310",
    "_MMU23_210": "N040.45.03.158,W074.26.41.065",
    "_MMU5_049": "N040.50.08.207,W074.22.43.595",
    "_TEB4_1a": "N040.53.33.995,W074.02.07.249",
    "_TEB_1": "N040.50.19.152,W074.03.37.501",
    "_TEB_19": "N040.51.28.119,W074.03.32.091",
    "_TEB_24": "N040.51.27.762,W074.03.14.842",
    "_TEB_6": "N040.50.48.376,W074.04.13.509",
    "_LGA_13b": "N040.45.36.529,W073.49.23.397",
    "H180": "N040.31.20.955,W074.31.52.582",
    "H90": "N040.55.15.055,W074.20.54.391",
    "H40": "N040.47.30.114,W074.30.41.912"
  },
  "name": "KEWR",
  "primary_airport": "KEWR",
  "reporting_points": [
    "CAMMO",
    "CYN",
    "DYLIN",
    "FLOSI",
    "GXU",
    "HARTY",
    "HELON",
    "HUO",
    "MAZIE",
    "MERSR",
    "MUGZY",
    "PENNS",
    "PHLBO",
    "RBV",
    "SAX",
    "SOMTO",
    "WACKI"
  ],
  "scenarios": {
    "KEWR Depart 22R Land 22L": {
      "arrival_runways": [
        {
          "airport": "KEWR",
          "runway": "22L"
        },
        {
          "airport": "KTEB",
          "runway": "19"
        },
        {
          "airport": "KMMU",
          "runway": "23"
        },
        {
          "airport": "KCDW",
          "runway": "22"
        }
      ],
      "arrivals": {
        "COATE": {
          "KTEB": 5,
          "KMMU": 2,
          "KCDW": 2
        },
        "FLOSI4": {
          "KEWR": 10
        },
        "FQM3": {
          "KEWR": 8
        },
        "LVZ4": {
          "KTEB": 5,
          "KMMU": 2,
          "KCDW": 2
        },
        "JAIKE4": {
          "KTEB": 2,
          "KMMU": 5,
          "KCDW": 5
        },
        "MAZIE": {
          "KTEB": 5,
          "KMMU": 2,
          "KCDW": 2
        },
        "PHL": {
          "KEWR": 2
        },
        "PHLBO4": {
          "KEWR": 10
        },
        "WRI": {
          "KEWR": 0
        }
      },
      "solo_controller": "4P",
      "multi_controllers": {
        "default": {
          "4P": {
            "primary": true,
            "arrivals": ["FQM3", "PHLBO4", "WRI", "PHL"]
          },
          "4A": {
            "arrivals": ["FLOSI4"],
            "backup": "4P"
          },
          "4N": {
            "backup": "4P",
            "departures": ["KEWR", "KTEB", "KCDW", "KMMU"]
          },
          "4U": {
            "backup": "4P"
          },
          "4H": {
            "backup": "4U",
            "arrivals": ["JAIKE4", "MAZIE"]
          },
          "4S": {
            "backup": "4U",
            "arrivals": ["COATE", "LVZ4"]
          },
          "4M": {
            "backup": "4P"
          }
        }
      },
      "controllers": [
        "1L",
        "1D",
        "1F",
        "1V",
        "NY_CTR",
        "NY_68_CTR",
        "NY_35_CTR",
        "NY_39_CTR",
        "NY_55_CTR",
        "DC_CTR",
        "BOS_CTR",
        "BOS_SW_CTR",
        "4Z",
        "4N",
        "4J",
        "4K",
        "4T",
        "4A",
        "4P",
        "4U",
        "5E",
        "5W",
        "5T",
        "5S",
        "44A",
        "21E",
        "21Y",
        "21V",
        "51Y"
      ],
      "default_maps": ["EWR ARR/DEP"],
      "departure_runways": [
        {
          "airport": "KEWR",
          "rate": 25,
          "runway": "22R"
        },
        {
          "airport": "KTEB",
          "rate": 8,
          "runway": "24"
        },
        {
          "airport": "KMMU",
          "rate": 3,
          "runway": "23"
        },
        {
          "airport": "KCDW",
          "rate": 3,
          "runway": "22"
        }
      ],
      "wind": {
        "direction": "190-250"
      }
    },
    "KEWR 22R Departure": {
      "arrival_runways": [
        {
          "airport": "KEWR",
          "runway": "22L"
        },
        {
          "airport": "KTEB",
          "runway": "19"
        },
        {
          "airport": "KLGA",
          "runway": "22"
        },
        {
          "airport": "KLGA",
          "runway": "4"
        }
      ],
      "arrivals": {
        "South 22 background": {
          "KEWR": 30
        },
        "TEB 22 background": {
          "KTEB": 30
        },
        "MIP4 LGA background 22/13": {
          "KLGA": 0
        },
        "MIP4 LGA background 22/31": {
          "KLGA": 30
        },
        "HAARP LGA background 4/13": {
          "KLGA": 0
        },
        "HAARP LGA background 4/31": {
          "KLGA": 0
        },
        "MIP4 LGA background 4": {
          "KLGA": 0
        }
      },
      "solo_controller": "4N",
      "controllers": [
        "1L",
        "1D",
        "1F",
        "1V",
        "NY_CTR",
        "NY_68_CTR",
        "NY_35_CTR",
        "NY_39_CTR",
        "NY_55_CTR",
        "DC_CTR",
        "BOS_CTR",
        "BOS_SW_CTR",
        "4Z",
        "4N",
        "4J",
        "4K",
        "4T",
        "4A",
        "4P",
        "4U",
        "5E",
        "5W",
        "5T",
        "5S",
        "44A",
        "21E",
        "21Y",
        "21V",
        "51Y"
      ],
      "default_maps": ["EWR ARR/DEP"],
      "airspace": {
        "4N": ["DEP_SW"]
      },
      "departure_runways": [
        {
          "airport": "KEWR",
          "rate": 45,
          "runway": "22R"
        },
        {
          "airport": "KTEB",
          "rate": 35,
          "runway": "24"
        },
        {
          "airport": "KMMU",
          "rate": 7,
          "runway": "23"
        },
        {
          "airport": "KCDW",
          "rate": 2,
          "runway": "22"
        },
        {
          "airport": "KLGA",
          "rate": 0,
          "runway": "13"
        },
        {
          "airport": "KLGA",
          "rate": 45,
          "runway": "31"
        }
      ],
      "wind": {
        "direction": "190-250"
      }
    },
    "KEWR 4L Departure": {
      "solo_controller": "4N",
      "arrival_runways": [
        {
          "airport": "KEWR",
          "runway": "4R"
        },
        {
          "airport": "KLGA",
          "runway": "4"
        },
        {
          "airport": "KTEB",
          "runway": "6"
        }
      ],
      "arrivals": {
        "North 4 background": {
          "KEWR": 45
        },
        "MIP4 LGA background 4": {
          "KLGA": 25
        },
        "HAARP LGA background 4/31": {
          "KLGA": 7
        },
        "HAARP LGA background 4/13": {
          "KLGA": 0
        },
        "TEB 4 background": {
          "KTEB": 20
        },
        "COATE TEB NE": {
          "KTEB": 10
        }
      },
      "controllers": [
        "1L",
        "1D",
        "1F",
        "1V",
        "NY_CTR",
        "NY_68_CTR",
        "NY_35_CTR",
        "NY_39_CTR",
        "NY_55_CTR",
        "DC_CTR",
        "BOS_CTR",
        "BOS_SW_CTR",
        "4Z",
        "4N",
        "4J",
        "4K",
        "4T",
        "4A",
        "4P",
        "4U",
        "5E",
        "5W",
        "5T",
        "5S",
        "44A",
        "21E",
        "21Y",
        "21V",
        "51Y"
      ],
      "default_maps": ["EWR ARR/DEP"],
      "airspace": {
        "4N": ["DEP_NE"]
      },
      "departure_runways": [
        {
          "airport": "KEWR",
          "rate": 45,
          "runway": "4L"
        },
        {
          "airport": "KTEB",
          "rate": 35,
          "runway": "1"
        },
        {
          "airport": "KMMU",
          "rate": 5,
          "runway": "5"
        },
        {
          "airport": "KLGA",
          "rate": 0,
          "runway": "13"
        },
        {
          "airport": "KLGA",
          "rate": 45,
          "runway": "31"
        },
        {
          "airport": "KCDW",
          "rate": 3,
          "runway": "4"
        }
      ],
      "wind": {
        "direction": "10-70"
      }
    },
    "KEWR Depart 4L Land 4R": {
      "arrival_runways": [
        {
          "airport": "KEWR",
          "runway": "4R"
        },
        {
          "airport": "KTEB",
          "runway": "6"
        },
        {
          "airport": "KMMU",
          "runway": "5"
        },
        {
          "airport": "KCDW",
          "runway": "4"
        }
      ],
      "arrivals": {
        "COATE": {
          "KTEB": 5,
          "KMMU": 2,
          "KCDW": 2
        },
        "FLOSI4": {
          "KEWR": 8
        },
        "FQM3": {
          "KEWR": 10
        },
        "LVZ4": {
          "KTEB": 5,
          "KMMU": 2,
          "KCDW": 2
        },
        "JAIKE4": {
          "KTEB": 5,
          "KMMU": 2,
          "KCDW": 2
        },
        "MAZIE": {
          "KTEB": 5,
          "KMMU": 2,
          "KCDW": 2
        },
        "PHL": {
          "KEWR": 2
        },
        "PHLBO4": {
          "KEWR": 10
        },
        "WRI": {
          "KEWR": 0
        }
      },
      "solo_controller": "4P",
      "multi_controllers": {
        "default": {
          "4P": {
            "primary": true,
            "arrivals": ["FQM3", "PHLBO4", "WRI", "PHL"]
          },
          "4A": {
            "arrivals": ["FLOSI4"],
            "backup": "4P"
          },
          "4N": {
            "backup": "4P",
            "departures": ["KEWR", "KTEB", "KCDW", "KMMU"]
          },
          "4U": {
            "backup": "4P"
          },
          "4H": {
            "backup": "4U",
            "arrivals": ["JAIKE4", "MAZIE"]
          },
          "4S": {
            "backup": "4U",
            "arrivals": ["COATE", "LVZ4"]
          },
          "4M": {
            "backup": "4P"
          }
        }
      },
      "controllers": [
        "1L",
        "1D",
        "1F",
        "1V",
        "NY_CTR",
        "NY_68_CTR",
        "NY_35_CTR",
        "NY_39_CTR",
        "NY_55_CTR",
        "DC_CTR",
        "BOS_CTR",
        "BOS_SW_CTR",
        "4Z",
        "4N",
        "4J",
        "4K",
        "4T",
        "4A",
        "4P",
        "4U",
        "5E",
        "5W",
        "5T",
        "5S",
        "44A",
        "21E",
        "21Y",
        "21V",
        "51Y"
      ],
      "default_maps": ["EWR ARR/DEP"],
      "departure_runways": [
        {
          "airport": "KEWR",
          "rate": 20,
          "runway": "4L"
        },
        {
          "airport": "KTEB",
          "rate": 5,
          "runway": "1"
        },
        {
          "airport": "KMMU",
          "rate": 10,
          "runway": "5"
        },
        {
          "airport": "KCDW",
          "rate": 5,
          "runway": "4"
        }
      ],
      "wind": {
        "direction": "10-70"
      }
    },
    "KEWR Sat. Arrivals landing NE": {
      "arrival_runways": [
        {
          "airport": "KEWR",
          "runway": "4R"
        },
        {
          "airport": "KLGA",
          "runway": "4"
        },
        {
          "airport": "KTEB",
          "runway": "6"
        },
        {
          "airport": "KMMU",
          "runway": "5"
        },
        {
          "airport": "KCDW",
          "runway": "4"
        }
      ],
      "departure_runways": [
        {
          "airport": "KEWR",
          "rate": 45,
          "runway": "4L.Background"
        },
        {
          "airport": "KTEB",
          "rate": 40,
          "runway": "1.Background"
        },
        {
          "airport": "KLGA",
          "rate": 45,
          "runway": "31"
        }
      ],
      "airspace": {
        "4U": ["ZEEBO_NE", "METRO_NE", "MUGZY_NE"]
      },
      "arrivals": {
        "COATE": {
          "KTEB": 10,
          "KMMU": 1
        },
        "LVZ4": {
          "KTEB": 10,
          "KMMU": 2
        },
        "JAIKE4 MUGZY NE": {
          "KTEB": 10,
          "KMMU": 1
        },
        "MAZIE MUGZY NE": {
          "KTEB": 3,
          "KMMU": 1,
          "KCDW": 1
        },
        "North 4 background": {
          "KEWR": 45
        },
        "MIP4 LGA background 4": {
          "KLGA": 30
        }
      },
      "solo_controller": "4U",
      "controllers": [
        "1L",
        "1D",
        "1F",
        "1V",
        "NY_CTR",
        "NY_68_CTR",
        "NY_35_CTR",
        "NY_39_CTR",
        "NY_55_CTR",
        "DC_CTR",
        "BOS_CTR",
        "BOS_SW_CTR",
        "4Z",
        "4N",
        "4J",
        "4K",
        "4T",
        "4A",
        "4P",
        "4U",
        "5E",
        "5W",
        "5T",
        "5S",
        "44A",
        "21E",
        "21Y",
        "21V",
        "51Y"
      ],
      "default_maps": ["EWR ARR/DEP"],
      "wind": {
        "direction": "10-70"
      }
    },
    "KEWR Sat. Arrivals landing SW": {
      "airspace": {
        "4U": ["METRO_SW", "ZEEBO_SW", "MUGZY_SW"]
      },
      "arrival_runways": [
        {
          "airport": "KTEB",
          "runway": "19"
        },
        {
          "airport": "KTEB",
          "runway": "24"
        },
        {
          "airport": "KMMU",
          "runway": "23"
        },
        {
          "airport": "KEWR",
          "runway": "22L"
        },
        {
          "airport": "KLGA",
          "runway": "22"
        },
        {
          "airport": "KCDW",
          "runway": "22"
        }
      ],
      "arrivals": {
        "COATE": {
          "KTEB": 7,
          "KMMU": 2
        },
        "LVZ4": {
          "KTEB": 7,
          "KMMU": 2
        },
        "JAIKE4 MUGZY SW": {
          "KTEB": 7,
          "KMMU": 1
        },
        "MAZIE MUGZY SW": {
          "KTEB": 2,
          "KMMU": 1,
          "KCDW": 0
        },
        "South 22 background": {
          "KEWR": 30
        },
        "MIP4 LGA background 22/13": {
          "KLGA": 30
        },
        "MIP4 LGA background 22/31": {
          "KLGA": 0
        }
      },
      "solo_controller": "4U",
      "controllers": [
        "1L",
        "1D",
        "1F",
        "1V",
        "NY_CTR",
        "NY_68_CTR",
        "NY_35_CTR",
        "NY_39_CTR",
        "NY_55_CTR",
        "DC_CTR",
        "BOS_CTR",
        "BOS_SW_CTR",
        "4Z",
        "4N",
        "4J",
        "4K",
        "4T",
        "4A",
        "4P",
        "4U",
        "5E",
        "5W",
        "5T",
        "5S",
        "44A",
        "21E",
        "21Y",
        "21V",
        "51Y"
      ],
      "default_maps": ["EWR ARR/DEP"],
      "departure_runways": [
        {
          "airport": "KEWR",
          "rate": 45,
          "runway": "22R.Background"
        },
        {
          "airport": "KTEB",
          "rate": 40,
          "runway": "24.Background"
        },
        {
          "airport": "KLGA",
          "rate": 45,
          "runway": "13"
        }
      ],
      "wind": {
        "direction": "190-250"
      }
    },
    "KEWR Land 22L - ARD": {
      "airspace": {
        "4P": ["NOA_SW", "FINAL_VECTORS_22", "YARDLEY_SW"]
      },
      "arrival_runways": [
        {
          "airport": "KEWR",
          "runway": "22L"
        }
      ],
      "arrivals": {
        "FQM3": {
          "KEWR": 15
        },
        "PHL": {
          "KEWR": 2
        },
        "PHLBO4": {
          "KEWR": 15
        },
        "WRI": {
          "KEWR": 1
        }
      },
      "solo_controller": "4P",
      "controllers": [
        "1L",
        "1D",
        "1F",
        "1V",
        "NY_CTR",
        "NY_68_CTR",
        "NY_35_CTR",
        "NY_39_CTR",
        "NY_55_CTR",
        "DC_CTR",
        "BOS_CTR",
        "BOS_SW_CTR",
        "4Z",
        "4N",
        "4J",
        "4K",
        "4T",
        "4A",
        "4P",
        "4U",
        "5E",
        "5W",
        "5T",
        "5S",
        "44A",
        "21E",
        "21Y",
        "21V",
        "51Y"
      ],
      "default_maps": ["EWR ARR/DEP"],
      "wind": {
        "direction": "190-250"
      }
    },
    "KEWR Land 22L - ARD/METRO": {
      "airspace": {
        "4P": ["NOA_SW", "FINAL_VECTORS_22", "YARDLEY_SW", "METRO_SW"]
      },
      "arrival_runways": [
        {
          "airport": "KEWR",
          "runway": "22L"
        },
        {
          "airport": "KTEB",
          "runway": "19"
        },
        {
          "airport": "KMMU",
          "runway": "23"
        },
        {
          "airport": "KLGA",
          "runway": "22"
        }
      ],
      "arrivals": {
        "FQM3": {
          "KEWR": 15
        },
        "PHL": {
          "KEWR": 1
        },
        "PHLBO4": {
          "KEWR": 23
        },
        "WRI": {
          "KEWR": 3
        },
        "JAIKE4": {
          "KTEB": 10,
          "KMMU": 1
        },
        "MAZIE": {
          "KTEB": 3,
          "KMMU": 0
        },
        "MIP4 LGA background 22/13": {
          "KLGA": 30
        },
        "MIP4 LGA background 22/31": {
          "KLGA": 0
        }
      },
      "solo_controller": "4P",
      "controllers": [
        "1L",
        "1D",
        "1F",
        "1V",
        "NY_CTR",
        "NY_68_CTR",
        "NY_35_CTR",
        "NY_39_CTR",
        "NY_55_CTR",
        "DC_CTR",
        "BOS_CTR",
        "BOS_SW_CTR",
        "4Z",
        "4N",
        "4J",
        "4K",
        "4T",
        "4A",
        "4P",
        "4U",
        "5E",
        "5W",
        "5T",
        "5S",
        "44A",
        "21E",
        "21Y",
        "21V",
        "51Y"
      ],
      "default_maps": ["EWR ARR/DEP"],
      "departure_runways": [
        {
          "airport": "KEWR",
          "rate": 45,
          "runway": "22R.Background"
        },
        {
          "airport": "KTEB",
          "rate": 35,
          "runway": "24.Background"
        },
        {
          "airport": "KLGA",
          "rate": 45,
          "runway": "13"
        },
        {
          "airport": "KLGA",
          "rate": 0,
          "runway": "31"
        }
      ],
      "wind": {
        "direction": "190-250"
      }
    },
    "KEWR Land 22L - South Side ARD/METRO/DEPARTURE": {
      "airspace": {
        "4N": ["NOA_SW", "FINAL_VECTORS_22", "YARDLEY_SW", "METRO_SW", "DEP_SW"]
      },
      "arrival_runways": [
        {
          "airport": "KEWR",
          "runway": "22L"
        },
        {
          "airport": "KTEB",
          "runway": "19"
        },
        {
          "airport": "KMMU",
          "runway": "23"
        },
        {
          "airport": "KCDW",
          "runway": "22"
        },
        {
          "airport": "KLGA",
          "runway": "22"
        }
      ],
      "arrivals": {
        "FQM3": {
          "KEWR": 15
        },
        "PHL": {
          "KEWR": 1
        },
        "PHLBO4": {
          "KEWR": 23
        },
        "WRI": {
          "KEWR": 3
        },
        "JAIKE4": {
          "KTEB": 10,
          "KMMU": 1
        },
        "MAZIE": {
          "KTEB": 3,
          "KMMU": 0,
          "KCDW": 0
        },
        "MIP4 LGA background 22/13": {
          "KLGA": 30
        },
        "MIP4 LGA background 22/31": {
          "KLGA": 0
        }
      },
      "solo_controller": "4N",
      "controllers": [
        "1L",
        "1D",
        "1F",
        "1V",
        "NY_CTR",
        "NY_68_CTR",
        "NY_35_CTR",
        "NY_39_CTR",
        "NY_55_CTR",
        "DC_CTR",
        "BOS_CTR",
        "BOS_SW_CTR",
        "4Z",
        "4N",
        "4J",
        "4K",
        "4T",
        "4A",
        "4P",
        "4U",
        "5E",
        "5W",
        "5T",
        "5S",
        "44A",
        "21E",
        "21Y",
        "21V",
        "51Y"
      ],
      "default_maps": ["EWR ARR/DEP"],
      "departure_runways": [
        {
          "airport": "KEWR",
          "rate": 25,
          "runway": "22R"
        },
        {
          "airport": "KTEB",
          "rate": 15,
          "runway": "24"
        },
        {
          "airport": "KMMU",
          "rate": 3,
          "runway": "23"
        },
        {
          "airport": "KCDW",
          "rate": 1,
          "runway": "22"
        },
        {
          "airport": "KLGA",
          "rate": 30,
          "runway": "13"
        },
        {
          "airport": "KLGA",
          "rate": 0,
          "runway": "31"
        }
      ],
      "wind": {
        "direction": "190-250"
      }
    },
    "KEWR Land 22L - NOA + FINAL": {
      "airspace": {
        "4A": ["NOA_SW", "FINAL_VECTORS_22"]
      },
      "arrival_runways": [
        {
          "airport": "KEWR",
          "runway": "22L"
        },
        {
          "airport": "KTEB",
          "runway": "19"
        },
        {
          "airport": "KLGA",
          "runway": "22"
        }
      ],
      "arrivals": {
        "FLOSI4": {
          "KEWR": 14
        },
        "South": {
          "KEWR": 24
        },
        "TEB 22 background": {
          "KTEB": 15
        },
        "COATE TEB SW": {
          "KTEB": 10
        },
        "MIP4 LGA background 22/13": {
          "KLGA": 0
        },
        "MIP4 LGA background 22/31": {
          "KLGA": 31
        }
      },
      "solo_controller": "4A",
      "controllers": [
        "1L",
        "1D",
        "1F",
        "1V",
        "NY_CTR",
        "NY_68_CTR",
        "NY_35_CTR",
        "NY_39_CTR",
        "NY_55_CTR",
        "DC_CTR",
        "BOS_CTR",
        "BOS_SW_CTR",
        "4Z",
        "4N",
        "4J",
        "4K",
        "4T",
        "4A",
        "4P",
        "4U",
        "5E",
        "5W",
        "5T",
        "5S",
        "44A",
        "21E",
        "21Y",
        "21V",
        "51Y"
      ],
      "default_maps": ["EWR ARR/DEP"],
      "departure_runways": [
        {
          "airport": "KEWR",
          "rate": 45,
          "runway": "22R.Background"
        },
        {
          "airport": "KTEB",
          "rate": 35,
          "runway": "24.Background"
        },
        {
          "airport": "KLGA",
          "rate": 0,
          "runway": "13"
        },
        {
          "airport": "KLGA",
          "rate": 45,
          "runway": "31"
        }
      ],
      "wind": {
        "direction": "190-250"
      }
    },
    "KEWR Land 22L - NOA/MUGZY + FINAL": {
      "airspace": {
        "4A": ["NOA_SW", "FINAL_VECTORS_22", "MUGZY_SW"]
      },
      "arrival_runways": [
        {
          "airport": "KEWR",
          "runway": "22L"
        },
        {
          "airport": "KTEB",
          "runway": "19"
        },
        {
          "airport": "KTEB",
          "runway": "24"
        },
        {
          "airport": "KMMU",
          "runway": "23"
        },
        {
          "airport": "KLGA",
          "runway": "22"
        },
        {
          "airport": "KCDW",
          "runway": "22"
        }
      ],
      "arrivals": {
        "FLOSI4": {
          "KEWR": 7
        },
        "South": {
          "KEWR": 15
        },
        "COATE": {
          "KTEB": 5,
          "KMMU": 0
        },
        "LVZ4": {
          "KTEB": 5,
          "KMMU": 2
        },
        "JAIKE4 MUGZY SW": {
          "KTEB": 3,
          "KMMU": 0
        },
        "MAZIE MUGZY SW": {
          "KTEB": 2,
          "KMMU": 0,
          "KCDW": 0
        },
        "MIP4 LGA background 22/13": {
          "KLGA": 30
        },
        "MIP4 LGA background 22/31": {
          "KLGA": 0
        }
      },
      "solo_controller": "4A",
      "controllers": [
        "1L",
        "1D",
        "1F",
        "1V",
        "NY_CTR",
        "NY_68_CTR",
        "NY_35_CTR",
        "NY_39_CTR",
        "NY_55_CTR",
        "DC_CTR",
        "BOS_CTR",
        "BOS_SW_CTR",
        "4Z",
        "4N",
        "4J",
        "4K",
        "4T",
        "4A",
        "4P",
        "4U",
        "5E",
        "5W",
        "5T",
        "5S",
        "44A",
        "21E",
        "21Y",
        "21V",
        "51Y"
      ],
      "default_maps": ["EWR ARR/DEP"],
      "departure_runways": [
        {
          "airport": "KEWR",
          "rate": 25,
          "runway": "22R.Background"
        },
        {
          "airport": "KTEB",
          "rate": 20,
          "runway": "24.Background"
        },
        {
          "airport": "KLGA",
          "rate": 45,
          "runway": "13"
        },
        {
          "airport": "KLGA",
          "rate": 0,
          "runway": "31"
        }
      ],
      "wind": {
        "direction": "190-250"
      }
    },
    "KEWR Land 29 - NOA + FINAL": {
      "airspace": {
        "4A": ["NOA_SW", "FINAL_VECTORS_22"]
      },
      "arrival_runways": [
        {
          "airport": "KEWR",
          "runway": "29"
        }
      ],
      "arrivals": {
        "FLOSI4": {
          "KEWR": 13
        },
        "South29": {
          "KEWR": 23
        }
      },
      "solo_controller": "4A",
      "controllers": [
        "1L",
        "1D",
        "1F",
        "1V",
        "NY_CTR",
        "NY_68_CTR",
        "NY_35_CTR",
        "NY_39_CTR",
        "NY_55_CTR",
        "DC_CTR",
        "BOS_CTR",
        "BOS_SW_CTR",
        "4Z",
        "4N",
        "4J",
        "4K",
        "4T",
        "4A",
        "4P",
        "4U",
        "5E",
        "5W",
        "5T",
        "5S",
        "44A",
        "21E",
        "21Y",
        "21V",
        "51Y"
      ],
      "default_maps": ["EWR ARR/DEP"],
      "wind": {
        "direction": "260-320"
      }
    },
    "KEWR Land 4R - ARD + FINAL": {
      "arrival_runways": [
        {
          "airport": "KEWR",
          "runway": "4R"
        },
        {
          "airport": "KTEB",
          "runway": "6"
        },
        {
          "airport": "KLGA",
          "runway": "4"
        }
      ],
      "airspace": {
        "4P": ["NOA_NE", "YARDLEY_NE", "FINAL_VECTORS_4"]
      },
      "arrivals": {
        "North": {
          "KEWR": 12
        },
        "PHLBO4": {
          "KEWR": 23
        },
        "PHL": {
          "KEWR": 1
        },
        "PHL Prop": {
          "KEWR": 1
        },
        "WRI": {
          "KEWR": 3
        },
        "TEB 4 background": {
          "KTEB": 20
        },
        "MIP4 LGA background 4": {
          "KLGA": 30
        },
        "COATE TEB NE": {
          "KTEB": 10
        }
      },
      "solo_controller": "4P",
      "controllers": [
        "1L",
        "1D",
        "1F",
        "1V",
        "NY_CTR",
        "NY_68_CTR",
        "NY_35_CTR",
        "NY_39_CTR",
        "NY_55_CTR",
        "DC_CTR",
        "BOS_CTR",
        "BOS_SW_CTR",
        "4Z",
        "4N",
        "4J",
        "4K",
        "4T",
        "4A",
        "4P",
        "4U",
        "5E",
        "5W",
        "5T",
        "5S",
        "44A",
        "21E",
        "21Y",
        "21V",
        "51Y"
      ],
      "default_maps": ["EWR ARR/DEP"],
      "departure_runways": [
        {
          "airport": "KEWR",
          "rate": 45,
          "runway": "4L.Background"
        },
        {
          "airport": "KTEB",
          "rate": 40,
          "runway": "1.Background"
        },
        {
          "airport": "KLGA",
          "rate": 45,
          "runway": "31"
        }
      ],
      "wind": {
        "direction": "10-70"
      }
    },
    "KEWR Land 4R - ARD/METRO + FINAL": {
      "arrival_runways": [
        {
          "airport": "KEWR",
          "runway": "4R"
        },
        {
          "airport": "KTEB",
          "runway": "6"
        },
        {
          "airport": "KLGA",
          "runway": "4"
        }
      ],
      "arrivals": {
        "North": {
          "KEWR": 12
        },
        "PHLBO4": {
          "KEWR": 23
        },
        "PHL": {
          "KEWR": 1
        },
        "PHL Prop": {
          "KEWR": 1
        },
        "WRI": {
          "KEWR": 3
        },
        "JAIKE4": {
          "KTEB": 10
        },
        "MIP4 LGA background 4": {
          "KLGA": 30
        },
        "COATE TEB NE": {
          "KTEB": 10
        }
      },
      "airspace": {
        "4P": ["NOA_NE", "YARDLEY_NE", "FINAL_VECTORS_4", "METRO_NE"]
      },
      "solo_controller": "4P",
      "controllers": [
        "1L",
        "1D",
        "1F",
        "1V",
        "NY_CTR",
        "NY_68_CTR",
        "NY_35_CTR",
        "NY_39_CTR",
        "NY_55_CTR",
        "DC_CTR",
        "BOS_CTR",
        "BOS_SW_CTR",
        "4Z",
        "4N",
        "4J",
        "4K",
        "4T",
        "4A",
        "4P",
        "4U",
        "5E",
        "5W",
        "5T",
        "5S",
        "44A",
        "21E",
        "21Y",
        "21V",
        "51Y"
      ],
      "default_maps": ["EWR ARR/DEP"],
      "departure_runways": [
        {
          "airport": "KEWR",
          "rate": 45,
          "runway": "4L.Background"
        },
        {
          "airport": "KTEB",
          "rate": 40,
          "runway": "1.Background"
        },
        {
          "airport": "KLGA",
          "rate": 45,
          "runway": "31"
        }
      ],
      "wind": {
        "direction": "10-70"
      }
    },
    "KEWR Land 4R - NOA": {
      "arrival_runways": [
        {
          "airport": "KEWR",
          "runway": "4R"
        }
      ],
      "airspace": {
        "4A": ["NOA_NE", "FINAL_VECTORS_4"]
      },
      "arrivals": {
        "FLOSI4": {
          "KEWR": 10
        },
        "FQM3": {
          "KEWR": 15
        }
      },
      "solo_controller": "4A",
      "controllers": [
        "1L",
        "1D",
        "1F",
        "1V",
        "NY_CTR",
        "NY_68_CTR",
        "NY_35_CTR",
        "NY_39_CTR",
        "NY_55_CTR",
        "DC_CTR",
        "BOS_CTR",
        "BOS_SW_CTR",
        "4Z",
        "4N",
        "4J",
        "4K",
        "4T",
        "4A",
        "4P",
        "4U",
        "5E",
        "5W",
        "5T",
        "5S",
        "44A",
        "21E",
        "21Y",
        "21V",
        "51Y"
      ],
      "default_maps": ["EWR ARR/DEP"],
      "wind": {
        "direction": "10-70"
      }
    },
    "KEWR Land 4R - North Side NOA+MUGZY+DEP": {
      "arrival_runways": [
        {
          "airport": "KEWR",
          "runway": "4R"
        },
        {
          "airport": "KTEB",
          "runway": "6"
        },
        {
          "airport": "KMMU",
          "runway": "5"
        },
        {
          "airport": "KLGA",
          "runway": "22"
        },
        {
          "airport": "KCDW",
          "runway": "4"
        }
      ],
      "arrivals": {
        "COATE": {
          "KTEB": 5,
          "KMMU": 2
        },
        "FLOSI4": {
          "KEWR": 10
        },
        "FQM3": {
          "KEWR": 8
        },
        "LVZ4": {
          "KTEB": 5,
          "KMMU": 2
        },
        "JAIKE4 MUGZY NE": {
          "KTEB": 10,
          "KMMU": 1
        },
        "MAZIE MUGZY NE": {
          "KTEB": 3,
          "KMMU": 0,
          "KCDW": 0
        },
        "MIP4 LGA background 22/13": {
          "KLGA": 0
        },
        "MIP4 LGA background 22/31": {
          "KLGA": 0
        },
        "HAARP LGA background 4/13": {
          "KLGA": 5
        },
        "HAARP LGA background 4/31": {
          "KLGA": 0
        },
        "MIP4 LGA background 4": {
          "KLGA": 25
        }
      },
      "airspace": {
        "4N": ["NOA_NE", "FINAL_VECTORS_4"]
      },
      "solo_controller": "4N",
      "controllers": [
        "1L",
        "1D",
        "1F",
        "1V",
        "NY_CTR",
        "NY_68_CTR",
        "NY_35_CTR",
        "NY_39_CTR",
        "NY_55_CTR",
        "DC_CTR",
        "BOS_CTR",
        "BOS_SW_CTR",
        "4Z",
        "4N",
        "4J",
        "4K",
        "4T",
        "4A",
        "4P",
        "4U",
        "5E",
        "5W",
        "5T",
        "5S",
        "44A",
        "21E",
        "21Y",
        "21V",
        "51Y"
      ],
      "default_maps": ["EWR ARR/DEP"],
      "departure_runways": [
        {
          "airport": "KEWR",
          "rate": 30,
          "runway": "4L"
        },
        {
          "airport": "KTEB",
          "rate": 15,
          "runway": "1"
        },
        {
          "airport": "KMMU",
          "rate": 3,
          "runway": "5"
        },
        {
          "airport": "KCDW",
          "rate": 1,
          "runway": "4"
        },
        {
          "airport": "KLGA",
          "rate": 0,
          "runway": "31"
        },
        {
          "airport": "KLGA",
          "rate": 45,
          "runway": "13"
        }
      ],
      "wind": {
        "direction": "10-70"
      }
    }
  },
  "stars_config": {
    "filters": {
      "auto_acquisition": [
        {
          "id": "ewrack",
          "description": "ewr arrival acquisition all",
          "type": "polygon",
          "vertices": "N039.59.17.304,W074.40.40.722 N040.09.54.978,W074.50.55.105 N040.15.00.260,W074.45.57.925 N040.17.49.038,W075.01.17.975 N040.32.08.059,W075.11.53.699 N040.38.56.352,W075.01.32.092 N040.58.53.876,W075.02.23.893 N041.06.00.681,W074.54.30.629 N041.12.05.372,W075.03.20.061 N041.21.21.747,W074.51.45.697 N041.25.10.716,W074.26.12.637 N041.31.28.192,W074.24.36.205 N041.22.08.645,W073.59.31.105 N041.11.11.003,W074.05.24.975 N040.59.51.870,W073.46.26.709 N040.31.23.358,W074.08.52.644 N040.23.12.558,W074.05.56.149",
          "floor": 0,
          "ceiling": 10000
        }
      ],
      "secondary_drop": [
        {
          "id": "secdrop",
          "description": "drop region all",
          "type": "polygon",
          "vertices": "N041.00.07.800,W074.38.34.022 N040.29.30.378,W074.38.30.260 N040.30.40.773,W074.08.21.800 N040.53.20.962,W073.55.34.899 N040.59.55.317,W073.46.12.344 N041.10.31.521,W074.08.26.414",
          "floor": 0,
          "ceiling": 40000
        }
      ]
    },
    "center": "N040.43.34.389,W074.28.54.713",
    "pdb": {
      "hide_gs": true
    },
    "range": 60,
    "coordination_fixes": {
      "FLOSI": [
        {
          "type": "route",
          "to": "N90",
          "from": "ZNY"
        }
      ],
      "DYLIN": [
        {
          "type": "route",
          "to": "N90",
          "from": "ZNY"
        }
      ],
      "SWEET": [
        {
          "type": "route",
          "to": "N90",
          "from": "ZNY"
        }
      ],
      "RBV": [
        {
          "type": "route",
          "to": "N90",
          "from": "PHL",
          "altitude": [7000, 7000]
        },
        {
          "type": "route",
          "to": "N90",
          "from": "WRI",
          "altitude": [6000, 6000]
        }
      ],
      "MUGZY": [
        {
          "type": "route",
          "to": "N90",
          "from": "ZNY"
        }
      ],
      "MAZIE": [
        {
          "type": "route",
          "to": "N90",
          "from": "PHL"
        }
      ],
      "HUO": [
        {
          "type": "route",
          "to": "N90",
          "from": "ZNY"
        }
      ]
    },
    "coordination_lists": [
      {
        "name": ".    TEB",
        "id": "A",
        "airports": ["KTEB"]
      },
      {
        "name": ".    MMU",
        "id": "B",
        "airports": ["KMMU"]
      }
    ],
    "filters": {
      "inhibit_ca": [
        {
          "id": "EWRNOCA",
          "description": "EWR CONFLICT SUPPRESS",
          "type": "circle",
          "floor": 0,
          "ceiling": 3000,
          "radius": 10,
          "center": "KEWR"
        },
        {
          "id": "LGANOCA",
          "description": "LGA CONFLICT SUPPRESS",
          "type": "circle",
          "floor": 0,
          "ceiling": 1200,
          "radius": 2,
          "center": "KLGA"
        },
        {
          "id": "TEBNOCA",
          "description": "TEB CONFLICT SUPPRESS",
          "type": "circle",
          "floor": 0,
          "ceiling": 1200,
          "radius": 2,
          "center": "KTEB"
        }
      ]
    },
    "radar_sites": {
      "EWR": {
        "char": "E",
        "position": "KEWR",
        "elevation": 136,
        "primary_range": 60,
        "secondary_range": 120,
        "silence_angle": 30,
        "slope_angle": 0.175
      },
      "HPN": {
        "char": "H",
        "position": "KHPN",
        "elevation": 708,
        "primary_range": 60,
        "secondary_range": 120,
        "silence_angle": 30,
        "slope_angle": 0.175
      },
      "ISP": {
        "char": "I",
        "position": "KISP",
        "elevation": 185,
        "primary_range": 60,
        "secondary_range": 120,
        "silence_angle": 30,
        "slope_angle": 0.175
      },
      "JFK": {
        "char": "J",
        "position": "KJFK",
        "elevation": 143,
        "primary_range": 60,
        "secondary_range": 120,
        "silence_angle": 30,
        "slope_angle": 0.175
      },
      "SWF": {
        "char": "S",
        "position": "KSWF",
        "elevation": 972,
        "primary_range": 60,
        "secondary_range": 120,
        "silence_angle": 30,
        "slope_angle": 0.175
      }
    },
    "force_ql_self": true,
    "scratchpads": {
      "BAYYS": "BAY",
      "BDR": "BDR",
      "BIGGY": "BIG",
      "BREZY": "BRE",
      "COATE": "COA",
      "DIXIE": "DIX",
      "ELIOT": "ELI",
      "GAYEL": "GAY",
      "GREKI": "GRE",
      "HAAYS": "HAY",
      "LANNA": "LAN",
      "MERIT": "MER",
      "NEION": "NEI",
      "NEWEL": "NWL",
      "None": null,
      "PARKE": "PAR",
      "SAX": "SAX",
      "SBJ": "SBJ",
      "SHIPP": "SHI",
      "WAVEY": "WAV",
      "WHITE": "WHI",
      "ARD": "ARD",
      "ZIMMZ": "ZIM"
    },
    "pdb": {
      "hide_gs": true
    },
    "significant_points": {
      "ARD": {},
      "BAYYS": {},
      "BDR": {},
      "BIGGY": {},
      "BREZY": {},
      "COATE": {},
      "DIXIE": {},
      "ELIOT": {},
      "GAYEL": {},
      "GREKI": {},
      "HAAYS": {
        "short_name": "HAY"
      },
      "LANNA": {},
      "MERIT": {},
      "NEION": {},
      "NEWEL": {
        "short_name": "NWL"
      },
      "PARKE": {},
      "SAX": {},
      "SBJ": {},
      "SHIPP": {},
      "WAVEY": {},
      "WHITE": {},
      "ZIMMZ": {}
    },
    "stars_maps": [
      "EWR ARR/DEP",
      "MVA",
      "NY Class B",
      "EOVM",
      "MMU ILS 23",
      "CDW RNAV",
      "EWR CRDA",
      "EWR GLS",
      "TEB RNAV (GPS) RWY 6",
      "RNAVX 29",
      "TEB RNAV",
      "LGA & VAP",
      "EWR RNAV",
      "STW/SAX RNAV",
      "N07 RNAV",
      "DEPARTURE RNAV",
      "SMQ/N51",
      "39N/47N",
      "JFK ARR/DEP RWY 4L/R",
      "JFK ARR/DEP RWY 13L/R",
      "JFK ARR/DEP",
      "N90 TFR",
      "Coast",
      "EOVM",
      "",
      "EWR GPS",
      "",
      "",
      "NE HELI RNAV ROUTES",
      "CATSKILL AREA",
      "LIBERTY DEP",
      "ISP ARR/DEP",
      "LGA-HPN ARR/DEP",
      "JFK ARR/DEP RWY 22L/R",
      "JFK ARR/DEP RWY 31L/R"
    ],
    "video_map_file": "videomaps/ZNY-videomaps.gob.zst"
  }
}
=======
{
  "tracon": "EWR",
  "airports": {
    "KEWR": {
      "omit_arrival_scratchpad": true,
      "name": "Newark",
      "approaches": {
        "I11": {
          "cifp_id": "I11"
        },
        "I2L": {
          "cifp_id": "I22L"
        },
        "I2R": {
          "cifp_id": "I22R"
        },
        "I4L": {
          "cifp_id": "IZ4L"
        },
        "I4R": {
          "cifp_id": "I4R"
        },
        "R29": {
          "cifp_id": "RX29"
        },
        "RY9": {
          "cifp_id": "RY29"
        },
        "RZ9": {
          "cifp_id": "RZ29"
        },
        "S29": {
          "full_name": "Stadium Visual Runway 29",
          "runway": "29",
          "type": "Visual",
          "waypoints": [
            "TEB/a3000 GIMEE/a2500 HILOK/a1500-2000 SLIMR/a1500-2000 COPKO/a700 CHUMR/a500"
          ]
        }
      },
      "approach_regions": {
        "22L": {
          "heading_tolerance": 90,
          "near_distance": 1,
          "near_half_width": 3,
          "far_half_width": 6,
          "region_length": 30,
          "descent_distance": 4.5,
          "descent_altitude": 1500,
          "above_altitude_tolerance": 6000,
          "below_altitude_tolerance": 1000,
          "reference_point": "40.69662,-74.16214",
          "reference_heading": 219,
          "reference_length": 30,
          "reference_altitude": 0,
          "scratchpad_patterns": [
            "2L"
          ]
        },
        "22R": {
          "heading_tolerance": 90,
          "near_distance": 1,
          "near_half_width": 3,
          "far_half_width": 6,
          "region_length": 30,
          "descent_distance": 4.5,
          "descent_altitude": 1500,
          "above_altitude_tolerance": 6000,
          "below_altitude_tolerance": 1000,
          "reference_point": "40.69719,-74.16559",
          "reference_heading": 219,
          "reference_length": 30,
          "reference_altitude": 0,
          "scratchpad_patterns": [
            "2R"
          ]
        },
        "11": {
          "heading_tolerance": 90,
          "near_distance": 1,
          "near_half_width": 3,
          "far_half_width": 6,
          "region_length": 30,
          "descent_distance": 4.5,
          "descent_altitude": 1500,
          "above_altitude_tolerance": 6000,
          "below_altitude_tolerance": 1000,
          "reference_point": "40.70269,-74.17891",
          "reference_heading": 108,
          "reference_length": 30,
          "reference_altitude": 0,
          "scratchpad_patterns": [
            "11"
          ]
        },
        "4L": {
          "heading_tolerance": 90,
          "near_distance": 1,
          "near_half_width": 3,
          "far_half_width": 6,
          "region_length": 30,
          "descent_distance": 6,
          "descent_altitude": 2000,
          "above_altitude_tolerance": 6000,
          "below_altitude_tolerance": 1000,
          "reference_point": "40.68352,-74.17428",
          "reference_heading": 39,
          "reference_length": 30,
          "reference_altitude": 0,
          "scratchpad_patterns": [
            "4L"
          ]
        },
        "4R": {
          "heading_tolerance": 90,
          "near_distance": 1,
          "near_half_width": 3,
          "far_half_width": 6,
          "region_length": 30,
          "descent_distance": 5.1,
          "descent_altitude": 1700,
          "above_altitude_tolerance": 6000,
          "below_altitude_tolerance": 1000,
          "reference_point": "40.68176,-74.17159",
          "reference_heading": 39,
          "reference_length": 30,
          "reference_altitude": 0,
          "scratchpad_patterns": [
            "4R"
          ]
        }
      },
      "converging_runways": [
        {
          "runways": [
            "22L",
            "11"
          ],
          "leader_directions": [
            "S",
            "E"
          ],
          "tie_symbol": "/",
          "stagger_symbol": "0",
          "tie_offset": 2
        },
        {
          "runways": [
            "4R",
            "11"
          ],
          "leader_directions": [
            "S",
            "E"
          ],
          "tie_symbol": "/",
          "stagger_symbol": "0",
          "tie_offset": 2
        },
        {
          "runways": [
            "22R",
            "11"
          ],
          "leader_directions": [
            "S",
            "E"
          ],
          "tie_symbol": "/",
          "stagger_symbol": "0",
          "tie_offset": 2
        },
        {
          "runways": [
            "4L",
            "11"
          ],
          "leader_directions": [
            "S",
            "E"
          ],
          "tie_symbol": "/",
          "stagger_symbol": "0",
          "tie_offset": 2
        }
      ],
      "departure_routes": {
        "22R": {
          "BAYYS,BDR,BIGGY,BREZY,COATE,ELIOT,GAYEL,GREKI,HAAYS,LANNA,MERIT,NEION,NEWEL,None,PARKE,SAX,SBJ,SHIPP,WAVEY,ZIMMZ,ARD": {
            "cleared_altitude": 2500,
            "sid": "EWR5",
            "waypoints": "_EWR4_22Ra/h220"
          },
          "DIXIE,WHITE": {
            "cleared_altitude": 2500,
            "sid": "EWR5",
            "waypoints": "_EWR4_22Ra/h220 ELVAE COL"
          }
        },
        "22R.Background": {
          "BIGGY,LANNA,PARKE": {
            "departure_controller": "4N",
            "cleared_altitude": 17000,
            "sid": "EWR5",
            "waypoints": "_EWR4_22Ra N040.36.39.710,W074.10.37.124/a2500/ho5W SBJ/a11000+/hoC39"
          },
          "ELIOT,NEWEL,ZIMMZ": {
            "departure_controller": "4N",
            "cleared_altitude": 17000,
            "sid": "EWR5",
            "waypoints": "_EWR4_22Ra N040.36.39.710,W074.10.37.124/a2500/ho5W N040.41.28.842,W074.26.01.734/a10000/hoC39"
          },
          "COATE,GAYEL,HAAYS,NEION": {
            "departure_controller": "4N",
            "cleared_altitude": 17000,
            "sid": "EWR5",
            "waypoints": "_EWR4_22Ra N040.36.39.710,W074.10.37.124/a2500/ho5T N040.51.50.929,W074.24.37.386/a10000/hoC56"
          },
          "BAYYS,BDR,GREKI,MERIT": {
            "departure_controller": "4N",
            "cleared_altitude": 12000,
            "sid": "EWR5",
            "waypoints": "_EWR4_22Ra N040.36.39.710,W074.10.37.124/a2500/ho1L N040.40.45.886,W074.13.17.882/a6000 N040.46.11.122,W074.09.33.513/a6000/ho5E LGA/a10000/hoB19"
          },
          "DIXIE,WHITE": {
            "departure_controller": "4N",
            "cleared_altitude": 17000,
            "sid": "EWR5",
            "waypoints": "_EWR4_22Ra/ho5S ELVAE/a6000 N040.23.14.741,W074.11.53.836/a6000-/hoC68"
          },
          "SBJ": {
            "departure_controller": "4N",
            "cleared_altitude": 8000,
            "sid": "EWR5",
            "waypoints": "_EWR4_22Ra/ho4P N040.36.39.710,W074.10.37.124/a2500"
          },
          "BREZY": {
            "departure_controller": "4N",
            "cleared_altitude": 6000,
            "sid": "EWR5",
            "waypoints": "_EWR4_22Ra N040.36.39.710,W074.10.37.124/a2500/ho1V N040.40.45.886,W074.13.17.882/a6000"
          }
        },
        "4L": {
          "BAYYS,BDR,BIGGY,BREZY,COATE,ELIOT,GAYEL,GREKI,HAAYS,LANNA,MERIT,NEION,NEWEL,None,PARKE,SAX,SBJ,SHIPP,WAVEY,ZIMMZ,ARD": {
            "cleared_altitude": 3000,
            "sid": "EWR5",
            "waypoints": "_EWR4_4La/h290"
          },
          "DIXIE,WHITE": {
            "cleared_altitude": 3000,
            "sid": "EWR5",
            "waypoints": "_EWR4_4La/h290 ELVAE COL"
          }
        },
        "4L.Background": {
          "BIGGY,ELIOT,LANNA,NEWEL,None,PARKE,SAX,ZIMMZ": {
            "departure_controller": "4N",
            "cleared_altitude": 17000,
            "sid": "EWR5",
            "waypoints": "_EWR4_4La/ho5W N040.44.12.772,W074.06.38.886/a3000+/ho5W N040.44.41.900,W074.15.20.050/a8000-"
          },
          "SBJ,ARD": {
            "departure_controller": "4N",
            "cleared_altitude": 7000,
            "sid": "EWR5",
            "waypoints": "_EWR4_4La/ho4P N040.44.12.772,W074.06.38.886/a3000+"
          },
          "COATE,GAYEL,HAAYS,NEION,": {
            "departure_controller": "4N",
            "cleared_altitude": 17000,
            "sid": "EWR5",
            "waypoints": "_EWR4_4La/ho5T N040.44.12.772,W074.06.38.886/a3000+ N040.46.40.744,W074.12.31.190/a8000-"
          },
          "DIXIE,WHITE": {
            "departure_controller": "4N",
            "cleared_altitude": 17000,
            "sid": "EWR5",
            "waypoints": "_EWR4_4La/ho5S N040.44.12.772,W074.06.38.886/a3000+ N040.44.41.900,W074.15.20.050/a8000-"
          },
          "BAYYS,BDR,GREKI,MERIT,SHIPP,WAVEY": {
            "departure_controller": "4N",
            "cleared_altitude": 12000,
            "sid": "EWR5",
            "waypoints": "_EWR4_4La/ho1L N040.44.12.772,W074.06.38.886/a3000+ N040.47.44.465,W074.03.17.204/a5000-/ho5E LGA/a10000"
          },
          "BREZY": {
            "departure_controller": "4N",
            "cleared_altitude": 6000,
            "sid": "EWR5",
            "waypoints": "_EWR4_4La/ho1V N040.44.12.772,W074.06.38.886/a3000+"
          }
        }
      },
      "departures": [
        {
          "airlines": [
            {
              "icao": "RPA"
            },
            {
              "icao": "GJS"
            }
          ],
          "altitude": 22000,
          "destination": "KDCA",
          "exit": "BIGGY",
          "route": "BIGGY Q75 MXE CLIPR2"
        },
        {
          "airlines": [
            {
              "icao": "RPA"
            },
            {
              "icao": "GJS"
            },
            {
              "icao": "LXJ"
            }
          ],
          "altitude": 22000,
          "destination": "KBWI",
          "exit": "BIGGY",
          "route": "BIGGY Q75 MXE V378 NUGGY TRISH3"
        },
        {
          "airlines": [
            {
              "fleet": "short",
              "icao": "AAL"
            },
            {
              "fleet": "short",
              "icao": "UAL"
            }
          ],
          "altitude": 36000,
          "destination": "KCLT",
          "exit": "BIGGY",
          "route": "BIGGY Q75 GVE LYH CHSLY5"
        },
        {
          "airlines": [
            {
              "icao": "RPA"
            }
          ],
          "altitude": 34000,
          "destination": "KSRQ",
          "exit": "BIGGY",
          "route": "BIGGY Q75 SLOJO Q103 PUPYY KYYUU LUBBR3"
        },
        {
          "airlines": [
            {
              "fleet": "short",
              "icao": "UAL"
            }
          ],
          "altitude": 38000,
          "destination": "KMSY",
          "exit": "BIGGY",
          "route": "BIGGY Q75 GVE LYH COLZI Q52 CHOPZ MGMRY SJI MNSTR1"
        },
        {
          "airlines": [
            {
              "icao": "RPA"
            }
          ],
          "altitude": 32000,
          "destination": "KGSP",
          "exit": "BIGGY",
          "route": "BIGGY Q75 GVE FUBLL JUNNR3"
        },
        {
          "airlines": [
            {
              "fleet": "short",
              "icao": "UAL"
            }
          ],
          "altitude": 38000,
          "destination": "KRSW",
          "exit": "BIGGY",
          "route": "BIGGY Q75 BROSK Q75 SLOJO Q103 GRONK Q103 PUPYY Q103 CYNTA SHFTY5"
        },
        {
          "airlines": [
            {
              "fleet": "short",
              "icao": "UAL"
            }
          ],
          "altitude": 28000,
          "destination": "KTPA",
          "exit": "BIGGY",
          "route": "BIGGY Q75 MURPH Q75 TEUFL BAAMF DADES1"
        },
        {
          "airlines": [
            {
              "fleet": "short",
              "icao": "UAL"
            },
            {
              "fleet": "short",
              "icao": "DAL"
            },
            {
              "icao": "NKS"
            }
          ],
          "altitude": 36000,
          "destination": "KATL",
          "exit": "LANNA",
          "route": "LANNA J48 MOL FLASK OZZZI1"
        },
        {
          "airlines": [
            {
              "fleet": "short",
              "icao": "UAL"
            }
          ],
          "altitude": 34000,
          "destination": "KIAH",
          "exit": "LANNA",
          "route": "LANNA J48 CSN FANPO Q40 WINAP Q40 AEX GESNR1"
        },
        {
          "airlines": [
            {
              "fleet": "short",
              "icao": "UAL"
            }
          ],
          "altitude": 36000,
          "destination": "MMMX",
          "exit": "LANNA",
          "route": "LANNA J48 CSN FANPO Q40 NIOLA MEI TBD M345 AXEXO UM345 LEXUD UM345 PAZ UT154 ENAGA ENAGA2B"
        },
        {
          "airlines": [
            {
              "fleet": "short",
              "icao": "UAL"
            }
          ],
          "altitude": 32000,
          "destination": "KBNA",
          "exit": "PARKE",
          "route": "PARKE J6 MRB J6 COLNS J6 HVQ Q68 YOCKY GROAT PASLY4"
        },
        {
          "airlines": [
            {
              "icao": "RPA"
            }
          ],
          "altitude": 36000,
          "destination": "KDFW",
          "exit": "PARKE",
          "route": "PARKE J6 HVQ Q68 YOCKY Q68 LITTR FEWWW SEEVR4"
        },
        {
          "airlines": [
            {
              "fleet": "short",
              "icao": "UAL"
            }
          ],
          "altitude": 34000,
          "destination": "KAUS",
          "exit": "PARKE",
          "route": "PARKE J6 HVQ Q68 LITTR TXK WINDU SEWZY6"
        },
        {
          "airlines": [
            {
              "icao": "EDV"
            }
          ],
          "altitude": 34000,
          "destination": "KCVG",
          "exit": "PARKE",
          "route": "PARKE J6 COLNS GAVNN6"
        },
        {
          "airlines": [
            {
              "icao": "RPA"
            }
          ],
          "altitude": 34000,
          "destination": "KAUS",
          "exit": "PARKE",
          "route": "PARKE J6 HVQ Q68 UNCKL MAUDD6"
        },
        {
          "airlines": [
            {
              "fleet": "short",
              "icao": "UAL"
            }
          ],
          "altitude": 32000,
          "destination": "KSAT",
          "exit": "PARKE",
          "route": "PARKE J6 MRB J6 HVQ Q68 LITTR TXK WINDU BRAUN3"
        },
        {
          "airlines": [
            {
              "fleet": "long",
              "icao": "UAL"
            },
            {
              "fleet": "long",
              "icao": "FDX"
            }
          ],
          "altitude": 36000,
          "destination": "KLAX",
          "exit": "ZIMMZ",
          "route": "ZIMMZ Q42 SPOTZ Q480 AIR J80 ZANDR EMPTY J80 VHP KI57M KK54K STL KK51I KK48G KK45E KK42C KA39Y KA36U KA36S KD36Q TBC JASSE Q90 DNERO ANJLL4"
        },
        {
          "airlines": [
            {
              "fleet": "short",
              "icao": "UAL"
            }
          ],
          "altitude": 38000,
          "destination": "KSAN",
          "exit": "ZIMMZ",
          "route": "ZIMMZ Q42 HIDON KI57Q JUDDI KK45K HUW TUL PNH ONM KA24Q CULTS EMLLD DSNEE5"
        },
        {
          "airlines": [
            {
              "icao": "RPA"
            }
          ],
          "altitude": 32000,
          "destination": "KCMH",
          "exit": "ZIMMZ",
          "route": "ZIMMZ Q42 MIKYG Q480 AIR CLPRR2"
        },
        {
          "airlines": [
            {
              "icao": "RPA"
            }
          ],
          "altitude": 34000,
          "destination": "KPIT",
          "exit": "ZIMMZ",
          "route": "ZIMMZ Q42 MIKYG Q480 VINSE DEMME4"
        },
        {
          "airlines": [
            {
              "icao": "RPA"
            }
          ],
          "altitude": 34000,
          "destination": "KIND",
          "exit": "ZIMMZ",
          "route": "ZIMMZ Q42 HIDON RINTE SNKPT2"
        },
        {
          "airlines": [
            {
              "fleet": "short",
              "icao": "UAL"
            }
          ],
          "altitude": 34000,
          "destination": "KSAN",
          "exit": "ZIMMZ",
          "route": "ZIMMZ Q42 HIDON KI57Q CUNKI KI48M HUW TUL BISKT PNH ONM KA21Q KA18O HOGGZ LUCKI1"
        },
        {
          "airlines": [
            {
              "icao": "RPA"
            }
          ],
          "altitude": 16000,
          "destination": "KMDT",
          "exit": "ELIOT",
          "route": "ELIOT ETX V162 HWANG"
        },
        {
          "airlines": [
            {
              "icao": "GJS"
            },
            {
              "icao": "LXJ"
            },
            {
              "icao": "EJA"
            }
          ],
          "altitude": 18000,
          "destination": "KUNV",
          "exit": "NEWEL",
          "route": "NEWEL J60 PSB"
        },
        {
          "airlines": [
            {
              "fleet": "short",
              "icao": "UAL"
            }
          ],
          "altitude": 32000,
          "destination": "KLAS",
          "exit": "NEWEL",
          "route": "NEWEL J60 DANNR J60 PSB J60 DJB FWA WORDY KK60K KK57I TYGER KK45C KK42A KA39Y KA36W FLYBY BUKKO GUP HAHAA RKSTR3"
        },
        {
          "airlines": [
            {
              "fleet": "short",
              "icao": "UAL"
            }
          ],
          "altitude": 32000,
          "destination": "KSNA",
          "exit": "NEWEL",
          "route": "NEWEL J60 DJB OXI BDF J64 BURKK KK60G JUDGE KK48A DRAWL KA39W FLYBY KA33Q HIPPI HIMDU DSNEE5"
        },
        {
          "airlines": [
            {
              "icao": "RPA"
            }
          ],
          "altitude": 30000,
          "destination": "KCLE",
          "exit": "NEWEL",
          "route": "NEWEL J60 PSB UPPRR TRYBE4"
        },
        {
          "airlines": [
            {
              "icao": "ASA"
            }
          ],
          "altitude": 34000,
          "destination": "KSAN",
          "exit": "NEWEL",
          "route": "NEWEL J60 DANNR RAV J64 EWC J64 CASIO ROD KI57O KI51M FAM HUW KM36G KF33E KF30C CAPRO CME KA18O HOGGZ LUCKI1"
        },
        {
          "airlines": [
            {
              "icao": "GJS"
            }
          ],
          "altitude": 8000,
          "destination": "KPHL",
          "exit": "SBJ",
          "route": "SBJ BUSKY PTW"
        },
        {
          "airlines": [
            {
              "icao": "GJS"
            }
          ],
          "altitude": 8000,
          "destination": "KPHL",
          "exit": "SBJ",
          "route": "SBJ ETX V162 PTW"
        },
        {
          "airlines": [
            {
              "icao": "UAL"
            }
          ],
          "altitude": 38000,
          "destination": "KORD",
          "exit": "COATE",
          "route": "COATE Q436 EMMMA WYNDE2"
        },
        {
          "airlines": [
            {
              "fleet": "long",
              "icao": "UAL"
            },
            {
              "fleet": "long",
              "icao": "FDX"
            },
            {
              "icao": "ASA"
            }
          ],
          "altitude": 32000,
          "destination": "KLAX",
          "exit": "COATE",
          "route": "COATE Q436 HERBA JHW DJB J60 ASHEN KG63M BAYLI KK54G FRACA KK45A KENTO KA36U BUKKO KA30O HIPPI GABBL HLYWD1"
        },
        {
          "airlines": [
            {
              "fleet": "long",
              "icao": "UAL"
            }
          ],
          "altitude": 32000,
          "destination": "KDEN",
          "exit": "COATE",
          "route": "COATE Q436 RAAKK Q438 RUBYY DBQ J84 OBH BRWRY LAWGR3"
        },
        {
          "airlines": [
            {
              "icao": "RPA"
            }
          ],
          "altitude": 36000,
          "destination": "KSLC",
          "exit": "COATE",
          "route": "COATE Q436 RAAKK Q440 HUFFR DKOTA DDY NORDK6"
        },
        {
          "airlines": [
            {
              "icao": "POE"
            }
          ],
          "altitude": 22000,
          "destination": "CYTZ",
          "exit": "COATE",
          "route": "COATE LAAYK Q436 MTCAF ULW WOZEE KAXOL KAXOL2"
        },
        {
          "airlines": [
            {
              "fleet": "short",
              "icao": "UAL"
            },
            {
              "icao": "RPA"
            }
          ],
          "altitude": 22000,
          "destination": "KSYR",
          "exit": "NEION",
          "route": "NEION J223 CORDS CFB V29 SYR"
        },
        {
          "airlines": [
            {
              "icao": "RPA"
            }
          ],
          "altitude": 20000,
          "destination": "KBUF",
          "exit": "NEION",
          "route": "NEION J223 CORDS ULW BENEE"
        },
        {
          "airlines": [
            {
              "icao": "RPA"
            },
            {
              "icao": "JZA"
            }
          ],
          "altitude": 28000,
          "destination": "CYYZ",
          "exit": "GAYEL",
          "route": "GAYEL Q818 WOZEE LINNG3"
        },
        {
          "airlines": [
            {
              "fleet": "long",
              "icao": "UAL"
            },
            {
              "icao": "ASA"
            }
          ],
          "altitude": 36000,
          "destination": "KSFO",
          "exit": "GAYEL",
          "route": "GAYEL Q818 WOZEE NOSIK JUVAG DLH FAR KP09Y BIL KU90O REO HOLLR LEGGS BDEGA3"
        },
        {
          "airlines": [
            {
              "fleet": "long",
              "icao": "FDX"
            },
            {
              "icao": "ASA"
            }
          ],
          "altitude": 38000,
          "destination": "KSEA",
          "exit": "GAYEL",
          "route": "GAYEL Q818 WOZEE Q917 SSM J140 FAR J36 MLP GLASR1"
        },
        {
          "airlines": [
            {
              "icao": "RPA"
            }
          ],
          "altitude": 34000,
          "destination": "KMSP",
          "exit": "GAYEL",
          "route": "GAYEL Q818 WOZEE NOSIK Q812 ZOHAN CEWDA MUSCL3"
        },
        {
          "airlines": [
            {
              "fleet": "long",
              "icao": "UAL"
            }
          ],
          "altitude": 32000,
          "destination": "RJTT",
          "exit": "GAYEL",
          "route": "GAYEL Q812 SYR TULEG YYB 5000N/08300W 5500N/08900W 6000N/10000W 6300N/11000W 6400N/12000W 6500N/13500W CHAPO 6400N/15000W 6200N/16000W NAYLD R220 NANDY NATES R220 NIKLL R220 NOGAL R220 NANAC Y810 ESNIP Y810 AKRIT Y807 LALID Y807 MILIT Y807 POLIX"
        },
        {
          "airlines": [
            {
              "icao": "SKW"
            }
          ],
          "altitude": 30000,
          "destination": "KDTW",
          "exit": "GAYEL",
          "route": "GAYEL J95 CFB TRAAD JACCI FERRL2"
        },
        {
          "airlines": [
            {
              "icao": "JZA"
            }
          ],
          "altitude": 25000,
          "destination": "KDTW",
          "exit": "BREZY",
          "route": "BREZY V39 CMK MERIT HFD PUT LBSTA ALLEX FUNDY5"
        },
        {
          "airlines": [
            {
              "icao": "RPA"
            },
            {
              "icao": "LXJ"
            }
          ],
          "altitude": 25000,
          "destination": "KBTV",
          "exit": "GREKI",
          "route": "GREKI JUUDS CAM"
        },
        {
          "airlines": [
            {
              "icao": "ICE"
            }
          ],
          "altitude": 35000,
          "destination": "BIKF",
          "exit": "GREKI",
          "route": "GREKI JUDDS BAF TAFFY N711A IRLOK 5800N/05000W 6100N/04000W 6300N/03000W EPENI ELDIS ELDIS3K"
        },
        {
          "airlines": [
            {
              "fleet": "short",
              "icao": "UAL"
            },
            {
              "icao": "RPA"
            }
          ],
          "altitude": 21000,
          "destination": "KBOS",
          "exit": "MERIT",
          "route": "MERIT ROBUC3"
        },
        {
          "airlines": [
            {
              "fleet": "long",
              "icao": "AFR"
            }
          ],
          "altitude": 35000,
          "destination": "LFPG",
          "exit": "MERIT",
          "route": "MERIT HFD PUT BOS BRADD N141D PORTI NATU DOGAL NATU BEXET BAKUR N546 STU P2 BEDEK SFD UM605 WAFFU UM605 BIBAX BIBAX9W"
        },
        {
          "airlines": [
            {
              "fleet": "long",
              "icao": "UAL"
            }
          ],
          "altitude": 35000,
          "destination": "LFPG",
          "exit": "MERIT",
          "route": "MERIT HFD PUT BOS BRADD N141D PORTI NATU 5400N/02000W NATU BEXET LEDGO N83 NAKID N160 LIZAD JSY ARSUK RESMI UL612 OGULO OKASI OKEKO MOU MADIV MOKIP KENTY KOGAS MEDAM NITAM MOGBO ELB L146 ELKAP"
        },
        {
          "airlines": [
            {
              "fleet": "longNYC",
              "icao": "DLH"
            }
          ],
          "altitude": 37000,
          "destination": "EDDF",
          "exit": "MERIT",
          "route": "MERIT HFD PUT BOS TUSKY N201B NICSO NATT RESNO NATT NETKI NIBOG BELOX L603 LAMSO EVELI SOGPO DIXAT T149 LIPMI T911 ROLIS ROLIS3A"
        },
        {
          "airlines": [
            {
              "fleet": "long",
              "icao": "SAS"
            }
          ],
          "altitude": 37000,
          "destination": "ENGM",
          "exit": "GREKI",
          "route": "GREKI JUDDS MARTN QUBIS TIGIP PORGY CUDDY 5800N/05000W 6000N/04000W 6100N/03000W 6200N/02000W 6200N/01000W IPTON BELGU"
        },
        {
          "airlines": [
            {
              "fleet": "long",
              "icao": "SAS"
            }
          ],
          "altitude": 37000,
          "destination": "ENGM",
          "exit": "GREKI",
          "route": "GREKI JUDDS MARTN QUBIS TIGIP PORGY CUDDY 5800N/05000W 6000N/04000W 6100N/03000W 6200N/02000W 6200N/01000W IPTON BELGU"
        },
        {
          "airlines": [
            {
              "fleet": "long",
              "icao": "SAS"
            }
          ],
          "altitude": 37000,
          "destination": "ESSA",
          "exit": "MERIT",
          "route": "MERIT HFD PUT EBONY JANJO 5600N/05000W 5600N/04000W 5800N/03000W 6000N/02000W 6200N/01000W IPTON MASEV ELTOK"
        },
        {
          "airlines": [
            {
              "fleet": "long",
              "icao": "AUA"
            }
          ],
          "altitude": 35000,
          "destination": "LOWW",
          "exit": "MERIT",
          "route": "MERIT HFD PUT WITCH ALLEX N263A JOOPY NATS PIKIL NATS SOVED NIBOG BELOX L603 LAMSO EVELI TIVUN ESAMA OSBIT TENLO LAMSI VENEN VENEN3W"
        },
        {
          "airlines": [
            {
              "fleet": "long",
              "icao": "UAL"
            }
          ],
          "altitude": 33000,
          "destination": "LLBG",
          "exit": "MERIT",
          "route": "MERIT HFD PUT 4600N/06000W ELSIR 5000N/05000W 5300N/04000W 5600N/03000W 5700N/02000W SUNOT KESIX IBROD TLA N97 NATEB N610 LONAM LINTU NOMKA ARMUT LAMSI TISKO GUBOK VABEK UL603 OLOTA DISOR UL608 FSK UN128 IMR UN135 NESIL UT39 TOMBI IDAKU L35 PIKOG L609 ZUKKO"
        },
        {
          "airlines": [
            {
              "icao": "GJS"
            }
          ],
          "altitude": 15000,
          "destination": "KPVD",
          "exit": "BAYYS",
          "route": "BAYYS SEALL V188 GON V374 MINNK"
        },
        {
          "airlines": [
            {
              "icao": "GJS"
            }
          ],
          "altitude": 19000,
          "destination": "KRIC",
          "exit": "WHITE",
          "route": "WHITE J209 SBY V1 JAMIE"
        },
        {
          "airlines": [
            {
              "fleet": "short",
              "icao": "UAL"
            }
          ],
          "altitude": 22000,
          "destination": "KRDU",
          "exit": "WHITE",
          "route": "WHITE J209 VILLS TRPOD TAQLE1"
        },
        {
          "airlines": [
            {
              "fleet": "short",
              "icao": "UAL"
            }
          ],
          "altitude": 34000,
          "destination": "KMIA",
          "exit": "WHITE",
          "route": "WHITE J209 VILLS J209 SBY KEMPR SKARP Y313 SPOOF Y313 HOAGG BNFSH2"
        },
        {
          "airlines": [
            {
              "fleet": "short",
              "icao": "UAL"
            }
          ],
          "altitude": 34000,
          "destination": "KTPA",
          "exit": "WHITE",
          "route": "WHITE J209 VILLS J209 SBY J79 KATZN CVI WEAVR J121 CHS JROSS Q409 KONEY Q409 PUPYY BAAMF DADES1"
        },
        {
          "airlines": [
            {
              "fleet": "short",
              "icao": "UAL"
            },
            {
              "icao": "JBU"
            },
            {
              "icao": "NKS"
            }
          ],
          "altitude": 34000,
          "destination": "KFLL",
          "exit": "WHITE",
          "route": "WHITE J209 SBY KEMPR CHIEZ Y291 MAJIK CUUDA2"
        },
        {
          "airlines": [
            {
              "fleet": "short",
              "icao": "UAL"
            }
          ],
          "altitude": 40000,
          "destination": "KJAX",
          "exit": "WHITE",
          "route": "WHITE J209 SBY J79 CHS ESENT LUNNI1"
        },
        {
          "airlines": [
            {
              "fleet": "short",
              "icao": "UAL"
            }
          ],
          "altitude": 28000,
          "destination": "KMCO",
          "exit": "WHITE",
          "route": "WHITE J209 VILLS J209 SBY J79 KATZN CVI WEAVR J121 ISO J121 CHS IGARY Q85 LPERD GTOUT1"
        },
        {
          "airlines": [
            {
              "icao": "NKS"
            }
          ],
          "altitude": 28000,
          "destination": "KMYR",
          "exit": "WHITE",
          "route": "WHITE J209 SBY ILM WYLMS"
        },
        {
          "airlines": [
            {
              "fleet": "long",
              "icao": "TAP"
            }
          ],
          "altitude": 33000,
          "destination": "LPPT",
          "exit": "DIXIE",
          "route": "ELVAE COL DIXIE Y481 POPPN ISLES JENYY DOVEY 4100N/06000W 4100N/05000W 3900N/04000W 3800N/03000W 3800N/02000W KOMUT BUSEN BUSEN5P"
        },
        {
          "airlines": [
            {
              "icao": "UAL"
            }
          ],
          "altitude": 37000,
          "destination": "MDSD",
          "exit": "DIXIE",
          "route": "ELVAE COL DIXIE Y481 OHRYN Y488 HOBOH Y488 SAUCR L453 BOREX L453 LAMER L453 RODRK POKEG UT17 KOBET KERSO"
        },
        {
          "airlines": [
            {
              "icao": "UAL"
            }
          ],
          "altitude": 39000,
          "destination": "TNCM",
          "exit": "DIXIE",
          "route": "ELVAE COL DIXIE Y481 POPPN Y481 OHRYN Y482 SQUAD DARUX L456 NOSID L456 HANCY L456 THANK SLUGO"
        },
        {
          "airlines": [
            {
              "icao": "UAL"
            }
          ],
          "altitude": 33000,
          "destination": "MDPC",
          "exit": "DIXIE",
          "route": "ELVAE COL DIXIE Y481 OHRYN Y482 SQUAD DARUX L456 HANCY L456 THANK M597 BETIR"
        },
        {
          "airlines": [
            {
              "icao": "UAL"
            }
          ],
          "altitude": 33000,
          "destination": "TNCA",
          "exit": "DIXIE",
          "route": "ELVAE COL DIXIE Y481 OHRYN Y482 SQUAD DARUX L456 HANCY L456 THANK L458 PANMO JOSHE L325 SCAPA"
        }
      ],
      "exit_categories": {
        "BAYYS": "East",
        "BDR": "East",
        "BIGGY": "West",
        "BREZY": "North",
        "COATE": "North",
        "DIXIE": "South",
        "ELIOT": "West",
        "GAYEL": "North",
        "GREKI": "East",
        "HAAYS": "North",
        "LANNA": "West",
        "MERIT": "East",
        "NEION": "North",
        "NEWEL": "West",
        "PARKE": "West",
        "SAX": "North",
        "SBJ": "West",
        "SHIPP": "South",
        "WAVEY": "South",
        "WHITE": "South",
        "ZIMMZ": "West"
      },
      "tower_list": 1,
      "atpa_volumes": {
        "4R": {
          "runway_threshold": "KEWR-4R",
          "heading": 39,
          "max_heading_deviation": 90,
          "floor": 100,
          "ceiling": 5000,
          "length": 50,
          "left_width": 20000,
          "right_width": 20000,
          "filtered_scratchpads": [
            "VAP"
          ],
          "excluded_scratchpads": [
            "I4L"
          ],
          "enable_2.5nm": true,
          "2.5nm_distance": 10
        },
        "22L": {
          "runway_threshold": "KEWR-22L",
          "heading": 219,
          "max_heading_deviation": 90,
          "floor": 100,
          "ceiling": 5000,
          "length": 50,
          "left_width": 20000,
          "right_width": 20000,
          "filtered_scratchpads": [
            "VAP"
          ],
          "excluded_scratchpads": [
            "I2R"
          ],
          "enable_2.5nm": true,
          "2.5nm_distance": 10
        }
      }
    },
    "KTEB": {
      "name": "Teterboro",
      "hold_for_release": true,
      "approaches": {
        "I6": {
          "cifp_id": "IZ6"
        },
        "IZ6": {
          "cifp_id": "IZ6"
        },
        "I19": {
          "cifp_id": "I19"
        },
        "R24": {
          "cifp_id": "R24"
        },
        "RX6": {
          "cifp_id": "RX6"
        },
        "RX9": {
          "cifp_id": "RX19"
        },
        "RY6": {
          "cifp_id": "RY6"
        },
        "RY9": {
          "cifp_id": "RY19"
        },
        "RZ6": {
          "cifp_id": "RZ6"
        },
        "RZ9": {
          "cifp_id": "RZ19"
        }
      },
      "departure_routes": {
        "1": {
          "BAYYS,BDR,BIGGY,BREZY,COATE,DIXIE,ELIOT,GAYEL,GREKI,HAAYS,LANNA,MERIT,NEION,NEWEL,None,PARKE,SAX,SBJ,SHIPP,WAVEY,WHITE,ZIMMZ,ARD": {
            "cleared_altitude": 2000,
            "sid": "TEB4",
            "waypoints": "_TEB4_1a/h280"
          }
        },
        "1.Background": {
          "BIGGY,ELIOT,LANNA,NEWEL,None,PARKE,SAX,ZIMMZ": {
            "departure_controller": "4N",
            "cleared_altitude": 17000,
            "sid": "TEB4",
            "waypoints": "_TEB4_1a N040.52.48.511,W074.02.30.073/a2000 N040.51.27.034,W074.15.53.503/a8000-/ho5W"
          },
          "SBJ,ARD": {
            "departure_controller": "4N",
            "cleared_altitude": 7000,
            "sid": "TEB4",
            "handoff_controller": "4P",
            "waypoints": "_TEB4_1a N040.52.48.511,W074.02.30.073/a2000/ho"
          },
          "COATE,GAYEL,HAAYS,NEION,": {
            "departure_controller": "4N",
            "cleared_altitude": 17000,
            "sid": "TEB4",
            "waypoints": "_TEB4_1a N040.52.48.511,W074.02.30.073/a2000 N040.54.38.169,W074.15.37.985/a8000-/ho5T"
          },
          "DIXIE,WHITE": {
            "departure_controller": "4N",
            "cleared_altitude": 17000,
            "sid": "TEB4",
            "waypoints": "_TEB4_1a N040.52.48.511,W074.02.30.073/a2000/ho5S N040.46.09.351,W074.13.11.317/a8000-"
          },
          "BAYYS,BDR,GREKI,MERIT,SHIPP,WAVEY": {
            "departure_controller": "4N",
            "cleared_altitude": 12000,
            "sid": "TEB4",
            "waypoints": "_TEB4_1a N040.52.48.511,W074.02.30.073/a2000/ho1V BREZY"
          },
          "BREZY": {
            "departure_controller": "4N",
            "cleared_altitude": 6000,
            "sid": "TEB4",
            "waypoints": "_TEB4_1a N040.52.48.511,W074.02.30.073/a2000/ho1V BREZY"
          }
        },
        "24": {
          "BAYYS,BDR,BIGGY,BREZY,COATE,DIXIE,ELIOT,GAYEL,GREKI,HAAYS,LANNA,MERIT,NEION,NEWEL,None,PARKE,SAX,SBJ,SHIPP,WAVEY,WHITE,ZIMMZ,ARD": {
            "cleared_altitude": 2000,
            "sid": "RUUDY6",
            "waypoints": "DAVIM WENTZ/a1500 RUUDY/h280"
          }
        },
        "24.Background": {
          "BIGGY,ELIOT,LANNA,NEWEL,PARKE,ZIMMZ": {
            "departure_controller": "4N",
            "cleared_altitude": 17000,
            "sid": "RUUDY6",
            "waypoints": "DAVIM WENTZ/a1500 N040.48.49.421,W074.11.52.573/a2000/ho5W RUUDY/a10000 "
          },
          "COATE,GAYEL,HAAYS,NEION": {
            "departure_controller": "4N",
            "cleared_altitude": 17000,
            "sid": "RUUDY6",
            "waypoints": "DAVIM WENTZ/a1500 N040.48.49.421,W074.11.52.573/a2000/ho5T RUUDY/a10000 "
          },
          "DIXIE,WHITE": {
            "departure_controller": "4N",
            "cleared_altitude": 17000,
            "sid": "RUUDY6",
            "waypoints": "DAVIM WENTZ/a1500 N040.48.49.421,W074.11.52.573/a2000/ho5S N040.41.54.921,W074.16.00.507/a6000"
          },
          "BREZY": {
            "departure_controller": "4N",
            "cleared_altitude": 6000,
            "sid": "RUUDY6",
            "waypoints": "DAVIM WENTZ/a1500 N040.48.49.421,W074.11.52.573/a2000/ho1V N040.50.03.936,W074.17.53.638/a6000"
          },
          "SBJ, ARD": {
            "departure_controller": "4N",
            "cleared_altitude": 8000,
            "sid": "RUUDY6",
            "handoff_controller": "4P",
            "waypoints": "DAVIM WENTZ/a1500/ho N040.48.49.421,W074.11.52.573/a2000 N040.41.06.513,W074.23.03.343/a7000"
          }
        }
      },
      "departures": [
        {
          "airlines": [
            {
              "icao": "EJA"
            },
            {
              "icao": "N"
            }
          ],
          "altitude": 4000,
          "destination": "KTTN",
          "exit": "ARD",
          "route": "SBJ ARD"
        },
        {
          "airlines": [
            {
              "icao": "EJA"
            }
          ],
          "altitude": 40000,
          "destination": "KCLT",
          "exit": "BIGGY",
          "route": "BIGGY Q75 GVE LYH CHSLY5"
        },
        {
          "airlines": [
            {
              "icao": "EJA"
            }
          ],
          "altitude": 8000,
          "destination": "KILG",
          "exit": "SBJ",
          "route": "SBJ ETX PTW"
        },
        {
          "airlines": [
            {
              "icao": "N"
            }
          ],
          "altitude": 4000,
          "destination": "KILG",
          "exit": "SBJ",
          "route": "SBJ ETX PTW"
        },
        {
          "airlines": [
            {
              "icao": "LXJ"
            }
          ],
          "altitude": 43000,
          "destination": "KOPF",
          "exit": "LANNA",
          "route": "LANNA J48 MOL FLASK COREX THRSR HONID FROGZ3"
        },
        {
          "airlines": [
            {
              "icao": "EJA"
            }
          ],
          "altitude": 43000,
          "destination": "KGSO",
          "exit": "LANNA",
          "route": "LANNA J48 MOL FLASK COREX THRSR HONID FROGZ3"
        },
        {
          "airlines": [
            {
              "icao": "EJA"
            },
            {
              "icao": "LXJ"
            }
          ],
          "altitude": 40000,
          "destination": "KATL",
          "exit": "LANNA",
          "route": "LANNA J48 MOL FLASK OZZZI1"
        },
        {
          "airlines": [
            {
              "icao": "EJA"
            }
          ],
          "altitude": 8000,
          "destination": "KABE",
          "exit": "SBJ",
          "route": "SBJ ETX"
        },
        {
          "airlines": [
            {
              "icao": "N"
            }
          ],
          "altitude": 6000,
          "destination": "KABE",
          "exit": "SBJ",
          "route": "SBJ ETX"
        },
        {
          "airlines": [
            {
              "icao": "N"
            }
          ],
          "altitude": 6000,
          "destination": "KRDG",
          "exit": "SBJ",
          "route": "SBJ ETX"
        },
        {
          "airlines": [
            {
              "icao": "EJA"
            }
          ],
          "altitude": 8000,
          "destination": "KMDT",
          "exit": "SBJ",
          "route": "SBJ ETX V162 HAR"
        },
        {
          "airlines": [
            {
              "icao": "EJA"
            },
            {
              "icao": "LXJ"
            }
          ],
          "altitude": 40000,
          "destination": "KBNA",
          "exit": "PARKE",
          "route": "PARKE J6 MRB J6 COLNS J6 HVQ Q68 YOCKY GROAT PASLY4"
        },
        {
          "airlines": [
            {
              "icao": "LXJ"
            }
          ],
          "altitude": 43000,
          "destination": "KDFW",
          "exit": "PARKE",
          "route": "PARKE J6 HVQ Q68 YOCKY Q68 LITTR FEWWW SEEVR4"
        },
        {
          "airlines": [
            {
              "icao": "EJA"
            }
          ],
          "altitude": 43000,
          "destination": "KAUS",
          "exit": "PARKE",
          "route": "PARKE J6 HVQ Q68 LITTR TXK WINDU SEWZY6"
        },
        {
          "airlines": [
            {
              "icao": "EJA"
            }
          ],
          "altitude": 40000,
          "destination": "KCVG",
          "exit": "PARKE",
          "route": "PARKE J6 HVQ Q68 LITTR TXK WINDU SEWZY6"
        },
        {
          "airlines": [
            {
              "icao": "LXJ"
            }
          ],
          "altitude": 40000,
          "destination": "KIND",
          "exit": "ZIMMZ",
          "route": "ZIMMZ Q42 HIDON RINTE SNKPT2"
        },
        {
          "airlines": [
            {
              "icao": "EJA"
            }
          ],
          "altitude": 43000,
          "destination": "KCMH",
          "exit": "ZIMMZ",
          "route": "ZIMMZ Q42 MIKYG Q480 AIR CLPRR2"
        },
        {
          "airlines": [
            {
              "icao": "EJA"
            }
          ],
          "altitude": 43000,
          "destination": "KPIT",
          "exit": "ZIMMZ",
          "route": "ZIMMZ Q42 MIKYG Q480 VINSE DEMME4"
        },
        {
          "airlines": [
            {
              "icao": "EJA"
            }
          ],
          "altitude": 40000,
          "destination": "KSAN",
          "exit": "ZIMMZ",
          "route": "ZIMMZ Q42 HIDON KI57Q CUNKI KI48M HUW TUL BISKT PNH ONM KA21Q KA18O HOGGZ LUCKI1"
        },
        {
          "airlines": [
            {
              "icao": "LXJ"
            }
          ],
          "altitude": 43000,
          "destination": "KEGE",
          "exit": "NEWEL",
          "route": "NEWEL J60 HCT AKO AVVVS RLG"
        },
        {
          "airlines": [
            {
              "icao": "EJA"
            }
          ],
          "altitude": 40000,
          "destination": "KMDW",
          "exit": "NEWEL",
          "route": "NEWEL J60 GYNTS J60 ASHEN BAGEL PANGG3"
        },
        {
          "airlines": [
            {
              "icao": "EJA"
            }
          ],
          "altitude": 40000,
          "destination": "KSDL",
          "exit": "NEWEL",
          "route": "NEWEL J60 DJB BDF J64 LMN GLD RSK J44 INW DSERT2"
        },
        {
          "airlines": [
            {
              "icao": "N"
            }
          ],
          "altitude": 9000,
          "destination": "KSRB",
          "exit": "SBJ",
          "route": "SBJ LANNA ETX V39 MRB V166 ESL V4 HVQ XXX V115 AZQ V140 LVT V321 GRILL HEM"
        },
        {
          "airlines": [
            {
              "icao": "EJA"
            }
          ],
          "altitude": 8000,
          "destination": "KPHL",
          "exit": "SBJ",
          "route": "SBJ BUSKY PTW"
        },
        {
          "airlines": [
            {
              "icao": "N"
            }
          ],
          "altitude": 6000,
          "destination": "KPHL",
          "exit": "SBJ",
          "route": "SBJ BUSKY PTW"
        },
        {
          "airlines": [
            {
              "icao": "LXJ"
            }
          ],
          "altitude": 43000,
          "destination": "KSFO",
          "exit": "COATE",
          "route": "COATE Q436 RAAKK ECK YZEMN RABEE FALEN FGT RAP MLD PARZZ FIMUV LEGGS BDEGA3"
        },
        {
          "airlines": [
            {
              "icao": "EJA"
            }
          ],
          "altitude": 43000,
          "destination": "KSLC",
          "exit": "COATE",
          "route": "COATE Q436 RAAKK ICHOL KP84O MSP KP84A JASTI PHP BPI LHO4"
        },
        {
          "airlines": [
            {
              "icao": "LXJ"
            }
          ],
          "altitude": 43000,
          "destination": "KLSE",
          "exit": "COATE",
          "route": "COATE Q436 RAAKK Q438 FARGN Q438 ICHOL Q438 JAAJA Q438 RUBYY BAE"
        },
        {
          "airlines": [
            {
              "icao": "N"
            }
          ],
          "altitude": 10000,
          "destination": "KELM",
          "exit": "COATE",
          "route": "COATE LAAYK ULW"
        },
        {
          "airlines": [
            {
              "icao": "N"
            }
          ],
          "altitude": 10000,
          "destination": "KAVP",
          "exit": "COATE",
          "route": "COATE T218 TALLI LVZ"
        },
        {
          "airlines": [
            {
              "icao": "EJA"
            }
          ],
          "altitude": 18000,
          "destination": "KELM",
          "exit": "NEION",
          "route": "NEION J223 CORDS J132 ULW"
        },
        {
          "airlines": [
            {
              "icao": "EJA"
            }
          ],
          "altitude": 20000,
          "destination": "KBGM",
          "exit": "NEION",
          "route": "NEION J223 CORDS CFB"
        },
        {
          "airlines": [
            {
              "icao": "LXJ"
            }
          ],
          "altitude": 22000,
          "destination": "KSYR",
          "exit": "NEION",
          "route": "NEION J223 CORDS CFB V29 SYR"
        },
        {
          "airlines": [
            {
              "icao": "N"
            }
          ],
          "altitude": 8000,
          "destination": "KBGM",
          "exit": "HAAYS",
          "route": "HAAYS HUO V252 CFB"
        },
        {
          "airlines": [
            {
              "icao": "N"
            }
          ],
          "altitude": 10000,
          "destination": "KSYR",
          "exit": "HAAYS",
          "route": "HAAYS HUO V252 CFB V29 SYR"
        },
        {
          "airlines": [
            {
              "icao": "EJA"
            }
          ],
          "altitude": 43000,
          "destination": "KJAC",
          "exit": "GAYEL",
          "route": "GAYEL Q818 FNT J36 BAE J16 FSD J82 CZI J32 BOY DNW"
        },
        {
          "airlines": [
            {
              "icao": "EJA"
            }
          ],
          "altitude": 40000,
          "destination": "KSAW",
          "exit": "GAYEL",
          "route": "GAYEL Q818 BUFFY Q818 WOZEE KENPA"
        },
        {
          "airlines": [
            {
              "icao": "EJA"
            }
          ],
          "altitude": 30000,
          "destination": "CYYZ",
          "exit": "GAYEL",
          "route": "GAYEL Q818 WOZEE LINNG3"
        },
        {
          "airlines": [
            {
              "icao": "EJA"
            }
          ],
          "altitude": 19000,
          "destination": "KBOS",
          "exit": "BREZY",
          "route": "BREZY V39 CMK MERIT ROBUC3"
        },
        {
          "airlines": [
            {
              "icao": "EJA"
            },
            {
              "icao": "EJA"
            }
          ],
          "altitude": 11000,
          "destination": "KALB",
          "exit": "BREZY",
          "route": "BREZY V39 SOARS V487 CANAN"
        },
        {
          "airlines": [
            {
              "icao": "LXJ"
            }
          ],
          "altitude": 13000,
          "destination": "KPSM",
          "exit": "BREZY",
          "route": "BREZY V39 CMK GREKI JUDDS CAM CON"
        },
        {
          "airlines": [
            {
              "icao": "EJA"
            },
            {
              "icao": "N"
            }
          ],
          "altitude": 6000,
          "destination": "KFRG",
          "exit": "BREZY",
          "route": "BREZY CMK V374 DENNA BDR V44 DPK"
        },
        {
          "airlines": [
            {
              "icao": "LXJ"
            }
          ],
          "altitude": 19000,
          "destination": "KBTV",
          "exit": "BREZY",
          "route": "BREZY V39 CMK GREKI JUDDS CAM"
        },
        {
          "airlines": [
            {
              "icao": "EJA"
            },
            {
              "icao": "N"
            }
          ],
          "altitude": 6000,
          "destination": "KHPN",
          "exit": "BREZY",
          "route": "BREZY V39 CMK"
        },
        {
          "airlines": [
            {
              "icao": "LXJ"
            }
          ],
          "altitude": 40000,
          "destination": "KEVB",
          "exit": "WHITE",
          "route": "ELVAE COL WHITE J209 SBY J79 FKN BARTL CALGO LPERD TTHOR3"
        },
        {
          "airlines": [
            {
              "icao": "EJA"
            }
          ],
          "altitude": 43000,
          "destination": "KMCO",
          "exit": "WHITE",
          "route": "ELVAE COL WHITE J209 SBY J79 KATZN CVI WEAVR J121 CHS IGARY Q85 BEEGE Q85 LPERD GTOUT1"
        },
        {
          "airlines": [
            {
              "icao": "EJA"
            }
          ],
          "altitude": 43000,
          "destination": "KPBI",
          "exit": "WHITE",
          "route": "ELVAE COL WHITE J209 SBY J79 KATZN ISO J121 CHS CAKET Q97 WOPNR CPTAN2"
        },
        {
          "airlines": [
            {
              "icao": "EJA"
            }
          ],
          "altitude": 40000,
          "destination": "KMIA",
          "exit": "WHITE",
          "route": "ELVAE COL WHITE  J209 SBY J79 KATZN ISO J121 CHS CAKET Q97 DEBRL CSTAL2"
        },
        {
          "airlines": [
            {
              "icao": "LXJ"
            }
          ],
          "altitude": 38000,
          "destination": "KCHS",
          "exit": "WHITE",
          "route": "ELVAE COL WHITE  J209 SBY ISO RAPZZ AMYLU3"
        },
        {
          "airlines": [
            {
              "icao": "EJA"
            },
            {
              "icao": "LXJ"
            }
          ],
          "altitude": 22000,
          "destination": "KRIC",
          "exit": "WHITE",
          "route": "ELVAE COL WHITE J209 SBY V1 JAMIE"
        },
        {
          "airlines": [
            {
              "icao": "N"
            }
          ],
          "altitude": 6000,
          "destination": "KACY",
          "exit": "DIXIE",
          "route": "ELVAE COL DIXIE V229 ACY"
        },
        {
          "airlines": [
            {
              "icao": "LXJ"
            }
          ],
          "altitude": 6000,
          "destination": "KACY",
          "exit": "DIXIE",
          "route": "ELVAE COL DIXIE V1 HOWIE"
        }
      ],
      "exit_categories": {
        "BAYYS": "East",
        "BDR": "East",
        "BIGGY": "West",
        "BREZY": "North",
        "COATE": "North",
        "DIXIE": "South",
        "ELIOT": "West",
        "GAYEL": "North",
        "GREKI": "East",
        "HAAYS": "North",
        "LANNA": "West",
        "MERIT": "East",
        "NEION": "North",
        "NEWEL": "West",
        "PARKE": "West",
        "SAX": "North",
        "SBJ": "West",
        "SHIPP": "South",
        "WAVEY": "South",
        "WHITE": "South",
        "ZIMMZ": "West"
      },
      "tower_list": 1,
      "atpa_volumes": {
        "6": {
          "runway_threshold": "KTEB-6",
          "heading": 60,
          "max_heading_deviation": 90,
          "floor": 100,
          "ceiling": 5000,
          "length": 50,
          "left_width": 20000,
          "right_width": 20000,
          "enable_2.5nm": false,
          "2.5nm_distance": 10
        },
        "19": {
          "runway_threshold": "KTEB-19",
          "heading": 195,
          "max_heading_deviation": 90,
          "floor": 100,
          "ceiling": 5000,
          "length": 50,
          "left_width": 20000,
          "right_width": 20000,
          "enable_2.5nm": false,
          "2.5nm_distance": 10
        }
      }
    },
    "KMMU": {
      "name": "Morristown",
      "hold_for_release": true,
      "approaches": {
        "I23": {
          "cifp_id": "I23"
        },
        "Z23": {
          "cifp_id": "RZ23"
        },
        "Y23": {
          "cifp_id": "RY23"
        },
        "R5": {
          "cifp_id": "R5"
        }
      },
      "departure_routes": {
        "5": {
          "BAYYS,BDR,BIGGY,BREZY,COATE,DIXIE,ELIOT,GAYEL,GREKI,HAAYS,LANNA,MERIT,NEION,NEWEL,None,PARKE,SAX,SHIPP,WAVEY,WHITE,ZIMMZ,SBJ,ARD": {
            "cleared_altitude": 2000,
            "sid": "MMU7",
            "waypoints": "_MMU5_049/a1700+/h160"
          }
        },
        "23": {
          "BAYYS,BDR,BIGGY,BREZY,COATE,DIXIE,ELIOT,GAYEL,GREKI,HAAYS,LANNA,MERIT,NEION,NEWEL,None,PARKE,SAX,SHIPP,WAVEY,WHITE,ZIMMZ,SBJ,ARD": {
            "cleared_altitude": 2000,
            "sid": "MMU7",
            "waypoints": "_MMU23_229/a600 _MMU23_210/a2000+/h160"
          }
        }
      },
      "departures": [
        {
          "airlines": [
            {
              "icao": "EJA"
            },
            {
              "icao": "N"
            }
          ],
          "altitude": 4000,
          "destination": "KTTN",
          "exit": "ARD",
          "route": "SBJ ARD"
        },
        {
          "airlines": [
            {
              "icao": "EJA"
            }
          ],
          "altitude": 40000,
          "destination": "KCLT",
          "exit": "BIGGY",
          "route": "BIGGY Q75 GVE LYH CHSLY5"
        },
        {
          "airlines": [
            {
              "icao": "EJA"
            }
          ],
          "altitude": 8000,
          "destination": "KILG",
          "exit": "SBJ",
          "route": "SBJ ETX PTW"
        },
        {
          "airlines": [
            {
              "icao": "N"
            }
          ],
          "altitude": 4000,
          "destination": "KILG",
          "exit": "SBJ",
          "route": "SBJ ETX PTW"
        },
        {
          "airlines": [
            {
              "icao": "LXJ"
            }
          ],
          "altitude": 43000,
          "destination": "KOPF",
          "exit": "LANNA",
          "route": "LANNA J48 MOL FLASK COREX THRSR HONID FROGZ3"
        },
        {
          "airlines": [
            {
              "icao": "EJA"
            }
          ],
          "altitude": 43000,
          "destination": "KGSO",
          "exit": "LANNA",
          "route": "LANNA J48 MOL FLASK COREX THRSR HONID FROGZ3"
        },
        {
          "airlines": [
            {
              "icao": "EJA"
            },
            {
              "icao": "LXJ"
            }
          ],
          "altitude": 40000,
          "destination": "KATL",
          "exit": "LANNA",
          "route": "LANNA J48 MOL FLASK OZZZI1"
        },
        {
          "airlines": [
            {
              "icao": "EJA"
            }
          ],
          "altitude": 8000,
          "destination": "KABE",
          "exit": "SBJ",
          "route": "SBJ ETX"
        },
        {
          "airlines": [
            {
              "icao": "N"
            }
          ],
          "altitude": 6000,
          "destination": "KABE",
          "exit": "SBJ",
          "route": "SBJ ETX"
        },
        {
          "airlines": [
            {
              "icao": "N"
            }
          ],
          "altitude": 6000,
          "destination": "KRDG",
          "exit": "SBJ",
          "route": "SBJ ETX"
        },
        {
          "airlines": [
            {
              "icao": "EJA"
            }
          ],
          "altitude": 8000,
          "destination": "KMDT",
          "exit": "SBJ",
          "route": "SBJ ETX V162 HAR"
        },
        {
          "airlines": [
            {
              "icao": "EJA"
            },
            {
              "icao": "LXJ"
            }
          ],
          "altitude": 40000,
          "destination": "KBNA",
          "exit": "PARKE",
          "route": "PARKE J6 MRB J6 COLNS J6 HVQ Q68 YOCKY GROAT PASLY4"
        },
        {
          "airlines": [
            {
              "icao": "LXJ"
            }
          ],
          "altitude": 43000,
          "destination": "KDFW",
          "exit": "PARKE",
          "route": "PARKE J6 HVQ Q68 YOCKY Q68 LITTR FEWWW SEEVR4"
        },
        {
          "airlines": [
            {
              "icao": "EJA"
            }
          ],
          "altitude": 43000,
          "destination": "KAUS",
          "exit": "PARKE",
          "route": "PARKE J6 HVQ Q68 LITTR TXK WINDU SEWZY6"
        },
        {
          "airlines": [
            {
              "icao": "EJA"
            }
          ],
          "altitude": 40000,
          "destination": "KCVG",
          "exit": "PARKE",
          "route": "PARKE J6 HVQ Q68 LITTR TXK WINDU SEWZY6"
        },
        {
          "airlines": [
            {
              "icao": "LXJ"
            }
          ],
          "altitude": 40000,
          "destination": "KIND",
          "exit": "ZIMMZ",
          "route": "ZIMMZ Q42 HIDON RINTE SNKPT2"
        },
        {
          "airlines": [
            {
              "icao": "EJA"
            }
          ],
          "altitude": 43000,
          "destination": "KCMH",
          "exit": "ZIMMZ",
          "route": "ZIMMZ Q42 MIKYG Q480 AIR CLPRR2"
        },
        {
          "airlines": [
            {
              "icao": "EJA"
            }
          ],
          "altitude": 43000,
          "destination": "KPIT",
          "exit": "ZIMMZ",
          "route": "ZIMMZ Q42 MIKYG Q480 VINSE DEMME4"
        },
        {
          "airlines": [
            {
              "icao": "EJA"
            }
          ],
          "altitude": 40000,
          "destination": "KSAN",
          "exit": "ZIMMZ",
          "route": "ZIMMZ Q42 HIDON KI57Q CUNKI KI48M HUW TUL BISKT PNH ONM KA21Q KA18O HOGGZ LUCKI1"
        },
        {
          "airlines": [
            {
              "icao": "LXJ"
            }
          ],
          "altitude": 43000,
          "destination": "KEGE",
          "exit": "NEWEL",
          "route": "NEWEL J60 HCT AKO AVVVS RLG"
        },
        {
          "airlines": [
            {
              "icao": "EJA"
            }
          ],
          "altitude": 40000,
          "destination": "KMDW",
          "exit": "NEWEL",
          "route": "NEWEL J60 GYNTS J60 ASHEN BAGEL PANGG3"
        },
        {
          "airlines": [
            {
              "icao": "EJA"
            }
          ],
          "altitude": 40000,
          "destination": "KSDL",
          "exit": "NEWEL",
          "route": "NEWEL J60 DJB BDF J64 LMN GLD RSK J44 INW DSERT2"
        },
        {
          "airlines": [
            {
              "icao": "N"
            }
          ],
          "altitude": 9000,
          "destination": "KSRB",
          "exit": "SBJ",
          "route": "SBJ LANNA ETX V39 MRB V166 ESL V4 HVQ XXX V115 AZQ V140 LVT V321 GRILL HEM"
        },
        {
          "airlines": [
            {
              "icao": "EJA"
            }
          ],
          "altitude": 8000,
          "destination": "KPHL",
          "exit": "SBJ",
          "route": "SBJ BUSKY PTW"
        },
        {
          "airlines": [
            {
              "icao": "N"
            }
          ],
          "altitude": 6000,
          "destination": "KPHL",
          "exit": "SBJ",
          "route": "SBJ BUSKY PTW"
        },
        {
          "airlines": [
            {
              "icao": "LXJ"
            }
          ],
          "altitude": 43000,
          "destination": "KSFO",
          "exit": "COATE",
          "route": "COATE Q436 RAAKK ECK YZEMN RABEE FALEN FGT RAP MLD PARZZ FIMUV LEGGS BDEGA3"
        },
        {
          "airlines": [
            {
              "icao": "EJA"
            }
          ],
          "altitude": 43000,
          "destination": "KSLC",
          "exit": "COATE",
          "route": "COATE Q436 RAAKK ICHOL KP84O MSP KP84A JASTI PHP BPI LHO4"
        },
        {
          "airlines": [
            {
              "icao": "LXJ"
            }
          ],
          "altitude": 43000,
          "destination": "KLSE",
          "exit": "COATE",
          "route": "COATE Q436 RAAKK Q438 FARGN Q438 ICHOL Q438 JAAJA Q438 RUBYY BAE"
        },
        {
          "airlines": [
            {
              "icao": "N"
            }
          ],
          "altitude": 10000,
          "destination": "KELM",
          "exit": "COATE",
          "route": "COATE LAAYK ULW"
        },
        {
          "airlines": [
            {
              "icao": "N"
            }
          ],
          "altitude": 10000,
          "destination": "KAVP",
          "exit": "COATE",
          "route": "COATE T218 TALLI LVZ"
        },
        {
          "airlines": [
            {
              "icao": "EJA"
            }
          ],
          "altitude": 18000,
          "destination": "KELM",
          "exit": "NEION",
          "route": "NEION J223 CORDS J132 ULW"
        },
        {
          "airlines": [
            {
              "icao": "EJA"
            }
          ],
          "altitude": 20000,
          "destination": "KBGM",
          "exit": "NEION",
          "route": "NEION J223 CORDS CFB"
        },
        {
          "airlines": [
            {
              "icao": "LXJ"
            }
          ],
          "altitude": 22000,
          "destination": "KSYR",
          "exit": "NEION",
          "route": "NEION J223 CORDS CFB V29 SYR"
        },
        {
          "airlines": [
            {
              "icao": "N"
            }
          ],
          "altitude": 8000,
          "destination": "KBGM",
          "exit": "HAAYS",
          "route": "HAAYS HUO V252 CFB"
        },
        {
          "airlines": [
            {
              "icao": "N"
            }
          ],
          "altitude": 10000,
          "destination": "KSYR",
          "exit": "HAAYS",
          "route": "HAAYS HUO V252 CFB V29 SYR"
        },
        {
          "airlines": [
            {
              "icao": "EJA"
            }
          ],
          "altitude": 43000,
          "destination": "KJAC",
          "exit": "GAYEL",
          "route": "GAYEL Q818 FNT J36 BAE J16 FSD J82 CZI J32 BOY DNW"
        },
        {
          "airlines": [
            {
              "icao": "EJA"
            }
          ],
          "altitude": 40000,
          "destination": "KSAW",
          "exit": "GAYEL",
          "route": "GAYEL Q818 BUFFY Q818 WOZEE KENPA"
        },
        {
          "airlines": [
            {
              "icao": "EJA"
            }
          ],
          "altitude": 30000,
          "destination": "CYYZ",
          "exit": "GAYEL",
          "route": "GAYEL Q818 WOZEE LINNG3"
        },
        {
          "airlines": [
            {
              "icao": "EJA"
            }
          ],
          "altitude": 19000,
          "destination": "KBOS",
          "exit": "BREZY",
          "route": "BREZY V39 CMK MERIT ROBUC3"
        },
        {
          "airlines": [
            {
              "icao": "EJA"
            },
            {
              "icao": "EJA"
            }
          ],
          "altitude": 11000,
          "destination": "KALB",
          "exit": "BREZY",
          "route": "BREZY V39 SOARS V487 CANAN"
        },
        {
          "airlines": [
            {
              "icao": "LXJ"
            }
          ],
          "altitude": 13000,
          "destination": "KPSM",
          "exit": "BREZY",
          "route": "BREZY V39 CMK GREKI JUDDS CAM CON"
        },
        {
          "airlines": [
            {
              "icao": "EJA"
            },
            {
              "icao": "N"
            }
          ],
          "altitude": 6000,
          "destination": "KFRG",
          "exit": "BREZY",
          "route": "BREZY CMK V374 DENNA BDR V44 DPK"
        },
        {
          "airlines": [
            {
              "icao": "LXJ"
            }
          ],
          "altitude": 19000,
          "destination": "KBTV",
          "exit": "BREZY",
          "route": "BREZY V39 CMK GREKI JUDDS CAM"
        },
        {
          "airlines": [
            {
              "icao": "EJA"
            },
            {
              "icao": "N"
            }
          ],
          "altitude": 6000,
          "destination": "KHPN",
          "exit": "BREZY",
          "route": "BREZY V39 CMK"
        },
        {
          "airlines": [
            {
              "icao": "LXJ"
            }
          ],
          "altitude": 40000,
          "destination": "KEVB",
          "exit": "WHITE",
          "route": "ELVAE COL WHITE J209 SBY J79 FKN BARTL CALGO LPERD TTHOR3"
        },
        {
          "airlines": [
            {
              "icao": "EJA"
            }
          ],
          "altitude": 43000,
          "destination": "KMCO",
          "exit": "WHITE",
          "route": "ELVAE COL WHITE J209 SBY J79 KATZN CVI WEAVR J121 CHS IGARY Q85 BEEGE Q85 LPERD GTOUT1"
        },
        {
          "airlines": [
            {
              "icao": "EJA"
            }
          ],
          "altitude": 43000,
          "destination": "KPBI",
          "exit": "WHITE",
          "route": "ELVAE COL WHITE J209 SBY J79 KATZN ISO J121 CHS CAKET Q97 WOPNR CPTAN2"
        },
        {
          "airlines": [
            {
              "icao": "EJA"
            }
          ],
          "altitude": 40000,
          "destination": "KMIA",
          "exit": "WHITE",
          "route": "ELVAE COL WHITE J209 SBY J79 KATZN ISO J121 CHS CAKET Q97 DEBRL CSTAL2"
        },
        {
          "airlines": [
            {
              "icao": "LXJ"
            }
          ],
          "altitude": 38000,
          "destination": "KCHS",
          "exit": "WHITE",
          "route": "ELVAE COL WHITE J209 SBY ISO RAPZZ AMYLU3"
        },
        {
          "airlines": [
            {
              "icao": "EJA"
            },
            {
              "icao": "LXJ"
            }
          ],
          "altitude": 22000,
          "destination": "KRIC",
          "exit": "WHITE",
          "route": "ELVAE COL WHITE J209 SBY V1 JAMIE"
        },
        {
          "airlines": [
            {
              "icao": "N"
            }
          ],
          "altitude": 6000,
          "destination": "KACY",
          "exit": "DIXIE",
          "route": "ELVAE COL DIXIE V229 ACY"
        },
        {
          "airlines": [
            {
              "icao": "LXJ"
            }
          ],
          "altitude": 8000,
          "destination": "KACY",
          "exit": "DIXIE",
          "route": "ELVAE COL DIXIE V1 HOWIE"
        }
      ],
      "exit_categories": {
        "BAYYS": "East",
        "BDR": "East",
        "BIGGY": "West",
        "BREZY": "North",
        "COATE": "North",
        "DIXIE": "South",
        "ELIOT": "West",
        "GAYEL": "North",
        "GREKI": "East",
        "HAAYS": "North",
        "LANNA": "West",
        "MERIT": "East",
        "NEION": "North",
        "NEWEL": "West",
        "PARKE": "West",
        "SAX": "North",
        "SBJ": "West",
        "SHIPP": "South",
        "WAVEY": "South",
        "WHITE": "South",
        "ZIMMZ": "West"
      }
    },
    "KLGA": {
      "name": "LaGuardia",
      "approaches": {
        "I4": {
          "runway": "4",
          "type": "ILS",
          "waypoints": [
            "GGREG/iaf ZARID/a4000+ VADDR/a4000+ JACIE/a4000+ NECOL/a4000+ VARAZ/iaf/a4000+ BENNG/if/a3000 RAHEL/a1800 DNNIS/faf/a1700 WARIN/a640"
          ]
        },
        "I22": {
          "runway": "22",
          "type": "ILS",
          "waypoints": [
            "YOMAN/if/a3000 GREKO/faf/a1900"
          ]
        },
        "I13": {
          "runway": "13",
          "type": "ILS",
          "waypoints": [
            "PAYMI/if/a2800 STEED/faf/a1900 COROR/a800"
          ]
        },
        "R31": {
          "full_name": "RNAV X Runway 31",
          "runway": "31",
          "type": "RNAV",
          "waypoints": [
            "GGREG/iaf/s240 ZARID/a4000+ VADDR/a4000+ JACIE/a4000+ NECOL/s200/a4000+ VARAZ/s200/iaf/a4000+ PACHU/if/a3000 SHAYY/s180/a2500 GACAR/faf/a2200 DRRYL/a1142 KEYTH/a782 DCTRK/a422"
          ]
        },
        "PVA": {
          "full_name": "Park Visual Runway 31",
          "runway": "31",
          "type": "Visual",
          "waypoints": [
            "VARAZ/a4000+ PACHU/a3000+ SHAYY/a2500+/s180 GACAR/a2200+/s165 DRRYL/a1100+ KEYTH/a700+ DCTRK/a400+"
          ]
        },
        "L31": {
          "full_name": "Localizer Runway 31",
          "runway": "31",
          "type": "ILS",
          "waypoints": [
            "QUENE/if/a1700 FABRY/faf/a1700"
          ]
        }
      },
      "departure_controller": "1L",
      "departure_routes": {
        "4": {
          "NEWEL,ELIOT,ZIMMZ,PARKE,LANNA,BIGGY,SBJ,WHITE": {
            "cleared_altitude": 5000,
            "sid": "LGA7",
            "waypoints": "KLGA-22/h360"
          },
          "COATE,NEION,,HAYYS,GAYEL,SAX,NYACK,GREKI,MERIT,BAYYS,CMK,BDR,DPK,SHIPP,WAVEY,DIXIE": {
            "cleared_altitude": 5000,
            "sid": "LGA7",
            "waypoints": "KLGA-22/h40"
          }
        },
        "31": {
          "NEWEL,ELIOT,ZIMMZ": {
            "cleared_altitude": 17000,
            "sid": "LGA7",
            "waypoints": "KLGA-13 N040.48.40.880,W073.54.15.194/a5000/ho5W N040.54.53.756,W074.00.25.872/a9000+ N040.53.28.680,W074.16.01.083/a11000+/hoC55"
          },
          "PARKE,LANNA,BIGGY,SBJ": {
            "cleared_altitude": 17000,
            "sid": "LGA7",
            "waypoints": "KLGA-13 N040.48.40.880,W073.54.15.194/a5000/ho5W N040.54.53.756,W074.00.25.872/a9000+ N040.48.07.756,W074.14.50.167/a11000+/hoC39"
          },
          "WHITE,DIXIE": {
            "cleared_altitude": 17000,
            "sid": "LGA7",
            "waypoints": "KLGA-13 N040.48.41.759,W073.54.10.057/a5000/ho5S N040.53.21.580,W073.58.02.144 N040.40.32.510,W074.07.44.337/a12000 N040.28.46.625,W074.10.12.625/hoC56/a12000"
          },
          "COATE,NEION,HAYYS,GAYEL,SAX,NYACK,DPK,SHIPP,WAVEY": {
            "cleared_altitude": 15000,
            "sid": "LGA7",
            "waypoints": "KLGA-13 N040.48.58.348,W073.53.20.921/a5000/ho5T N040.56.32.578,W073.58.06.648/a9000+ N041.01.29.401,W074.09.33.266/a11000+"
          },
          "GREKI,MERIT,BAYYS,CMK,BDR": {
            "cleared_altitude": 12000,
            "sid": "LGA7",
            "waypoints": "KLGA-13 N040.48.58.348,W073.53.20.921/a4000+/ho5E N040.50.22.792,W073.53.51.546/a4000+"
          }
        },
        "13": {
          "NEWEL,ELIOT,ZIMMZ,PARKE,LANNA,BIGGY,SBJ,BAYYS,BDR,BETTE,COATE,GAYEL,GREKI,HAAYS,HAPIE,MERIT,NEION,SHIPP,WAVEY": {
            "cleared_altitude": 17000,
            "sid": "TNNIS6",
            "waypoints": "_LGA_13b N040.48.19.250,W073.46.53.983/a3000+ N040.50.55.723,W073.45.03.405/a5000+"
          },
          "WHITE": {
            "cleared_altitude": 17000,
            "sid": "TNNIS6",
            "waypoints": "_LGA_13b N040.48.19.250,W073.46.53.983/a3000+ N040.50.55.723,W073.45.03.405/a5000+ N040.50.45.259,W073.55.04.412 N040.39.54.580,W074.05.01.492/a12000-"
          }
        }
      },
      "departures": [
        {
          "airlines": [
            {
              "fleet": "short",
              "icao": "AAL"
            },
            {
              "fleet": "short",
              "icao": "DAL"
            },
            {
              "icao": "JBU"
            }
          ],
          "destination": "KCLT",
          "exit": "BIGGY",
          "route": "BIGGY Q75 GVE LYH CHSLY5"
        },
        {
          "airlines": [
            {
              "fleet": "short",
              "icao": "AAL"
            },
            {
              "fleet": "short",
              "icao": "DAL"
            },
            {
              "fleet": "short",
              "icao": "UAL"
            },
            {
              "icao": "NKS"
            },
            {
              "icao": "JBU"
            }
          ],
          "destination": "KMCO",
          "exit": "WHITE",
          "route": "WHITE Q409 CRPLR Q85 LPERD GTOUT1"
        },
        {
          "airlines": [
            {
              "fleet": "short",
              "icao": "DAL"
            },
            {
              "icao": "JBU"
            },
            {
              "icao": "NKS"
            },
            {
              "icao": "SWA"
            }
          ],
          "destination": "KATL",
          "exit": "LANNA",
          "route": "LANNA J48 MOL FLASK OZZZI1"
        },
        {
          "airlines": [
            {
              "icao": "EDV"
            },
            {
              "icao": "RPA"
            }
          ],
          "altitude": 16000,
          "destination": "KDCA",
          "exit": "BIGGY",
          "route": "BIGGY Q75 MXE CLIPR3"
        },
        {
          "airlines": [
            {
              "icao": "EDV"
            },
            {
              "icao": "RPA"
            }
          ],
          "altitude": 16000,
          "destination": "KIAD",
          "exit": "PARKE",
          "route": "PARKE JETTZ SARAA LRP"
        },
        {
          "airlines": [
            {
              "icao": "EDV"
            },
            {
              "icao": "RPA"
            }
          ],
          "destination": "KORF",
          "exit": "WHITE",
          "route": "WHITE Q409 TRPOD JAMIE CCV ORF"
        },
        {
          "airlines": [
            {
              "icao": "SWA"
            }
          ],
          "destination": "KMDW",
          "exit": "NEWEL",
          "route": "NEWEL J60 ASHEN BAGEL PANGG4"
        },
        {
          "airlines": [
            {
              "icao": "EDV"
            },
            {
              "icao": "RPA"
            }
          ],
          "destination": "KCLE",
          "exit": "NEWEL",
          "route": "NEWEL J60 PSB UPPRR TRYBE4"
        },
        {
          "airlines": [
            {
              "icao": "EDV"
            },
            {
              "icao": "RPA"
            }
          ],
          "destination": "KMEM",
          "exit": "PARKE",
          "route": "PARKE J6 HVQ Q68 RYANS BWG BLUZZ3"
        },
        {
          "airlines": [
            {
              "icao": "EDV"
            },
            {
              "icao": "RPA"
            }
          ],
          "destination": "KIND",
          "exit": "ZIMMZ",
          "route": "ZIMMZ Q42 HIDON RINTE SNKPT2"
        },
        {
          "airlines": [
            {
              "icao": "EDV"
            },
            {
              "icao": "RPA"
            }
          ],
          "destination": "KCVG",
          "exit": "PARKE",
          "route": "PARKE J6 COLNS GAVNN6"
        },
        {
          "airlines": [
            {
              "icao": "EDV"
            },
            {
              "icao": "RPA"
            },
            {
              "icao": "SWA"
            }
          ],
          "destination": "KBNA",
          "exit": "PARKE",
          "route": "PARKE J6 HVQ Q68 YOCKY GROAT PASLY4"
        },
        {
          "airlines": [
            {
              "fleet": "short",
              "icao": "DAL"
            },
            {
              "fleet": "short",
              "icao": "AAL"
            },
            {
              "fleet": "short",
              "icao": "UAL"
            },
            {
              "icao": "JBU"
            },
            {
              "icao": "NKS"
            }
          ],
          "destination": "KMIA",
          "exit": "WHITE",
          "route": "WHITE Q409 CRPLR BGBRD Q101 SKARP Y313 HOAGG BNFSH2"
        },
        {
          "airlines": [
            {
              "fleet": "short",
              "icao": "DAL"
            },
            {
              "fleet": "short",
              "icao": "AAL"
            },
            {
              "fleet": "short",
              "icao": "UAL"
            },
            {
              "icao": "JBU"
            },
            {
              "icao": "SWA"
            }
          ],
          "destination": "KBOS",
          "exit": "MERIT",
          "route": "MERIT ROBUC3"
        },
        {
          "airlines": [
            {
              "icao": "EDV"
            },
            {
              "icao": "RPA"
            }
          ],
          "destination": "KBGR",
          "exit": "GREKI",
          "route": "GREKI V419 JUDDS CAM BGR"
        },
        {
          "airlines": [
            {
              "icao": "EDV"
            },
            {
              "icao": "RPA"
            }
          ],
          "destination": "KPWM",
          "exit": "GREKI",
          "route": "GREKI JUDDS CAM CDOGG4"
        },
        {
          "airlines": [
            {
              "fleet": "short",
              "icao": "ACA"
            },
            {
              "fleet": "jfk",
              "icao": "WJA"
            }
          ],
          "destination": "CYUL",
          "exit": "GREKI",
          "route": "GREKI JUDDS CAM JASDU PBERG CARTER#"
        },
        {
          "airlines": [
            {
              "icao": "EDV"
            },
            {
              "fleet": "short",
              "icao": "ACA"
            },
            {
              "fleet": "jfk",
              "icao": "WJA"
            }
          ],
          "destination": "CYYZ",
          "exit": "GAYEL",
          "route": "GAYEL Q818 WOZEE LINNG3"
        },
        {
          "airlines": [
            {
              "icao": "EDV"
            },
            {
              "fleet": "short",
              "icao": "AAL"
            },
            {
              "fleet": "jfk",
              "icao": "WJA"
            }
          ],
          "destination": "KORD",
          "exit": "COATE",
          "route": "COATE Q436 EMMMA WYNDE2"
        }
      ],
      "exit_categories": {
        "SAX": "North",
        "COATE": "North",
        "NEION": "North",
        "HAAYS": "North",
        "GAYEL": "North",
        "GREKI": "East",
        "MERIT": "East",
        "BAYYS": "East",
        "CMK": "East",
        "BDR": "East",
        "DIXIE": "South",
        "WHITE": "South",
        "SHIPP": "South",
        "WAVEY": "South",
        "SBJ": "West",
        "BIGGY": "West",
        "LANNA": "West",
        "PARKE": "West",
        "ELIOT": "West",
        "NEWEL": "West",
        "ZIMMZ": "West"
      },
      "tower_list": 1,
      "atpa_volumes": {
        "4": {
          "runway_threshold": "KLGA-4",
          "heading": 44,
          "max_heading_deviation": 90,
          "floor": 100,
          "ceiling": 7000,
          "length": 40,
          "left_width": 30000,
          "right_width": 30000,
          "filtered_scratchpads": [
            "VAP"
          ],
          "enable_2.5nm": true,
          "2.5nm_distance": 10
        },
        "13": {
          "runway_threshold": "KLGA-13",
          "heading": 134,
          "max_heading_deviation": 90,
          "floor": 100,
          "ceiling": 5000,
          "length": 30,
          "left_width": 30000,
          "right_width": 30000,
          "filtered_scratchpads": [
            "VAP"
          ],
          "enable_2.5nm": true,
          "2.5nm_distance": 10
        },
        "22": {
          "runway_threshold": "KLGA-22",
          "heading": 224,
          "max_heading_deviation": 90,
          "floor": 100,
          "ceiling": 5000,
          "length": 40,
          "left_width": 30000,
          "right_width": 30000,
          "filtered_scratchpads": [
            "VAP"
          ],
          "enable_2.5nm": true,
          "2.5nm_distance": 10
        },
        "31": {
          "runway_threshold": "KLGA-31",
          "heading": 39,
          "max_heading_deviation": 130,
          "floor": 100,
          "ceiling": 7000,
          "length": 40,
          "left_width": 30000,
          "right_width": 30000,
          "filtered_scratchpads": [
            "VAP"
          ],
          "enable_2.5nm": true,
          "2.5nm_distance": 10
        }
      }
    },
    "KCDW": {
      "name": "Caldwell",
      "hold_for_release": false,
      "approaches": {
        "R10": {
          "cifp_id": "R10"
        },
        "R22": {
          "cifp_id": "R22"
        },
        "R4": {
          "cifp_id": "R4"
        }
      },
      "vfr": {
        "random_routes": {
          "rate": 5
        },
        "routes": [
          {
            "rate": 8,
            "waypoints": "N040.53.47.041,W074.16.04.572/a500+ N040.58.38.481,W074.17.56.577/a1500-2800 N041.05.15.898,W074.22.25.056/a1400-6500/airwork20m20nm N041.08.20.083,W074.29.17.015/a1400-7700/airwork20m20nm N040.56.00.511,W074.23.47.728/a1500-2800 N040.51.43.445,W074.20.49.777/a900 N040.50.30.825,W074.18.34.343/a500",
            "destination": "KCDW",
            "fleet": "lightGA",
            "description": "Airwork bothers SAX"
          }
        ]
      },
      "departure_routes": {
        "4": {
          "BAYYS,BDR,BIGGY,BREZY,COATE,DIXIE,ELIOT,GAYEL,GREKI,HAAYS,LANNA,MERIT,NEION,NEWEL,None,PARKE,SAX,SHIPP,WAVEY,WHITE,ZIMMZ,SBJ,ARD": {
            "cleared_altitude": 2000,
            "sid": "CDW7",
            "waypoints": "KCDW-22/h180"
          }
        },
        "22": {
          "BAYYS,BDR,BIGGY,BREZY,COATE,DIXIE,ELIOT,GAYEL,GREKI,HAAYS,LANNA,MERIT,NEION,NEWEL,None,PARKE,SAX,SHIPP,WAVEY,WHITE,ZIMMZ,SBJ,ARD": {
            "cleared_altitude": 2000,
            "sid": "CDW7",
            "waypoints": "KCDW-4/h180"
          }
        }
      },
      "departures": [
        {
          "airlines": [
            {
              "icao": "EJA"
            },
            {
              "icao": "N"
            }
          ],
          "altitude": 4000,
          "destination": "KTTN",
          "exit": "ARD",
          "route": "SBJ ARD"
        },
        {
          "airlines": [
            {
              "icao": "EJA"
            }
          ],
          "altitude": 40000,
          "destination": "KCLT",
          "exit": "BIGGY",
          "route": "BIGGY Q75 GVE LYH CHSLY5"
        },
        {
          "airlines": [
            {
              "icao": "EJA"
            }
          ],
          "altitude": 8000,
          "destination": "KILG",
          "exit": "SBJ",
          "route": "SBJ ETX PTW"
        },
        {
          "airlines": [
            {
              "icao": "N"
            }
          ],
          "altitude": 4000,
          "destination": "KILG",
          "exit": "SBJ",
          "route": "SBJ ETX PTW"
        },
        {
          "airlines": [
            {
              "icao": "LXJ"
            }
          ],
          "altitude": 43000,
          "destination": "KOPF",
          "exit": "LANNA",
          "route": "LANNA J48 MOL FLASK COREX THRSR HONID FROGZ3"
        },
        {
          "airlines": [
            {
              "icao": "EJA"
            }
          ],
          "altitude": 43000,
          "destination": "KGSO",
          "exit": "LANNA",
          "route": "LANNA J48 MOL FLASK COREX THRSR HONID FROGZ3"
        },
        {
          "airlines": [
            {
              "icao": "EJA"
            },
            {
              "icao": "LXJ"
            }
          ],
          "altitude": 40000,
          "destination": "KATL",
          "exit": "LANNA",
          "route": "LANNA J48 MOL FLASK OZZZI1"
        },
        {
          "airlines": [
            {
              "icao": "EJA"
            }
          ],
          "altitude": 8000,
          "destination": "KABE",
          "exit": "SBJ",
          "route": "SBJ ETX"
        },
        {
          "airlines": [
            {
              "icao": "N"
            }
          ],
          "altitude": 8000,
          "destination": "KABE",
          "exit": "SBJ",
          "route": "SBJ ETX"
        },
        {
          "airlines": [
            {
              "icao": "N"
            }
          ],
          "altitude": 8000,
          "destination": "KRDG",
          "exit": "SBJ",
          "route": "SBJ ETX"
        },
        {
          "airlines": [
            {
              "icao": "EJA"
            }
          ],
          "altitude": 8000,
          "destination": "KMDT",
          "exit": "SBJ",
          "route": "SBJ ETX V162 HAR"
        },
        {
          "airlines": [
            {
              "icao": "EJA"
            },
            {
              "icao": "LXJ"
            }
          ],
          "altitude": 40000,
          "destination": "KBNA",
          "exit": "PARKE",
          "route": "PARKE J6 MRB J6 COLNS J6 HVQ Q68 YOCKY GROAT PASLY4"
        },
        {
          "airlines": [
            {
              "icao": "LXJ"
            }
          ],
          "altitude": 43000,
          "destination": "KDFW",
          "exit": "PARKE",
          "route": "PARKE J6 HVQ Q68 YOCKY Q68 LITTR FEWWW SEEVR4"
        },
        {
          "airlines": [
            {
              "icao": "EJA"
            }
          ],
          "altitude": 43000,
          "destination": "KAUS",
          "exit": "PARKE",
          "route": "PARKE J6 HVQ Q68 LITTR TXK WINDU SEWZY6"
        },
        {
          "airlines": [
            {
              "icao": "EJA"
            }
          ],
          "altitude": 40000,
          "destination": "KCVG",
          "exit": "PARKE",
          "route": "PARKE J6 HVQ Q68 LITTR TXK WINDU SEWZY6"
        },
        {
          "airlines": [
            {
              "icao": "LXJ"
            }
          ],
          "altitude": 40000,
          "destination": "KIND",
          "exit": "ZIMMZ",
          "route": "ZIMMZ Q42 HIDON RINTE SNKPT2"
        },
        {
          "airlines": [
            {
              "icao": "EJA"
            }
          ],
          "altitude": 43000,
          "destination": "KCMH",
          "exit": "ZIMMZ",
          "route": "ZIMMZ Q42 MIKYG Q480 AIR CLPRR2"
        },
        {
          "airlines": [
            {
              "icao": "EJA"
            }
          ],
          "altitude": 43000,
          "destination": "KPIT",
          "exit": "ZIMMZ",
          "route": "ZIMMZ Q42 MIKYG Q480 VINSE DEMME4"
        },
        {
          "airlines": [
            {
              "icao": "EJA"
            }
          ],
          "altitude": 40000,
          "destination": "KSAN",
          "exit": "ZIMMZ",
          "route": "ZIMMZ Q42 HIDON KI57Q CUNKI KI48M HUW TUL BISKT PNH ONM KA21Q KA18O HOGGZ LUCKI1"
        },
        {
          "airlines": [
            {
              "icao": "LXJ"
            }
          ],
          "altitude": 43000,
          "destination": "KEGE",
          "exit": "NEWEL",
          "route": "NEWEL J60 HCT AKO AVVVS RLG"
        },
        {
          "airlines": [
            {
              "icao": "EJA"
            }
          ],
          "altitude": 40000,
          "destination": "KMDW",
          "exit": "NEWEL",
          "route": "NEWEL J60 GYNTS J60 ASHEN BAGEL PANGG3"
        },
        {
          "airlines": [
            {
              "icao": "EJA"
            }
          ],
          "altitude": 40000,
          "destination": "KSDL",
          "exit": "NEWEL",
          "route": "NEWEL J60 DJB BDF J64 LMN GLD RSK J44 INW DSERT2"
        },
        {
          "airlines": [
            {
              "icao": "N"
            }
          ],
          "altitude": 9000,
          "destination": "KSRB",
          "exit": "SBJ",
          "route": "SBJ LANNA ETX V39 MRB V166 ESL V4 HVQ XXX V115 AZQ V140 LVT V321 GRILL HEM"
        },
        {
          "airlines": [
            {
              "icao": "EJA"
            }
          ],
          "altitude": 8000,
          "destination": "KPHL",
          "exit": "SBJ",
          "route": "SBJ BUSKY PTW"
        },
        {
          "airlines": [
            {
              "icao": "N"
            }
          ],
          "altitude": 8000,
          "destination": "KPHL",
          "exit": "SBJ",
          "route": "SBJ BUSKY PTW"
        },
        {
          "airlines": [
            {
              "icao": "LXJ"
            }
          ],
          "altitude": 43000,
          "destination": "KSFO",
          "exit": "COATE",
          "route": "COATE Q436 RAAKK ECK YZEMN RABEE FALEN FGT RAP MLD PARZZ FIMUV LEGGS BDEGA3"
        },
        {
          "airlines": [
            {
              "icao": "EJA"
            }
          ],
          "altitude": 43000,
          "destination": "KSLC",
          "exit": "COATE",
          "route": "COATE Q436 RAAKK ICHOL KP84O MSP KP84A JASTI PHP BPI LHO4"
        },
        {
          "airlines": [
            {
              "icao": "LXJ"
            }
          ],
          "altitude": 43000,
          "destination": "KLSE",
          "exit": "COATE",
          "route": "COATE Q436 RAAKK Q438 FARGN Q438 ICHOL Q438 JAAJA Q438 RUBYY BAE"
        },
        {
          "airlines": [
            {
              "icao": "N"
            }
          ],
          "altitude": 10000,
          "destination": "KELM",
          "exit": "COATE",
          "route": "COATE LAAYK ULW"
        },
        {
          "airlines": [
            {
              "icao": "N"
            }
          ],
          "altitude": 10000,
          "destination": "KAVP",
          "exit": "COATE",
          "route": "COATE T218 TALLI LVZ"
        },
        {
          "airlines": [
            {
              "icao": "EJA"
            }
          ],
          "altitude": 18000,
          "destination": "KELM",
          "exit": "NEION",
          "route": "NEION J223 CORDS J132 ULW"
        },
        {
          "airlines": [
            {
              "icao": "EJA"
            }
          ],
          "altitude": 20000,
          "destination": "KBGM",
          "exit": "NEION",
          "route": "NEION J223 CORDS CFB"
        },
        {
          "airlines": [
            {
              "icao": "LXJ"
            }
          ],
          "altitude": 22000,
          "destination": "KSYR",
          "exit": "NEION",
          "route": "NEION J223 CORDS CFB V29 SYR"
        },
        {
          "airlines": [
            {
              "icao": "N"
            }
          ],
          "altitude": 8000,
          "destination": "KBGM",
          "exit": "HAAYS",
          "route": "HAAYS HUO V252 CFB"
        },
        {
          "airlines": [
            {
              "icao": "N"
            }
          ],
          "altitude": 10000,
          "destination": "KSYR",
          "exit": "HAAYS",
          "route": "HAAYS HUO V252 CFB V29 SYR"
        },
        {
          "airlines": [
            {
              "icao": "EJA"
            }
          ],
          "altitude": 43000,
          "destination": "KJAC",
          "exit": "GAYEL",
          "route": "GAYEL Q818 FNT J36 BAE J16 FSD J82 CZI J32 BOY DNW"
        },
        {
          "airlines": [
            {
              "icao": "EJA"
            }
          ],
          "altitude": 40000,
          "destination": "KSAW",
          "exit": "GAYEL",
          "route": "GAYEL Q818 BUFFY Q818 WOZEE KENPA"
        },
        {
          "airlines": [
            {
              "icao": "EJA"
            }
          ],
          "altitude": 30000,
          "destination": "CYYZ",
          "exit": "GAYEL",
          "route": "GAYEL Q818 WOZEE LINNG3"
        },
        {
          "airlines": [
            {
              "icao": "EJA"
            }
          ],
          "altitude": 19000,
          "destination": "KBOS",
          "exit": "BREZY",
          "route": "BREZY V39 CMK MERIT ROBUC3"
        },
        {
          "airlines": [
            {
              "icao": "EJA"
            },
            {
              "icao": "EJA"
            }
          ],
          "altitude": 11000,
          "destination": "KALB",
          "exit": "BREZY",
          "route": "BREZY V39 SOARS V487 CANAN"
        },
        {
          "airlines": [
            {
              "icao": "LXJ"
            }
          ],
          "altitude": 13000,
          "destination": "KPSM",
          "exit": "BREZY",
          "route": "BREZY V39 CMK GREKI JUDDS CAM CON"
        },
        {
          "airlines": [
            {
              "icao": "EJA"
            },
            {
              "icao": "N"
            }
          ],
          "altitude": 6000,
          "destination": "KFRG",
          "exit": "BREZY",
          "route": "BREZY CMK V374 DENNA BDR V44 DPK"
        },
        {
          "airlines": [
            {
              "icao": "LXJ"
            }
          ],
          "altitude": 19000,
          "destination": "KBTV",
          "exit": "BREZY",
          "route": "BREZY V39 CMK GREKI JUDDS CAM"
        },
        {
          "airlines": [
            {
              "icao": "EJA"
            },
            {
              "icao": "N"
            }
          ],
          "altitude": 6000,
          "destination": "KHPN",
          "exit": "BREZY",
          "route": "BREZY V39 CMK"
        },
        {
          "airlines": [
            {
              "icao": "LXJ"
            }
          ],
          "altitude": 40000,
          "destination": "KEVB",
          "exit": "WHITE",
          "route": "ELVAE COL WHITE J209 SBY J79 FKN BARTL CALGO LPERD TTHOR3"
        },
        {
          "airlines": [
            {
              "icao": "EJA"
            }
          ],
          "altitude": 43000,
          "destination": "KMCO",
          "exit": "WHITE",
          "route": "ELVAE COL WHITE J209 SBY J79 KATZN CVI WEAVR J121 CHS IGARY Q85 BEEGE Q85 LPERD GTOUT1"
        },
        {
          "airlines": [
            {
              "icao": "EJA"
            }
          ],
          "altitude": 43000,
          "destination": "KPBI",
          "exit": "WHITE",
          "route": "ELVAE COL WHITE J209 SBY J79 KATZN ISO J121 CHS CAKET Q97 WOPNR CPTAN2"
        },
        {
          "airlines": [
            {
              "icao": "EJA"
            }
          ],
          "altitude": 40000,
          "destination": "KMIA",
          "exit": "WHITE",
          "route": "ELVAE COL WHITE J209 SBY J79 KATZN ISO J121 CHS CAKET Q97 DEBRL CSTAL2"
        },
        {
          "airlines": [
            {
              "icao": "LXJ"
            }
          ],
          "altitude": 38000,
          "destination": "KCHS",
          "exit": "WHITE",
          "route": "ELVAE COL WHITE J209 SBY ISO RAPZZ AMYLU3"
        },
        {
          "airlines": [
            {
              "icao": "EJA"
            },
            {
              "icao": "LXJ"
            }
          ],
          "altitude": 22000,
          "destination": "KRIC",
          "exit": "WHITE",
          "route": "ELVAE COL WHITE J209 SBY V1 JAMIE"
        },
        {
          "airlines": [
            {
              "icao": "N"
            }
          ],
          "altitude": 6000,
          "destination": "KACY",
          "exit": "DIXIE",
          "route": "ELVAE COL DIXIE V229 ACY"
        },
        {
          "airlines": [
            {
              "icao": "LXJ"
            }
          ],
          "altitude": 8000,
          "destination": "KACY",
          "exit": "DIXIE",
          "route": "ELVAE COL DIXIE V1 HOWIE"
        }
      ],
      "exit_categories": {
        "BAYYS": "East",
        "BDR": "East",
        "BIGGY": "West",
        "BREZY": "North",
        "COATE": "North",
        "DIXIE": "South",
        "ELIOT": "West",
        "GAYEL": "North",
        "GREKI": "East",
        "HAAYS": "North",
        "LANNA": "West",
        "MERIT": "East",
        "NEION": "North",
        "NEWEL": "West",
        "PARKE": "West",
        "SAX": "North",
        "SBJ": "West",
        "SHIPP": "South",
        "WAVEY": "South",
        "WHITE": "South",
        "ZIMMZ": "West"
      }
    },
    "KTTN": {
      "vfr": {
        "random_routes": {
          "rate": 5
        },
        "routes": [
          {
            "rate": 8,
            "waypoints": "N040.21.49.295,W074.46.38.822/a3000+ N040.25.33.924,W074.40.05.868/a3000-5500/airwork20m15nm N040.20.26.390,W074.43.53.505/a2500 N040.18.19.305,W074.46.39.920/a1000+",
            "destination": "KTTN",
            "fleet": "lightGA",
            "description": "Airwork bothers 39N"
          },
          {
            "rate": 8,
            "waypoints": "N040.20.31.402,W074.53.35.066/a2000+ N040.27.10.577,W074.56.14.038/a2000-5500/airwork20m15nm N040.20.25.991,W074.44.41.872/a1500+ N040.17.12.865,W074.47.40.949/a1000+",
            "destination": "KTTN",
            "fleet": "lightGA",
            "description": "Airwork bothers SBJ"
          },
          {
            "rate": 8,
            "waypoints": "N040.17.16.999,W074.41.17.526/a1500+ N040.22.18.395,W074.29.58.077/a1400-3500/airwork20m15nm N040.20.12.231,W074.43.09.999/a1500+ N040.17.57.951,W074.47.17.796/a400+",
            "destination": "KTTN",
            "fleet": "lightGA",
            "description": "Airwork bothers RBV"
          }
        ]
      }
    },
    "1N7": {
      "vfr": {
        "random_routes": {
          "rate": 10
        }
      }
    },
    "KPOU": {
      "vfr": {
        "random_routes": {
          "rate": 10
        }
      }
    },
    "KHPN": {
      "vfr": {
        "random_routes": {
          "rate": 10
        }
      }
    },
    "KBLM": {
      "vfr": {
        "random_routes": {
          "rate": 10
        }
      }
    }
  },
  "airspace": {
    "boundaries": {
      "NOA_SW_F2": [
        "N041.29.19.570,W074.21.26.499",
        "N041.20.30.029,W074.03.40.523",
        "N041.12.03.875,W074.15.33.865",
        "N041.09.03.109,W074.25.13.092",
        "N041.10.31.837,W074.30.59.106",
        "N041.29.19.570,W074.21.26.499"
      ],
      "NOA_SW_F3": [
        "N041.11.22.717,W074.32.43.092",
        "N041.10.31.837,W074.30.59.106",
        "N041.09.03.109,W074.25.13.092",
        "N041.12.03.875,W074.15.33.865",
        "N041.10.24.353,W074.12.01.032",
        "N040.59.42.957,W074.18.24.180",
        "N040.58.41.530,W074.26.20.081",
        "N040.52.06.036,W074.25.27.291",
        "N040.55.52.807,W074.35.56.945",
        "N041.03.54.640,W074.35.45.932",
        "N041.11.22.717,W074.32.43.092"
      ],
      "NOA_SW_G3": [
        "N041.10.24.353,W074.12.01.032",
        "N041.09.40.723,W074.10.14.163",
        "N041.01.08.225,W074.15.23.840",
        "N040.59.59.244,W074.18.13.826",
        "N041.10.24.353,W074.12.01.032"
      ],
      "NOA_SW_H3": [
        "N041.09.40.723,W074.10.14.163",
        "N041.07.54.005,W074.06.50.614",
        "N041.03.39.026,W074.09.20.440",
        "N041.01.08.225,W074.15.23.840",
        "N041.09.40.723,W074.10.14.163"
      ],
      "NOA_SW_F4": [
        "N040.58.41.530,W074.26.20.081",
        "N040.59.30.254,W074.19.57.894",
        "N040.51.50.408,W074.19.59.569",
        "N040.50.38.996,W074.21.27.570",
        "N040.52.06.036,W074.25.27.291",
        "N040.58.41.530,W074.26.20.081"
      ],
      "NOA_NE_F3": [
        "N041.11.22.717,W074.32.43.092",
        "N041.10.31.837,W074.30.59.106",
        "N041.09.03.109,W074.25.13.092",
        "N041.12.03.875,W074.15.33.865",
        "N041.10.24.353,W074.12.01.032",
        "N040.59.42.957,W074.18.24.180",
        "N040.59.30.748,W074.19.50.148",
        "N040.58.41.530,W074.26.20.081",
        "N040.52.06.036,W074.25.27.291",
        "N040.48.18.248,W074.30.17.358",
        "N040.48.29.536,W074.36.05.982",
        "N040.40.34.172,W074.36.16.831",
        "N040.37.27.335,W074.43.36.256",
        "N040.49.54.721,W074.42.50.031",
        "N040.49.58.031,W074.36.04.114",
        "N040.55.52.807,W074.35.56.945",
        "N041.03.54.640,W074.35.45.932",
        "N041.11.22.717,W074.32.43.092"
      ],
      "NOA_NE_G3": [
        "N041.10.24.353,W074.12.01.032",
        "N041.07.54.787,W074.06.53.745",
        "N041.03.38.476,W074.09.19.643",
        "N041.01.11.315,W074.15.20.434",
        "N040.58.46.625,W074.16.46.402",
        "N040.54.10.648,W074.16.55.548",
        "N040.51.54.624,W074.19.56.740",
        "N040.59.30.748,W074.19.50.148",
        "N040.59.42.957,W074.18.24.180",
        "N041.10.24.353,W074.12.01.032"
      ],
      "NOA_NE_F5": [
        "N040.58.41.530,W074.26.20.081",
        "N040.59.30.748,W074.19.50.148",
        "N040.51.53.360,W074.19.56.301",
        "N040.45.50.193,W074.27.52.256",
        "N040.37.49.418,W074.26.51.419",
        "N040.34.08.538,W074.26.23.514",
        "N040.37.27.335,W074.43.36.256",
        "N040.40.34.172,W074.36.16.831",
        "N040.48.29.536,W074.36.05.982",
        "N040.48.18.248,W074.30.17.358",
        "N040.52.06.036,W074.25.27.291",
        "N040.58.41.530,W074.26.20.081"
      ],
      "YARDLEY_SW_B3": [
        "N040.57.13.831,W074.59.18.416",
        "N040.55.45.323,W074.52.48.539",
        "N040.51.29.685,W074.52.37.965",
        "N040.53.22.665,W074.59.01.305",
        "N040.57.13.831,W074.59.18.416"
      ],
      "YARDLEY_SW_C2": [
        "N040.55.45.323,W074.52.48.539",
        "N041.03.54.640,W074.35.45.932",
        "N040.57.23.211,W074.35.54.556",
        "N040.53.21.292,W074.52.42.496",
        "N040.55.45.323,W074.52.48.539"
      ],
      "YARDLEY_SW_B4": [
        "N040.53.22.665,W074.59.01.305",
        "N040.51.28.888,W074.52.37.305",
        "N040.39.00.609,W074.51.42.621",
        "N040.40.14.437,W074.55.38.085",
        "N040.40.44.293,W074.58.13.130",
        "N040.44.38.453,W074.58.40.925",
        "N040.53.22.665,W074.59.01.305"
      ],
      "YARDLEY_SW_C4": [
        "N040.53.21.292,W074.52.42.496",
        "N040.57.23.211,W074.35.54.556",
        "N040.49.58.031,W074.36.04.114",
        "N040.49.54.721,W074.42.50.031",
        "N040.37.27.335,W074.43.36.256",
        "N040.39.00.609,W074.51.42.621",
        "N040.53.21.292,W074.52.42.496"
      ],
      "YARDLEY_SW_D4": [
        "N040.55.53.727,W074.35.56.204",
        "N040.52.06.036,W074.25.27.291",
        "N040.48.17.451,W074.30.16.864",
        "N040.48.29.179,W074.36.06.641",
        "N040.40.33.856,W074.36.17.490",
        "N040.37.25.632,W074.43.33.427",
        "N040.49.53.170,W074.42.52.888",
        "N040.50.00.160,W074.36.05.789",
        "N040.55.53.727,W074.35.56.204"
      ],
      "YARDLEY_SW_E5": [
        "N040.52.06.036,W074.25.27.291",
        "N040.50.38.996,W074.21.27.570",
        "N040.45.48.037,W074.27.50.333",
        "N040.31.32.820,W074.25.59.234",
        "N040.30.53.228,W074.42.38.001",
        "N040.30.06.289,W074.43.45.512",
        "N040.37.25.632,W074.43.33.427",
        "N040.40.33.856,W074.36.17.490",
        "N040.48.29.179,W074.36.06.641",
        "N040.48.17.451,W074.30.16.864",
        "N040.52.06.036,W074.25.27.291"
      ],
      "YARDLEY_SW_B7": [
        "N040.21.24.466,W074.47.31.528",
        "N040.20.29.328,W074.42.13.172",
        "N040.15.51.388,W074.37.10.883",
        "N040.15.16.822,W074.39.53.893",
        "N040.20.29.425,W074.57.25.010",
        "N040.24.03.150,W074.52.35.218",
        "N040.21.24.466,W074.47.31.528"
      ],
      "YARDLEY_SW_C7": [
        "N040.24.03.150,W074.52.35.218",
        "N040.30.06.289,W074.43.45.512",
        "N040.30.53.228,W074.42.38.001",
        "N040.31.09.049,W074.36.29.959",
        "N040.27.43.879,W074.34.50.396",
        "N040.16.07.840,W074.35.43.569",
        "N040.15.51.388,W074.37.10.883",
        "N040.15.16.822,W074.39.53.893",
        "N040.20.29.425,W074.57.25.010",
        "N040.24.03.150,W074.52.35.218"
      ],
      "YARDLEY_SW_E6": [
        "N040.31.09.049,W074.36.29.959",
        "N040.31.32.820,W074.25.59.234",
        "N040.19.58.072,W074.24.25.191",
        "N040.16.29.826,W074.25.48.605",
        "N040.17.33.396,W074.28.39.827",
        "N040.15.51.388,W074.37.10.883",
        "N040.16.07.840,W074.35.43.569",
        "N040.27.43.879,W074.34.50.396",
        "N040.31.09.049,W074.36.29.959"
      ],
      "YARDLEY_SW_F6": [
        "N040.31.32.820,W074.25.59.234",
        "N040.31.50.604,W074.18.19.703",
        "N040.21.19.866,W074.13.01.979",
        "N040.13.15.217,W074.21.56.656",
        "N040.15.42.942,W074.23.49.870",
        "N040.16.29.826,W074.25.48.605",
        "N040.19.58.072,W074.24.25.191",
        "N040.31.32.820,W074.25.59.234"
      ],
      "YARDLEY_SW_B8": [
        "N040.15.46.719,W074.41.32.385",
        "N040.15.16.822,W074.39.53.893",
        "N040.14.46.514,W074.42.26.658",
        "N040.15.46.719,W074.41.32.385"
      ],
      "YARDLEY_SW_C8": [
        "N040.14.46.514,W074.42.26.658",
        "N040.17.33.396,W074.28.39.827",
        "N040.16.29.826,W074.25.48.605",
        "N040.15.42.942,W074.23.49.870",
        "N040.13.15.217,W074.21.56.656",
        "N040.10.38.813,W074.24.53.618",
        "N040.12.06.567,W074.29.37.697",
        "N040.13.49.783,W074.43.20.463",
        "N040.14.46.514,W074.42.26.658"
      ],
      "YARDLEY_SW_C9": [
        "N040.13.49.783,W074.43.20.463",
        "N040.12.06.567,W074.29.37.697",
        "N040.10.38.813,W074.24.53.618",
        "N040.08.37.854,W074.27.10.563",
        "N040.01.13.979,W074.37.54.279",
        "N040.07.12.710,W074.43.26.561",
        "N040.08.17.927,W074.45.29.141",
        "N040.12.22.662,W074.44.53.737",
        "N040.13.49.783,W074.43.20.463"
      ],
      "YARDLEY_NE_E6": [
        "N040.31.08.664,W074.36.29.437",
        "N040.31.34.221,W074.25.59.234",
        "N040.20.33.366,W074.24.29.970",
        "N040.19.45.823,W074.26.05.469",
        "N040.17.33.396,W074.28.39.827",
        "N040.16.06.741,W074.35.44.119",
        "N040.27.42.258,W074.34.49.791",
        "N040.31.08.170,W074.36.29.410"
      ],
      "YARDLEY_NE_F6": [
        "N040.37.27.335,W074.43.36.256",
        "N040.32.41.196,W074.18.46.483",
        "N040.25.55.993,W074.15.18.841",
        "N040.20.33.366,W074.24.29.970",
        "N040.31.34.221,W074.25.59.234",
        "N040.31.08.664,W074.36.29.437",
        "N040.30.53.228,W074.42.38.001",
        "N040.30.06.289,W074.43.45.512",
        "N040.37.27.335,W074.43.36.256"
      ],
      "YARDLEY_NE_E7": [
        "N040.20.33.366,W074.24.29.970",
        "N040.19.58.526,W074.24.24.999",
        "N040.16.28.851,W074.25.48.083",
        "N040.17.33.396,W074.28.39.827",
        "N040.19.45.823,W074.26.05.469",
        "N040.20.33.366,W074.24.29.970"
      ],
      "FINALS_22_F4": [
        "N040.59.30.254,W074.19.57.894",
        "N040.59.42.957,W074.18.24.180",
        "N040.59.58.420,W074.18.14.622",
        "N041.03.38.600,W074.09.18.819",
        "N040.59.12.030,W074.05.25.140",
        "N040.52.11.954,W074.08.52.617",
        "N040.54.11.280,W074.16.54.834",
        "N040.51.49.680,W074.20.00.283",
        "N040.59.30.254,W074.19.57.894"
      ],
      "FINALS_22_G5": [
        "N040.59.12.030,W074.05.25.140",
        "N040.53.58.124,W074.00.46.774",
        "N040.50.04.980,W073.59.53.655",
        "N040.48.37.749,W074.00.50.427",
        "N040.52.11.680,W074.08.51.628",
        "N040.59.12.030,W074.05.25.140"
      ],
      "FINALS_22_G6": [
        "N040.49.23.493,W074.02.35.731",
        "N040.47.29.565,W073.58.23.512",
        "N040.39.14.054,W074.03.47.774",
        "N040.40.50.486,W074.08.07.683",
        "N040.49.23.493,W074.02.35.731"
      ],
      "FINALS_22_G7": [
        "N040.52.11.680,W074.08.51.628",
        "N040.49.23.493,W074.02.35.731",
        "N040.42.11.016,W074.07.15.937",
        "N040.52.11.680,W074.08.51.628"
      ],
      "FINAL_4_D6": [
        "N040.36.03.922,W074.36.24.658",
        "N040.34.10.515,W074.26.21.976",
        "N040.27.42.258,W074.34.49.791",
        "N040.31.08.403,W074.36.30.261",
        "N040.36.02.727,W074.36.22.214"
      ],
      "FINAL_4_E5": [
        "N040.37.49.418,W074.26.51.419",
        "N040.37.11.954,W074.23.22.020",
        "N040.37.11.007,W074.21.02.878",
        "N040.34.08.538,W074.26.23.514",
        "N040.37.49.418,W074.26.51.419"
      ],
      "FINAL_4_F6": [
        "N040.37.11.007,W074.21.02.878",
        "N040.32.41.196,W074.18.46.483",
        "N040.34.10.515,W074.26.21.976",
        "N040.37.11.007,W074.21.02.878"
      ],
      "FINAL_4_E7": [
        "N040.37.11.007,W074.21.02.878",
        "N040.37.03.577,W074.12.56.925",
        "N040.38.18.779,W074.09.54.140",
        "N040.31.47.981,W074.14.12.758",
        "N040.31.22.521,W074.11.55.100",
        "N040.28.31.889,W074.10.12.982",
        "N040.27.27.290,W074.12.41.929",
        "N040.20.33.366,W074.24.29.970",
        "N040.19.47.649,W074.26.02.173",
        "N040.17.33.396,W074.28.39.827",
        "N040.18.22.409,W074.30.34.606",
        "N040.19.07.000,W074.33.18.220",
        "N040.19.26.967,W074.35.29.809",
        "N040.27.42.258,W074.34.49.791",
        "N040.34.10.515,W074.26.21.976",
        "N040.32.41.196,W074.18.46.483",
        "N040.37.11.007,W074.21.02.878"
      ],
      "FINAL_4_G7": [
        "N040.38.18.779,W074.09.54.140",
        "N040.39.44.239,W074.06.33.942",
        "N040.39.15.908,W074.04.33.120",
        "N040.30.49.960,W074.08.58.769",
        "N040.31.22.521,W074.11.55.100",
        "N040.31.47.981,W074.14.12.758",
        "N040.38.18.779,W074.09.54.140"
      ],
      "FINAL_4_F8": [
        "N040.25.55.993,W074.15.18.841",
        "N040.27.27.290,W074.12.41.929",
        "N040.28.31.889,W074.10.12.982",
        "N040.24.24.875,W074.07.48.209",
        "N040.22.59.196,W074.11.14.917",
        "N040.21.20.264,W074.12.57.447",
        "N040.25.55.993,W074.15.18.841"
      ],
      "FINAL_4_E8": [
        "N040.17.33.396,W074.28.39.827",
        "N040.19.47.649,W074.26.02.173",
        "N040.20.33.366,W074.24.29.970",
        "N040.25.55.993,W074.15.18.841",
        "N040.21.20.264,W074.12.57.447",
        "N040.13.16.495,W074.21.56.326",
        "N040.15.43.286,W074.23.50.749",
        "N040.17.33.396,W074.28.39.827"
      ],
      "DEP_SW_B4": [
        "N040.57.24.625,W074.35.53.430",
        "N040.57.48.164,W074.32.55.836",
        "N040.49.58.567,W074.36.04.636",
        "N040.57.24.625,W074.35.53.430"
      ],
      "DEP_SW_C5": [
        "N040.57.48.164,W074.32.55.836",
        "N040.58.42.340,W074.26.20.053",
        "N040.52.06.818,W074.25.26.110",
        "N040.48.17.547,W074.30.17.056",
        "N040.48.29.344,W074.36.06.586",
        "N040.49.58.567,W074.36.04.636",
        "N040.57.48.164,W074.32.55.836"
      ],
      "DEP_SW_C6": [
        "N040.58.42.340,W074.26.20.053",
        "N040.59.33.316,W074.19.52.098",
        "N040.51.49.130,W074.20.04.046",
        "N040.45.50.234,W074.27.49.757",
        "N040.37.47.893,W074.26.51.090",
        "N040.39.23.502,W074.36.18.341",
        "N040.48.29.344,W074.36.06.586",
        "N040.48.17.547,W074.30.17.056",
        "N040.52.06.818,W074.25.26.110",
        "N040.58.42.340,W074.26.20.053"
      ],
      "DEP_SW_C8": [
        "N040.39.23.502,W074.36.18.341",
        "N040.37.47.893,W074.26.51.090",
        "N040.31.33.466,W074.25.59.619",
        "N040.31.08.884,W074.36.28.916",
        "N040.39.23.502,W074.36.18.341"
      ],
      "DEP_SW_D5": [
        "N040.59.33.316,W074.19.52.098",
        "N040.59.47.997,W074.18.05.311",
        "N040.58.51.733,W074.16.53.598",
        "N040.54.09.934,W074.16.55.274",
        "N040.51.49.130,W074.20.04.046",
        "N040.59.33.316,W074.19.52.098"
      ],
      "DEP_SW_D6": [
        "N040.54.09.934,W074.16.55.274",
        "N040.49.34.822,W074.17.06.480",
        "N040.42.50.141,W074.12.54.783",
        "N040.40.38.635,W074.08.17.131",
        "N040.40.04.728,W074.08.40.779",
        "N040.39.43.126,W074.06.33.777",
        "N040.37.02.232,W074.12.53.162",
        "N040.37.11.927,W074.23.20.839",
        "N040.37.47.893,W074.26.51.090",
        "N040.45.50.234,W074.27.49.757",
        "N040.54.09.934,W074.16.55.274"
      ],
      "DEP_NE_D7": [
        "N040.48.35.057,W074.24.14.699",
        "N040.45.12.126,W074.14.21.932",
        "N040.42.56.335,W074.12.59.095",
        "N040.37.10.265,W074.21.01.038",
        "N040.37.12.586,W074.23.21.663",
        "N040.37.48.553,W074.26.51.886",
        "N040.45.50.234,W074.27.49.757",
        "N040.48.35.057,W074.24.14.699"
      ],
      "DEP_SW_D8": [
        "N040.37.47.893,W074.26.51.090",
        "N040.37.11.927,W074.23.20.839",
        "N040.37.02.232,W074.12.53.162",
        "N040.39.43.126,W074.06.33.777",
        "N040.38.18.930,W074.09.49.196",
        "N040.32.15.626,W074.13.44.935",
        "N040.31.57.828,W074.14.52.501",
        "N040.31.33.466,W074.25.59.619",
        "N040.37.47.893,W074.26.51.090"
      ],
      "DEP_SW_D9": [
        "N040.31.50.069,W074.18.19.594",
        "N040.31.57.828,W074.14.52.501",
        "N040.31.21.394,W074.11.55.484",
        "N040.24.27.086,W074.07.48.566",
        "N040.22.59.855,W074.11.14.890",
        "N040.22.58.248,W074.11.39.005",
        "N040.21.25.263,W074.13.35.762",
        "N040.31.50.069,W074.18.19.594"
      ],
      "DEP_SW_E5": [
        "N040.58.51.733,W074.16.53.598",
        "N040.52.11.034,W074.08.52.809",
        "N040.54.09.934,W074.16.55.274",
        "N040.58.51.733,W074.16.53.598"
      ],
      "DEP_SW_E6": [
        "N040.54.09.934,W074.16.55.274",
        "N040.52.11.034,W074.08.52.809",
        "N040.43.45.334,W074.06.16.473",
        "N040.40.38.635,W074.08.17.131",
        "N040.42.50.141,W074.12.54.783",
        "N040.49.34.822,W074.17.06.480",
        "N040.54.09.934,W074.16.55.274"
      ],
      "DEP_SW_E8": [
        "N040.39.43.126,W074.06.33.777",
        "N040.39.18.311,W074.04.46.853",
        "N040.31.00.466,W074.10.00.732",
        "N040.31.57.828,W074.14.52.501",
        "N040.32.15.626,W074.13.44.935",
        "N040.38.18.930,W074.09.49.196",
        "N040.39.43.126,W074.06.33.777"
      ],
      "DEP_SW_F3": [
        "N041.10.27.113,W074.11.59.082",
        "N041.09.40.915,W074.10.17.843",
        "N040.58.51.733,W074.16.53.598",
        "N040.59.58.049,W074.18.15.996",
        "N041.10.27.113,W074.11.59.082"
      ],
      "DEP_SW_F4": [
        "N041.09.40.915,W074.10.17.843",
        "N041.08.45.791,W074.08.31.386",
        "N040.57.37.136,W074.15.24.938",
        "N040.58.51.527,W074.16.54.477",
        "N041.09.40.915,W074.10.17.843"
      ],
      "DEP_SW_F5": [
        "N041.08.45.791,W074.08.31.386",
        "N041.07.56.202,W074.06.51.904",
        "N041.03.37.089,W074.09.19.011",
        "N040.59.12.607,W074.05.25.854",
        "N040.52.11.034,W074.08.52.809",
        "N040.58.51.527,W074.16.54.477",
        "N040.57.37.136,W074.15.24.938",
        "N041.08.45.791,W074.08.31.386"
      ],
      "DEP_SW_F6": [
        "N040.57.40.665,W074.06.09.635",
        "N040.49.26.912,W074.02.37.159",
        "N040.52.11.034,W074.08.52.809",
        "N040.57.40.665,W074.06.09.635"
      ],
      "DEP_SW_F7": [
        "N040.52.11.034,W074.08.52.809",
        "N040.49.26.912,W074.02.37.159",
        "N040.46.30.884,W074.04.27.764",
        "N040.47.49.889,W074.07.33.158",
        "N040.52.11.034,W074.08.52.809"
      ],
      "DEP_SW_F8": [
        "N040.47.49.889,W074.07.33.158",
        "N040.46.30.884,W074.04.27.764",
        "N040.43.45.334,W074.06.16.473",
        "N040.47.49.889,W074.07.33.158"
      ],
      "DEP_SW_G6": [
        "N040.59.12.607,W074.05.25.854",
        "N040.53.56.325,W074.00.46.746",
        "N040.50.04.156,W073.59.52.831",
        "N040.48.39.177,W074.00.46.005",
        "N040.49.26.912,W074.02.37.159",
        "N040.57.40.665,W074.06.09.635",
        "N040.59.12.607,W074.05.25.854"
      ],
      "DEP_NE_C6": [
        "N040.58.42.340,W074.26.20.053",
        "N040.59.33.316,W074.19.52.098",
        "N040.51.49.130,W074.20.04.046",
        "N040.45.50.234,W074.27.49.757",
        "N040.34.08.648,W074.26.26.370",
        "N040.33.20.047,W074.22.01.160",
        "N040.31.33.466,W074.25.59.619",
        "N040.31.08.884,W074.36.28.916",
        "N040.48.29.344,W074.36.06.586",
        "N040.48.17.547,W074.30.17.056",
        "N040.52.06.818,W074.25.26.110",
        "N040.58.42.340,W074.26.20.053"
      ],
      "DEP_NE_C7": [
        "N040.37.48.553,W074.26.51.886",
        "N040.37.12.586,W074.23.21.663",
        "N040.37.10.265,W074.21.01.038",
        "N040.34.17.409,W074.19.32.158",
        "N040.33.20.047,W074.22.01.160",
        "N040.34.08.648,W074.26.26.370",
        "N040.37.48.553,W074.26.51.886"
      ],
      "DEP_NE_D6": [
        "N040.54.09.934,W074.16.55.274",
        "N040.49.36.814,W074.17.07.551",
        "N040.45.12.126,W074.14.21.932",
        "N040.48.35.057,W074.24.14.699",
        "N040.54.09.934,W074.16.55.274"
      ],
      "DEP_NE_D8": [
        "N040.37.10.265,W074.21.01.038",
        "N040.37.03.660,W074.12.57.529",
        "N040.34.17.409,W074.19.32.158",
        "N040.37.10.265,W074.21.01.038"
      ],
      "DEP_NE_D9": [
        "N040.34.17.409,W074.19.32.158",
        "N040.38.35.464,W074.09.19.863",
        "N040.31.42.104,W074.13.34.086",
        "N040.31.21.903,W074.11.57.407",
        "N040.24.26.413,W074.07.47.935",
        "N040.23.02.025,W074.11.11.868",
        "N040.23.00.075,W074.11.38.016",
        "N040.21.50.517,W074.13.04.506",
        "N040.34.17.409,W074.19.32.158"
      ],
      "DEP_NE_D8": [
        "N040.37.10.265,W074.21.01.038",
        "N040.37.03.660,W074.12.57.529",
        "N040.34.17.409,W074.19.32.158",
        "N040.37.10.265,W074.21.01.038"
      ],
      "DEP_NE_D9": [
        "N040.34.17.409,W074.19.32.158",
        "N040.38.35.464,W074.09.19.863",
        "N040.31.42.104,W074.13.34.086",
        "N040.31.21.903,W074.11.57.407",
        "N040.24.26.413,W074.07.47.935",
        "N040.23.02.025,W074.11.11.868",
        "N040.23.00.075,W074.11.38.016",
        "N040.21.50.517,W074.13.04.506",
        "N040.34.17.409,W074.19.32.158"
      ],
      "DEP_NE_E3": [
        "N040.57.34.087,W074.15.20.324",
        "N040.52.11.034,W074.08.52.809",
        "N040.54.09.934,W074.16.55.274",
        "N040.57.34.087,W074.15.20.324"
      ],
      "DEP_NE_E4": [
        "N040.54.09.934,W074.16.55.274",
        "N040.52.11.034,W074.08.52.809",
        "N040.49.21.062,W074.08.17.406",
        "N040.45.12.126,W074.14.21.932",
        "N040.49.36.814,W074.17.07.551",
        "N040.54.09.934,W074.16.55.274"
      ],
      "DEP_NE_E5": [
        "N040.45.12.126,W074.14.21.932",
        "N040.48.27.504,W074.09.34.969",
        "N040.46.42.420,W074.07.43.101",
        "N040.42.56.335,W074.12.59.095",
        "N040.45.12.126,W074.14.21.932"
      ],
      "DEP_NE_E6": [
        "N040.46.42.420,W074.07.43.101",
        "N040.42.30.833,W074.06.52.783",
        "N040.40.40.063,W074.08.02.821",
        "N040.42.56.335,W074.12.59.095",
        "N040.46.42.420,W074.07.43.101"
      ],
      "DEP_NE_E7": [
        "N040.42.56.335,W074.12.59.095",
        "N040.39.52.424,W074.06.16.446",
        "N040.37.03.660,W074.12.57.529",
        "N040.37.10.265,W074.21.01.038",
        "N040.42.56.335,W074.12.59.095"
      ],
      "DEP_NE_F2": [
        "N041.10.27.113,W074.11.59.082",
        "N041.08.45.791,W074.08.31.386",
        "N041.02.13.580,W074.12.34.843",
        "N041.01.03.130,W074.15.35.321",
        "N040.58.51.733,W074.16.53.598",
        "N040.59.58.049,W074.18.15.996",
        "N041.10.27.113,W074.11.59.082"
      ],
      "DEP_NE_F3": [
        "N041.02.13.580,W074.12.34.843",
        "N040.57.34.087,W074.15.20.324",
        "N040.58.51.733,W074.16.53.598",
        "N041.01.03.130,W074.15.35.321",
        "N041.02.13.580,W074.12.34.843"
      ],
      "DEP_NE_F4": [
        "N040.58.51.733,W074.16.53.598",
        "N040.57.34.087,W074.15.20.324",
        "N040.54.09.934,W074.16.55.274",
        "N040.58.51.733,W074.16.53.598"
      ],
      "DEP_NE_F6": [
        "N040.49.21.062,W074.08.17.406",
        "N040.49.35.921,W074.07.54.801",
        "N040.47.55.753,W074.06.00.516",
        "N040.46.42.420,W074.07.43.101",
        "N040.49.21.062,W074.08.17.406"
      ],
      "DEP_NE_F6B": [
        "N040.48.27.504,W074.09.34.969",
        "N040.49.19.538,W074.08.18.175",
        "N040.46.42.420,W074.07.43.101",
        "N040.48.27.504,W074.09.34.969"
      ],
      "DEP_NE_G2": [
        "N041.08.45.791,W074.08.31.386",
        "N041.07.56.202,W074.06.51.904",
        "N041.03.37.089,W074.09.19.011",
        "N041.02.13.580,W074.12.34.843",
        "N041.08.45.791,W074.08.31.386"
      ],
      "DEP_NE_G3": [
        "N041.02.13.580,W074.12.34.843",
        "N041.03.37.089,W074.09.19.011",
        "N040.59.12.607,W074.05.25.854",
        "N040.59.12.607,W074.05.25.854",
        "N040.52.11.034,W074.08.52.809",
        "N040.57.34.087,W074.15.20.324",
        "N041.02.13.580,W074.12.34.843"
      ],
      "DEP_NE_G4": [
        "N040.59.12.607,W074.05.25.854",
        "N040.53.56.325,W074.00.46.746",
        "N040.50.04.156,W073.59.52.831",
        "N040.48.39.177,W074.00.46.005",
        "N040.49.26.912,W074.02.37.159",
        "N040.57.40.665,W074.06.09.635",
        "N040.59.12.607,W074.05.25.854"
      ],
      "DEP_NE_G5": [
        "N040.57.40.665,W074.06.09.635",
        "N040.49.26.912,W074.02.37.159",
        "N040.52.11.034,W074.08.52.809",
        "N040.57.40.665,W074.06.09.635"
      ],
      "DEP_NE_G6": [
        "N040.52.11.034,W074.08.52.809",
        "N040.49.26.912,W074.02.37.159",
        "N040.42.30.833,W074.06.52.783",
        "N040.46.42.420,W074.07.43.101",
        "N040.47.55.753,W074.06.00.516",
        "N040.49.35.921,W074.07.54.801",
        "N040.49.21.062,W074.08.17.406",
        "N040.52.11.034,W074.08.52.809"
      ],
      "DEP_NE_H3": [
        "N040.59.12.607,W074.05.25.854",
        "N041.04.03.278,W073.59.24.294",
        "N040.58.24.981,W074.00.12.194",
        "N040.53.57.657,W073.57.15.754",
        "N040.50.04.156,W073.59.52.831",
        "N040.53.56.325,W074.00.46.746",
        "N040.59.12.607,W074.05.25.854"
      ],
      "DEP_NE_G7": [
        "N040.49.26.912,W074.02.37.159",
        "N040.48.01.672,W073.59.15.532",
        "N040.39.13.710,W074.04.49.544",
        "N040.40.40.063,W074.08.02.821",
        "N040.49.26.912,W074.02.37.159"
      ],
      "METRO_SW_D4": [
        "N040.53.21.388,W074.52.43.760",
        "N040.57.24.502,W074.35.53.869",
        "N040.49.59.267,W074.36.03.702",
        "N040.49.43.914,W074.52.31.016",
        "N040.53.21.388,W074.52.43.760"
      ],
      "METRO_SW_E4": [
        "N040.57.24.502,W074.35.53.869",
        "N040.57.49.509,W074.32.51.249",
        "N040.49.59.995,W074.36.04.224",
        "N040.57.24.502,W074.35.53.869"
      ],
      "METRO_SW_B5": [
        "N040.46.53.063,W074.56.01.184",
        "N040.49.43.914,W074.52.31.016",
        "N040.39.00.115,W074.51.41.770",
        "N040.40.14.616,W074.55.38.937",
        "N040.46.53.063,W074.56.01.184"
      ],
      "METRO_SW_C5": [
        "N040.49.43.914,W074.52.31.016",
        "N040.49.52.565,W074.42.50.938",
        "N040.43.46.199,W074.43.13.789",
        "N040.37.27.459,W074.43.35.982",
        "N040.39.00.115,W074.51.41.770",
        "N040.49.43.914,W074.52.31.016"
      ],
      "METRO_SW_D5": [
        "N040.49.52.565,W074.42.50.938",
        "N040.49.59.267,W074.36.03.702",
        "N040.46.00.108,W074.36.10.266",
        "N040.40.34.941,W074.36.16.226",
        "N040.37.27.459,W074.43.35.982",
        "N040.49.52.565,W074.42.50.938"
      ],
      "METRO_SW_A6": [
        "N040.40.43.016,W074.58.13.048",
        "N040.40.14.616,W074.55.38.937",
        "N040.30.48.628,W074.58.24.309",
        "N040.29.25.805,W075.00.16.836",
        "N040.28.59.891,W075.03.58.925",
        "N040.31.30.348,W075.06.24.329",
        "N040.37.48.745,W074.58.14.613",
        "N040.40.43.016,W074.58.13.048"
      ],
      "METRO_SW_B6": [
        "N040.40.14.616,W074.55.38.937",
        "N040.39.00.115,W074.51.41.770",
        "N040.37.27.459,W074.43.35.982",
        "N040.30.06.797,W074.43.45.210",
        "N040.24.04.056,W074.52.34.861",
        "N040.28.59.891,W075.03.58.925",
        "N040.29.25.805,W075.00.16.836",
        "N040.30.48.628,W074.58.24.309",
        "N040.40.14.616,W074.55.38.937"
      ],
      "METRO_SW_D6": [
        "N040.37.27.459,W074.43.35.982",
        "N040.40.34.941,W074.36.16.226",
        "N040.34.41.044,W074.36.25.839",
        "N040.31.09.653,W074.36.29.135",
        "N040.30.53.860,W074.42.38.358",
        "N040.30.06.797,W074.43.45.210",
        "N040.37.27.459,W074.43.35.982"
      ],
      "METRO_SW_E7": [
        "N040.48.29.811,W074.36.06.284",
        "N040.48.07.866,W074.24.37.331",
        "N040.45.50.331,W074.27.50.031",
        "N040.31.33.823,W074.25.58.547",
        "N040.31.58.817,W074.14.53.215",
        "N040.31.22.891,W074.11.56.061",
        "N040.28.29.706,W074.10.14.218",
        "N040.27.27.207,W074.12.35.007",
        "N040.19.50.299,W074.25.58.328",
        "N040.17.34.632,W074.28.36.668",
        "N040.15.49.932,W074.37.08.823",
        "N040.20.29.507,W074.42.12.101",
        "N040.21.24.178,W074.47.31.171",
        "N040.24.04.056,W074.52.34.861",
        "N040.30.53.860,W074.42.38.358",
        "N040.31.09.653,W074.36.29.135",
        "N040.48.29.811,W074.36.06.284"
      ],
      "METRO_SW_A7": [
        "N040.28.59.891,W075.03.58.925",
        "N040.24.04.056,W074.52.34.861",
        "N040.20.29.878,W074.57.25.065",
        "N040.28.59.891,W075.03.58.925"
      ],
      "METRO_SW_F9": [
        "N040.17.34.632,W074.28.36.668",
        "N040.19.50.299,W074.25.58.328",
        "N040.27.27.207,W074.12.35.007",
        "N040.28.29.706,W074.10.14.218",
        "N040.24.26.839,W074.07.47.166",
        "N040.22.59.869,W074.11.16.757",
        "N040.13.17.373,W074.21.56.656",
        "N040.15.42.915,W074.23.48.552",
        "N040.17.34.632,W074.28.36.668"
      ],
      "METRO_NE_D4": [
        "N040.53.21.388,W074.52.43.760",
        "N040.57.24.502,W074.35.53.869",
        "N040.49.59.267,W074.36.03.702",
        "N040.43.27.632,W074.36.13.068",
        "N040.43.50.181,W074.43.14.146",
        "N040.49.52.565,W074.42.50.938",
        "N040.49.43.914,W074.52.31.016",
        "N040.53.21.388,W074.52.43.760"
      ],
      "METRO_NE_D5": [
        "N040.43.50.181,W074.43.14.146",
        "N040.43.27.632,W074.36.13.068",
        "N040.40.33.485,W074.36.16.199",
        "N040.37.27.459,W074.43.35.982",
        "N040.37.24.479,W074.43.31.422"
      ],
      "METRO_NE_D6": [
        "N040.37.27.459,W074.43.35.982",
        "N040.40.33.485,W074.36.16.199",
        "N040.36.04.443,W074.36.22.543",
        "N040.37.27.459,W074.43.35.982"
      ],
      "METRO_NE_D7": [
        "N040.37.27.459,W074.43.35.982",
        "N040.36.04.443,W074.36.22.543",
        "N040.31.08.060,W074.36.29.932",
        "N040.30.53.036,W074.42.39.512",
        "N040.30.06.797,W074.43.45.210",
        "N040.37.27.459,W074.43.35.982"
      ],
      "METRO_NE_E6": [
        "N040.43.27.632,W074.36.13.068",
        "N040.43.14.503,W074.31.58.432",
        "N040.45.48.724,W074.27.49.784",
        "N040.34.10.103,W074.26.23.377",
        "N040.36.04.443,W074.36.22.543",
        "N040.43.27.632,W074.36.13.068"
      ],
      "METRO_NE_E7": [
        "N040.36.04.443,W074.36.22.543",
        "N040.34.26.569,W074.27.55.277",
        "N040.29.08.529,W074.35.32.336",
        "N040.31.08.060,W074.36.29.932",
        "N040.36.04.443,W074.36.22.543"
      ],
      "METRO_NE_E8": [
        "N040.34.26.569,W074.27.55.277",
        "N040.34.10.103,W074.26.23.377",
        "N040.28.10.342,W074.35.03.414",
        "N040.29.08.529,W074.35.32.336",
        "N040.34.26.569,W074.27.55.277"
      ],
      "METRO_NE_D8": [
        "N040.30.53.036,W074.42.39.512",
        "N040.31.08.060,W074.36.29.932",
        "N040.29.08.529,W074.35.32.336",
        "N040.28.10.342,W074.35.03.414",
        "N040.27.43.714,W074.34.49.709",
        "N040.19.26.583,W074.35.29.342",
        "N040.19.10.392,W074.33.33.546",
        "N040.18.31.019,W074.31.02.127",
        "N040.17.33.410,W074.28.38.206",
        "N040.15.49.246,W074.37.08.192",
        "N040.20.29.589,W074.42.15.452",
        "N040.21.25.729,W074.47.32.105",
        "N040.24.04.056,W074.52.34.861",
        "N040.30.53.036,W074.42.39.512"
      ],
      "ZEEBO_SW_C2": [
        "N041.18.08.635,W074.51.06.201",
        "N041.14.42.064,W074.45.19.775",
        "N041.13.20.134,W074.43.05.687",
        "N041.06.48.636,W074.51.50.119",
        "N041.11.28.265,W074.59.30.886",
        "N041.18.08.676,W074.51.06.174"
      ],
      "ZEEBO_SW_F2": [
        "N041.14.42.064,W074.45.19.775",
        "N041.21.39.147,W074.36.27.789",
        "N041.22.40.821,W074.32.20.844",
        "N041.19.15.404,W074.05.27.859",
        "N041.16.06.412,W074.09.55.349",
        "N041.16.40.991,W074.19.31.032",
        "N041.16.18.181,W074.28.04.149",
        "N041.15.58.172,W074.35.29.562",
        "N041.13.20.134,W074.43.05.687",
        "N041.14.42.064,W074.45.19.775"
      ],
      "ZEEBO_SW_C3": [
        "N041.06.48.636,W074.51.50.119",
        "N041.02.39.864,W074.48.34.617",
        "N040.58.58.737,W074.51.00.516",
        "N040.57.51.748,W074.56.32.330",
        "N040.59.32.039,W074.56.42.355",
        "N041.03.13.304,W074.52.29.752",
        "N041.06.48.636,W074.51.50.119"
      ],
      "ZEEBO_SW_F3": [
        "N041.14.35.019,W074.39.30.629",
        "N041.15.58.282,W074.35.30.111",
        "N041.16.40.209,W074.19.30.291",
        "N041.16.06.412,W074.09.55.349",
        "N041.15.54.753,W074.06.29.080",
        "N041.09.38.251,W074.10.16.690",
        "N041.12.05.042,W074.15.38.287",
        "N041.09.00.898,W074.25.14.712",
        "N041.11.16.112,W074.32.39.246",
        "N041.14.35.019,W074.39.30.629"
      ],
      "ZEEBO_SW_D3": [
        "N041.13.20.134,W074.43.05.687",
        "N041.14.35.019,W074.39.30.629",
        "N041.11.16.112,W074.32.39.246",
        "N041.03.57.139,W074.35.45.520",
        "N040.55.45.268,W074.52.51.203",
        "N040.56.35.036,W074.56.30.792",
        "N040.57.51.748,W074.56.32.330",
        "N040.58.58.737,W074.51.00.516",
        "N041.02.39.864,W074.48.34.617",
        "N041.06.48.636,W074.51.50.119",
        "N041.13.20.134,W074.43.05.687"
      ],
      "ZEEBO_SW_E4": [
        "N041.11.16.112,W074.32.39.246",
        "N041.09.00.898,W074.25.14.712",
        "N041.03.57.139,W074.35.45.520",
        "N041.11.16.112,W074.32.39.246"
      ],
      "ZEEBO_SW_B4": [
        "N040.57.15.369,W074.59.17.647",
        "N040.57.51.748,W074.56.32.330",
        "N040.56.35.036,W074.56.30.792",
        "N040.57.15.369,W074.59.17.647"
      ],
      "ZEEBO_SW_B5": [
        "N040.57.15.369,W074.59.17.647",
        "N040.56.35.036,W074.56.30.792",
        "N040.52.33.707,W074.56.16.950",
        "N040.53.20.866,W074.59.00.234",
        "N040.57.15.369,W074.59.17.647"
      ],
      "ZEEBO_SW_C4": [
        "N040.56.35.036,W074.56.30.792",
        "N040.55.45.268,W074.52.51.203",
        "N041.03.57.139,W074.35.45.520",
        "N040.57.23.499,W074.35.54.501",
        "N040.53.21.374,W074.52.43.623",
        "N040.51.29.849,W074.52.37.855",
        "N040.52.33.707,W074.56.16.950",
        "N040.56.35.036,W074.56.30.792"
      ],
      "ZEEBO_SW_C5": [
        "N040.53.21.374,W074.52.43.623",
        "N040.57.24.502,W074.35.53.869",
        "N040.49.59.267,W074.36.03.702",
        "N040.49.43.914,W074.52.31.016",
        "N040.46.53.063,W074.56.01.184",
        "N040.52.33.707,W074.56.16.950",
        "N040.51.29.849,W074.52.37.855",
        "N040.53.21.374,W074.52.43.623"
      ],
      "ZEEBO_NE_F4": [
        "N041.03.57.139,W074.35.45.520",
        "N041.09.00.898,W074.25.14.712",
        "N041.12.05.042,W074.15.38.287",
        "N041.09.38.251,W074.10.16.690",
        "N041.04.04.802,W073.59.29.869",
        "N040.59.13.211,W074.05.24.755",
        "N041.03.40.330,W074.09.19.835",
        "N040.59.59.423,W074.18.15.584",
        "N040.59.48.780,W074.18.01.796",
        "N040.57.23.499,W074.35.54.501",
        "N041.03.57.139,W074.35.45.520"
      ],
      "MUGZY_SW_E3": [
        "N041.03.57.139,W074.35.45.520",
        "N041.09.00.898,W074.25.14.712",
        "N041.12.05.042,W074.15.38.287",
        "N041.09.38.251,W074.10.16.690",
        "N041.04.04.802,W073.59.29.869",
        "N040.59.13.211,W074.05.24.755",
        "N041.03.40.330,W074.09.19.835",
        "N040.59.59.423,W074.18.15.584",
        "N040.59.48.780,W074.18.01.796",
        "N040.59.32.630,W074.19.58.608",
        "N040.51.49.968,W074.19.58.635",
        "N040.48.07.866,W074.24.37.331",
        "N040.48.29.811,W074.36.06.284",
        "N040.57.23.499,W074.35.54.501",
        "N041.03.57.139,W074.35.45.520"
      ],
      "MUGZY_SW_F3": [
        "N040.59.32.630,W074.19.58.608",
        "N040.59.48.780,W074.18.01.796",
        "N040.59.59.423,W074.18.15.584",
        "N041.03.40.330,W074.09.19.835",
        "N040.59.13.211,W074.05.24.755",
        "N040.52.12.463,W074.08.50.831",
        "N040.54.11.829,W074.16.56.455",
        "N040.51.49.968,W074.19.58.635",
        "N040.59.32.630,W074.19.58.608"
      ],
      "MUGZY_SW_G4": [
        "N041.04.04.802,W073.59.29.869",
        "N040.58.23.649,W074.00.14.447",
        "N040.53.59.140,W073.57.14.628",
        "N040.53.23.530,W073.58.01.018",
        "N040.50.05.433,W073.59.52.996",
        "N040.53.56.901,W074.00.46.691",
        "N040.59.13.211,W074.05.24.755",
        "N041.04.04.802,W073.59.29.869"
      ],
      "MUGZY_SW_F4": [
        "N040.59.13.211,W074.05.24.755",
        "N040.53.56.901,W074.00.46.691",
        "N040.50.05.433,W073.59.52.996",
        "N040.48.38.531,W074.00.49.822",
        "N040.52.12.463,W074.08.50.831",
        "N040.59.13.211,W074.05.24.755"
      ],
      "MUGZY_SW_H4": [
        "N041.04.04.802,W073.59.29.869",
        "N040.59.26.148,W073.50.36.703",
        "N040.53.59.140,W073.57.14.628",
        "N040.58.23.649,W074.00.14.447",
        "N041.04.04.802,W073.59.29.869"
      ],
      "MUGZY_NE_F3": [
        "N041.03.57.139,W074.35.45.520",
        "N041.09.00.898,W074.25.14.712",
        "N041.12.05.042,W074.15.38.287",
        "N041.09.38.251,W074.10.16.690",
        "N041.04.04.802,W073.59.29.869",
        "N040.59.13.211,W074.05.24.755",
        "N041.03.40.330,W074.09.19.835",
        "N041.02.26.365,W074.12.16.962",
        "N040.57.23.733,W074.15.08.679",
        "N040.59.48.780,W074.18.01.796",
        "N040.57.49.509,W074.32.51.249",
        "N040.57.23.499,W074.35.54.501",
        "N041.03.57.139,W074.35.45.520"
      ],
      "MUGZY_NE_E4": [
        "N040.57.23.499,W074.35.54.501",
        "N040.57.49.509,W074.32.51.249",
        "N040.59.48.780,W074.18.01.796",
        "N040.57.23.733,W074.15.08.679",
        "N040.54.11.582,W074.16.57.279",
        "N040.45.48.724,W074.27.49.784",
        "N040.43.14.503,W074.31.58.432",
        "N040.43.27.632,W074.36.13.068",
        "N040.43.50.181,W074.43.14.146",
        "N040.49.52.565,W074.42.50.938",
        "N040.49.59.267,W074.36.03.702",
        "N040.57.23.499,W074.35.54.501"
      ],
      "MUGZY_NE_E6": [
        "N040.43.50.181,W074.43.14.146",
        "N040.43.27.632,W074.36.13.068",
        "N040.43.14.503,W074.31.58.432",
        "N040.45.48.724,W074.27.49.784",
        "N040.47.56.866,W074.25.03.753",
        "N040.45.05.850,W074.14.20.009",
        "N040.44.16.329,W074.13.46.364",
        "N040.34.26.569,W074.27.55.277",
        "N040.37.27.459,W074.43.35.982",
        "N040.43.50.181,W074.43.14.146"
      ],
      "MUGZY_NE_E7": [
        "N040.34.26.569,W074.27.55.277",
        "N040.44.16.329,W074.13.46.364",
        "N040.43.14.956,W074.13.08.681",
        "N040.34.10.103,W074.26.23.377",
        "N040.34.26.569,W074.27.55.277"
      ],
      "MUGZY_NE_F7": [
        "N040.45.05.850,W074.14.20.009",
        "N040.47.45.989,W074.10.26.605",
        "N040.46.17.865,W074.08.42.509",
        "N040.43.14.956,W074.13.08.681",
        "N040.45.05.850,W074.14.20.009"
      ],
      "MUGZY_NE_G6": [
        "N040.49.32.035,W074.07.52.576",
        "N040.48.04.886,W074.06.07.739",
        "N040.46.17.865,W074.08.42.509",
        "N040.47.45.989,W074.10.26.605",
        "N040.49.32.035,W074.07.52.576"
      ],
      "MUGZY_NE_F5": [
        "N040.47.56.866,W074.25.03.753",
        "N040.54.11.582,W074.16.57.279",
        "N040.49.32.227,W074.17.05.985",
        "N040.45.05.850,W074.14.20.009",
        "N040.47.56.866,W074.25.03.753"
      ],
      "MUGZY_NE_F6": [
        "N040.54.11.582,W074.16.57.279",
        "N040.52.11.900,W074.08.50.694",
        "N040.49.32.035,W074.07.52.576",
        "N040.47.45.989,W074.10.26.605",
        "N040.45.05.850,W074.14.20.009",
        "N040.49.32.227,W074.17.05.985",
        "N040.54.11.582,W074.16.57.279"
      ]
    },
    "volumes": {
      "NOA_SW": [
        {
          "boundaries": [
            "NOA_SW_F2"
          ],
          "lower": 6000,
          "upper": 6000
        },
        {
          "label_position": "N041.04.06.203,W074.26.58.286",
          "boundaries": [
            "NOA_SW_F3"
          ],
          "lower": 5000,
          "upper": 7000
        },
        {
          "boundaries": [
            "NOA_SW_G3"
          ],
          "lower": 5000,
          "upper": 6000
        },
        {
          "boundaries": [
            "NOA_SW_H3"
          ],
          "lower": 5000,
          "upper": 5000
        },
        {
          "boundaries": [
            "NOA_SW_F4"
          ],
          "lower": 5000,
          "upper": 6000
        }
      ],
      "NOA_NE": [
        {
          "boundaries": [
            "NOA_SW_F2"
          ],
          "lower": 6000,
          "upper": 6000
        },
        {
          "label_position": "N040.55.58.190,W074.31.03.198",
          "boundaries": [
            "NOA_NE_F3"
          ],
          "lower": 5000,
          "upper": 7000
        },
        {
          "boundaries": [
            "YARDLEY_SW_B3"
          ],
          "lower": 7000,
          "upper": 8000
        },
        {
          "label_position": "N040.57.19.036,W074.43.50.841",
          "boundaries": [
            "YARDLEY_SW_C2"
          ],
          "lower": 7000,
          "upper": 7000
        },
        {
          "boundaries": [
            "YARDLEY_SW_B4"
          ],
          "lower": 6000,
          "upper": 8000
        },
        {
          "label_position": "N040.50.26.060,W074.47.22.630",
          "boundaries": [
            "YARDLEY_SW_C4"
          ],
          "lower": 6000,
          "upper": 7000
        },
        {
          "label_position": "N041.03.44.189,W074.13.36.915",
          "boundaries": [
            "NOA_NE_G3"
          ],
          "lower": 5000,
          "upper": 5000
        },
        {
          "boundaries": [
            "NOA_NE_F5"
          ],
          "lower": 5000,
          "upper": 6000
        }
      ],
      "FINAL_VECTORS_22": [
        {
          "boundaries": [
            "FINALS_22_F4"
          ],
          "lower": 4000,
          "upper": 5000
        },
        {
          "boundaries": [
            "FINALS_22_G5"
          ],
          "lower": 3000,
          "upper": 4000
        },
        {
          "boundaries": [
            "FINALS_22_G6"
          ],
          "lower": 0,
          "upper": 2500
        },
        {
          "boundaries": [
            "FINALS_22_G7"
          ],
          "lower": 4000,
          "upper": 2500
        }
      ],
      "FINAL_VECTORS_4": [
        {
          "label_position": "N040.32.57.497,W074.33.15.941",
          "boundaries": [
            "FINAL_4_D6"
          ],
          "lower": 4000,
          "upper": 4000
        },
        {
          "label_position": "N040.36.22.887,W074.25.10.290",
          "boundaries": [
            "FINAL_4_E5"
          ],
          "lower": 4000,
          "upper": 5000
        },
        {
          "boundaries": [
            "FINAL_4_F6"
          ],
          "lower": 0,
          "upper": 5000
        },
        {
          "boundaries": [
            "FINAL_4_E7"
          ],
          "lower": 0,
          "upper": 4000
        },
        {
          "boundaries": [
            "FINAL_4_G7"
          ],
          "lower": 0,
          "upper": 2500
        },
        {
          "boundaries": [
            "FINAL_4_F8"
          ],
          "lower": 3000,
          "upper": 4000
        },
        {
          "boundaries": [
            "FINAL_4_E8"
          ],
          "lower": 3000,
          "upper": 6000
        }
      ],
      "YARDLEY_SW": [
        {
          "boundaries": [
            "YARDLEY_SW_B3"
          ],
          "lower": 7000,
          "upper": 7000
        },
        {
          "label_position": "N040.57.33.826,W074.43.52.928",
          "boundaries": [
            "YARDLEY_SW_C2"
          ],
          "lower": 7000,
          "upper": 7000
        },
        {
          "boundaries": [
            "YARDLEY_SW_B4"
          ],
          "lower": 6000,
          "upper": 7000
        },
        {
          "label_position": "N040.50.04.307,W074.47.51.633",
          "boundaries": [
            "YARDLEY_SW_C4"
          ],
          "lower": 6000,
          "upper": 7000
        },
        {
          "label_position": "N040.46.09.790,W074.39.45.571",
          "boundaries": [
            "YARDLEY_SW_D4"
          ],
          "lower": 5000,
          "upper": 7000
        },
        {
          "boundaries": [
            "YARDLEY_SW_E5"
          ],
          "lower": 5000,
          "upper": 6000
        },
        {
          "boundaries": [
            "YARDLEY_SW_B7"
          ],
          "lower": 5000,
          "upper": 9000
        },
        {
          "label_position": "N040.24.04.180,W074.40.58.657",
          "boundaries": [
            "YARDLEY_SW_C7"
          ],
          "lower": 5000,
          "upper": 8000
        },
        {
          "boundaries": [
            "YARDLEY_SW_E6"
          ],
          "lower": 5000,
          "upper": 7000
        },
        {
          "boundaries": [
            "YARDLEY_SW_F6"
          ],
          "lower": 5000,
          "upper": 6000
        },
        {
          "boundaries": [
            "YARDLEY_SW_B8"
          ],
          "lower": 6000,
          "upper": 9000
        },
        {
          "boundaries": [
            "YARDLEY_SW_C8"
          ],
          "lower": 6000,
          "upper": 7000
        },
        {
          "boundaries": [
            "YARDLEY_SW_C9"
          ],
          "lower": 7000,
          "upper": 7000
        }
      ],
      "YARDLEY_NE": [
        {
          "boundaries": [
            "YARDLEY_SW_B7"
          ],
          "lower": 5000,
          "upper": 9000
        },
        {
          "label_position": "N040.24.30.629,W074.41.08.133",
          "boundaries": [
            "YARDLEY_SW_C7"
          ],
          "lower": 5000,
          "upper": 8000
        },
        {
          "boundaries": [
            "YARDLEY_SW_B8"
          ],
          "lower": 6000,
          "upper": 9000
        },
        {
          "boundaries": [
            "YARDLEY_SW_C8"
          ],
          "lower": 6000,
          "upper": 7000
        },
        {
          "boundaries": [
            "YARDLEY_SW_C9"
          ],
          "lower": 7000,
          "upper": 7000
        },
        {
          "boundaries": [
            "YARDLEY_NE_E6"
          ],
          "lower": 5000,
          "upper": 7000
        },
        {
          "label_position": "N040.30.18.443,W074.22.00.721",
          "boundaries": [
            "YARDLEY_NE_F6"
          ],
          "lower": 5000,
          "upper": 6000
        },
        {
          "boundaries": [
            "YARDLEY_NE_E7"
          ],
          "lower": 7000,
          "upper": 7000
        }
      ],
      "DEP_SW": [
        {
          "boundaries": [
            "DEP_SW_F3"
          ],
          "lower": 7000,
          "upper": 7000
        },
        {
          "boundaries": [
            "DEP_SW_F4"
          ],
          "lower": 6000,
          "upper": 7000
        },
        {
          "boundaries": [
            "DEP_SW_F5"
          ],
          "lower": 6000,
          "upper": 6000
        },
        {
          "boundaries": [
            "DEP_SW_G6"
          ],
          "lower": 5000,
          "upper": 5000
        },
        {
          "boundaries": [
            "DEP_SW_F6"
          ],
          "lower": 5000,
          "upper": 6000
        },
        {
          "label_position": "N040.55.18.681,W074.14.39.537",
          "boundaries": [
            "DEP_SW_E5"
          ],
          "lower": 6000,
          "upper": 8000
        },
        {
          "boundaries": [
            "DEP_SW_E6"
          ],
          "lower": 0,
          "upper": 8000
        },
        {
          "boundaries": [
            "DEP_SW_D5"
          ],
          "lower": 6000,
          "upper": 10000
        },
        {
          "label_position": "N040.43.00.001,W074.18.55.876",
          "boundaries": [
            "DEP_SW_D6"
          ],
          "lower": 0,
          "upper": 10000
        },
        {
          "boundaries": [
            "DEP_SW_C6"
          ],
          "lower": 7000,
          "upper": 10000
        },
        {
          "boundaries": [
            "DEP_SW_C5"
          ],
          "lower": 8000,
          "upper": 10000
        },
        {
          "label_position": "N040.54.52.396,W074.35.05.062",
          "boundaries": [
            "DEP_SW_B4"
          ],
          "lower": 9000,
          "upper": 10000
        },
        {
          "boundaries": [
            "DEP_SW_C8"
          ],
          "lower": 7000,
          "upper": 11000
        },
        {
          "boundaries": [
            "DEP_SW_D8"
          ],
          "lower": 0,
          "upper": 11000
        },
        {
          "boundaries": [
            "DEP_SW_D9"
          ],
          "lower": 5000,
          "upper": 6000
        },
        {
          "boundaries": [
            "DEP_SW_E8"
          ],
          "lower": 0,
          "upper": 2500
        },
        {
          "label_position": "N040.48.32.324,W074.05.37.637",
          "boundaries": [
            "DEP_SW_F7"
          ],
          "lower": 0,
          "upper": 1500
        },
        {
          "boundaries": [
            "DEP_SW_F7"
          ],
          "lower": 5000,
          "upper": 6000
        },
        {
          "boundaries": [
            "DEP_SW_F8"
          ],
          "lower": 5000,
          "upper": 6000
        }
      ],
      "DEP_NE": [
        {
          "boundaries": [
            "DEP_NE_F2"
          ],
          "lower": 6000,
          "upper": 7000
        },
        {
          "boundaries": [
            "DEP_NE_F3"
          ],
          "lower": 5000,
          "upper": 7000
        },
        {
          "boundaries": [
            "DEP_NE_G2"
          ],
          "lower": 6000,
          "upper": 6000
        },
        {
          "boundaries": [
            "DEP_NE_G3"
          ],
          "lower": 0,
          "upper": 6000
        },
        {
          "boundaries": [
            "DEP_NE_H3"
          ],
          "lower": 0,
          "upper": 2000
        },
        {
          "boundaries": [
            "DEP_NE_G4"
          ],
          "lower": 0,
          "upper": 5000
        },
        {
          "boundaries": [
            "DEP_NE_G5"
          ],
          "lower": 0,
          "upper": 6000
        },
        {
          "label_position": "N040.54.41.369,W074.14.23.525",
          "boundaries": [
            "DEP_NE_E3"
          ],
          "lower": 0,
          "upper": 8000
        },
        {
          "boundaries": [
            "DEP_SW_D5"
          ],
          "lower": 6000,
          "upper": 10000
        },
        {
          "boundaries": [
            "DEP_SW_C5"
          ],
          "lower": 8000,
          "upper": 10000
        },
        {
          "label_position": "N040.54.52.396,W074.35.05.062",
          "boundaries": [
            "DEP_SW_B4"
          ],
          "lower": 9000,
          "upper": 10000
        },
        {
          "label_position": "N040.46.05.835,W074.32.16.010",
          "boundaries": [
            "DEP_NE_C6"
          ],
          "lower": 7000,
          "upper": 10000
        },
        {
          "boundaries": [
            "DEP_NE_C7"
          ],
          "lower": 6000,
          "upper": 10000
        },
        {
          "label_position": "N040.36.12.189,W074.18.21.736",
          "boundaries": [
            "DEP_NE_D8"
          ],
          "lower": 5000,
          "upper": 10000
        },
        {
          "boundaries": [
            "DEP_NE_D9"
          ],
          "lower": 5000,
          "upper": 6000
        },
        {
          "boundaries": [
            "DEP_NE_E7"
          ],
          "lower": 0,
          "upper": 10000
        },
        {
          "boundaries": [
            "DEP_NE_E4"
          ],
          "lower": 2000,
          "upper": 8000
        },
        {
          "label_position": "N040.57.00.785,W074.16.22.919",
          "boundaries": [
            "DEP_NE_F4"
          ],
          "lower": 5000,
          "upper": 8000
        },
        {
          "boundaries": [
            "DEP_NE_D6"
          ],
          "lower": 0,
          "upper": 10000
        },
        {
          "boundaries": [
            "DEP_NE_E5"
          ],
          "lower": 3000,
          "upper": 8000
        },
        {
          "boundaries": [
            "DEP_NE_D7"
          ],
          "lower": 4000,
          "upper": 10000
        },
        {
          "label_position": "N040.48.46.387,W074.05.11.984",
          "boundaries": [
            "DEP_NE_G6"
          ],
          "lower": 0,
          "upper": 6000
        },
        {
          "boundaries": [
            "DEP_NE_F6"
          ],
          "lower": 2500,
          "upper": 6000
        },
        {
          "boundaries": [
            "DEP_NE_F6B"
          ],
          "lower": 2500,
          "upper": 8000
        },
        {
          "boundaries": [
            "DEP_NE_E6"
          ],
          "lower": 0,
          "upper": 8000
        },
        {
          "boundaries": [
            "DEP_NE_G7"
          ],
          "lower": 0,
          "upper": 3000
        }
      ],
      "METRO_SW": [
        {
          "boundaries": [
            "METRO_SW_D4"
          ],
          "lower": 8000,
          "upper": 9000
        },
        {
          "label_position": "N040.55.10.070,W074.35.05.941",
          "boundaries": [
            "METRO_SW_E4"
          ],
          "lower": 8000,
          "upper": 8000
        },
        {
          "boundaries": [
            "METRO_SW_B5"
          ],
          "lower": 0,
          "upper": 5000
        },
        {
          "boundaries": [
            "METRO_SW_C5"
          ],
          "lower": 0,
          "upper": 5000
        },
        {
          "label_position": "N040.46.11.699,W074.48.28.465",
          "boundaries": [
            "METRO_SW_C5"
          ],
          "lower": 8000,
          "upper": 9000
        },
        {
          "boundaries": [
            "METRO_SW_D5"
          ],
          "lower": 0,
          "upper": 4000
        },
        {
          "label_position": "N040.46.28.673,W074.40.24.600",
          "boundaries": [
            "METRO_SW_D5"
          ],
          "lower": 8000,
          "upper": 9000
        },
        {
          "label_position": "N040.32.38.120,W075.01.04.077",
          "boundaries": [
            "METRO_SW_A6"
          ],
          "lower": 6000,
          "upper": 9000
        },
        {
          "boundaries": [
            "METRO_SW_B6"
          ],
          "lower": 0,
          "upper": 9000
        },
        {
          "label_position": "N040.33.25.293,W074.39.41.616",
          "boundaries": [
            "METRO_SW_D6"
          ],
          "lower": 0,
          "upper": 4000
        },
        {
          "boundaries": [
            "METRO_SW_D6"
          ],
          "lower": 7000,
          "upper": 9000
        },
        {
          "boundaries": [
            "METRO_SW_E7"
          ],
          "lower": 0,
          "upper": 4000
        },
        {
          "boundaries": [
            "METRO_SW_A7"
          ],
          "lower": 5000,
          "upper": 9000
        },
        {
          "boundaries": [
            "METRO_SW_F9"
          ],
          "lower": 3000,
          "upper": 4000
        }
      ],
      "METRO_NE": [
        {
          "label_position": "N040.55.37.152,W074.35.02.838",
          "boundaries": [
            "METRO_SW_E4"
          ],
          "lower": 8000,
          "upper": 8000
        },
        {
          "boundaries": [
            "METRO_SW_B5"
          ],
          "lower": 0,
          "upper": 5000
        },
        {
          "boundaries": [
            "METRO_SW_C5"
          ],
          "lower": 0,
          "upper": 5000
        },
        {
          "label_position": "N040.32.46.635,W075.01.12.537",
          "boundaries": [
            "METRO_SW_C5"
          ],
          "lower": 8000,
          "upper": 9000
        },
        {
          "label_position": "N040.32.46.635,W075.01.12.537",
          "boundaries": [
            "METRO_SW_A6"
          ],
          "lower": 6000,
          "upper": 9000
        },
        {
          "boundaries": [
            "METRO_SW_B6"
          ],
          "lower": 0,
          "upper": 9000
        },
        {
          "boundaries": [
            "METRO_SW_A7"
          ],
          "lower": 5000,
          "upper": 9000
        },
        {
          "label_position": "N040.52.01.366,W074.39.58.095",
          "boundaries": [
            "METRO_NE_D4"
          ],
          "lower": 8000,
          "upper": 9000
        },
        {
          "boundaries": [
            "METRO_NE_D5"
          ],
          "lower": 4000,
          "upper": 4000
        },
        {
          "label_position": "N040.42.05.852,W074.40.17.706",
          "boundaries": [
            "METRO_NE_D5"
          ],
          "lower": 8000,
          "upper": 9000
        },
        {
          "label_position": "N040.37.29.876,W074.38.56.737",
          "boundaries": [
            "METRO_NE_D6"
          ],
          "lower": 4000,
          "upper": 4000
        },
        {
          "boundaries": [
            "METRO_NE_D6"
          ],
          "lower": 7000,
          "upper": 9000
        },
        {
          "boundaries": [
            "METRO_NE_D7"
          ],
          "lower": 0,
          "upper": 4000
        },
        {
          "label_position": "N040.34.51.618,W074.40.16.882",
          "boundaries": [
            "METRO_NE_D7"
          ],
          "lower": 7000,
          "upper": 9000
        },
        {
          "boundaries": [
            "METRO_NE_E6"
          ],
          "lower": 4000,
          "upper": 4000
        },
        {
          "label_position": "N040.33.22.313,W074.33.32.063",
          "boundaries": [
            "METRO_NE_E7"
          ],
          "lower": 0,
          "upper": 3000
        },
        {
          "boundaries": [
            "METRO_NE_E8"
          ],
          "lower": 0,
          "upper": 3000
        },
        {
          "boundaries": [
            "METRO_NE_D8"
          ],
          "lower": 0,
          "upper": 4000
        }
      ],
      "ZEEBO_SW": [
        {
          "boundaries": [
            "ZEEBO_SW_C2"
          ],
          "lower": 6000,
          "upper": 7000
        },
        {
          "label_position": "N041.18.53.335,W074.30.07.937",
          "boundaries": [
            "ZEEBO_SW_F2"
          ],
          "lower": 5000,
          "upper": 5000
        },
        {
          "label_position": "N041.01.19.183,W074.51.51.822",
          "boundaries": [
            "ZEEBO_SW_C3"
          ],
          "lower": 0,
          "upper": 5000
        },
        {
          "boundaries": [
            "ZEEBO_SW_F3"
          ],
          "lower": 0,
          "upper": 5000
        },
        {
          "boundaries": [
            "ZEEBO_SW_D3"
          ],
          "lower": 0,
          "upper": 7000
        },
        {
          "boundaries": [
            "ZEEBO_SW_E4"
          ],
          "lower": 0,
          "upper": 4000
        },
        {
          "boundaries": [
            "ZEEBO_SW_B4"
          ],
          "lower": 6000,
          "upper": 7000
        },
        {
          "boundaries": [
            "ZEEBO_SW_B5"
          ],
          "lower": 6000,
          "upper": 6000
        },
        {
          "boundaries": [
            "ZEEBO_SW_C4"
          ],
          "lower": 0,
          "upper": 6000
        },
        {
          "boundaries": [
            "ZEEBO_SW_C5"
          ],
          "lower": 0,
          "upper": 5000
        }
      ],
      "ZEEBO_NE": [
        {
          "boundaries": [
            "ZEEBO_SW_F2"
          ],
          "lower": 5000,
          "upper": 5000
        },
        {
          "boundaries": [
            "ZEEBO_SW_C2"
          ],
          "lower": 6000,
          "upper": 7000
        },
        {
          "label_position": "N041.01.10.106,W074.52.14.646",
          "boundaries": [
            "ZEEBO_SW_C3"
          ],
          "lower": 0,
          "upper": 5000
        },
        {
          "boundaries": [
            "ZEEBO_SW_F3"
          ],
          "lower": 0,
          "upper": 5000
        },
        {
          "boundaries": [
            "ZEEBO_SW_D3"
          ],
          "lower": 0,
          "upper": 7000
        },
        {
          "boundaries": [
            "ZEEBO_SW_E4"
          ],
          "lower": 0,
          "upper": 4000
        },
        {
          "boundaries": [
            "ZEEBO_SW_B4"
          ],
          "lower": 6000,
          "upper": 7000
        },
        {
          "boundaries": [
            "ZEEBO_SW_B5"
          ],
          "lower": 4000,
          "upper": 4000
        },
        {
          "boundaries": [
            "ZEEBO_SW_C4"
          ],
          "lower": 0,
          "upper": 6000
        },
        {
          "boundaries": [
            "ZEEBO_NE_F4"
          ],
          "lower": 4000,
          "upper": 4000
        },
        {
          "boundaries": [
            "ZEEBO_SW_C5"
          ],
          "lower": 0,
          "upper": 5000
        }
      ],
      "MUGZY_SW": [
        {
          "label_position": "N041.04.21.982,W074.23.15.895",
          "boundaries": [
            "MUGZY_SW_E3"
          ],
          "lower": 0,
          "upper": 4000
        },
        {
          "label_position": "N040.55.57.806,W074.12.55.936",
          "boundaries": [
            "MUGZY_SW_F3"
          ],
          "lower": 0,
          "upper": 3000
        },
        {
          "boundaries": [
            "MUGZY_SW_G4"
          ],
          "lower": 2000,
          "upper": 2000
        },
        {
          "label_position": "N040.52.27.651,W074.03.54.118",
          "boundaries": [
            "MUGZY_SW_F4"
          ],
          "lower": 1800,
          "upper": 2000
        },
        {
          "boundaries": [
            "MUGZY_SW_H4"
          ],
          "lower": 2000,
          "upper": 2000
        }
      ],
      "MUGZY_NE": [
        {
          "boundaries": [
            "MUGZY_NE_F3"
          ],
          "lower": 0,
          "upper": 3000
        },
        {
          "boundaries": [
            "MUGZY_NE_E4"
          ],
          "lower": 0,
          "upper": 4000
        },
        {
          "boundaries": [
            "MUGZY_NE_E6"
          ],
          "lower": 0,
          "upper": 3000
        },
        {
          "boundaries": [
            "MUGZY_NE_E7"
          ],
          "lower": 0,
          "upper": 3000
        },
        {
          "boundaries": [
            "MUGZY_NE_F7"
          ],
          "lower": 1500,
          "upper": 2000
        },
        {
          "boundaries": [
            "MUGZY_NE_G6"
          ],
          "lower": 1500,
          "upper": 1500
        },
        {
          "boundaries": [
            "MUGZY_NE_F5"
          ],
          "lower": 0,
          "upper": 3000
        },
        {
          "boundaries": [
            "MUGZY_NE_F6"
          ],
          "lower": 2000,
          "upper": 2000
        }
      ]
    }
  },
  "inbound_flows": {
    "COATE": {
      "arrivals": [
        {
          "waypoints": "FILPS WEARD/ho CAMMO HUO LEMOR/a6000 COATE KEWR",
          "cruise_altitude": 39000,
          "route": "/. ALB V489 COATE",
          "initial_controller": "BOS_CTR",
          "initial_altitude": 12000,
          "initial_speed": 300,
          "expect_approach": null,
          "airlines": {
            "KCDW": [
              {
                "icao": "LXJ",
                "airport": "KFLL"
              },
              {
                "icao": "LXJ",
                "airport": "KMSY"
              },
              {
                "icao": "LXJ",
                "airport": "MDPC"
              },
              {
                "icao": "LXJ",
                "airport": "KGSO"
              },
              {
                "icao": "LXJ",
                "airport": "KATL"
              },
              {
                "icao": "LXJ",
                "airport": "KSRQ"
              },
              {
                "icao": "EJA",
                "airport": "KCLT"
              },
              {
                "icao": "EJA",
                "airport": "KMCO"
              },
              {
                "icao": "EJA",
                "airport": "KSNA"
              },
              {
                "icao": "EJA",
                "airport": "KPBI"
              },
              {
                "icao": "EJA",
                "airport": "KSAV"
              },
              {
                "icao": "EJA",
                "airport": "KRSW"
              },
              {
                "icao": "EJA",
                "airport": "KTPA"
              },
              {
                "icao": "EJA",
                "airport": "KRDU"
              },
              {
                "icao": "EJA",
                "airport": "KMIA"
              },
              {
                "icao": "EJA",
                "airport": "MYNN"
              }
            ],
            "KMMU": [
              {
                "icao": "LXJ",
                "airport": "KFLL"
              },
              {
                "icao": "LXJ",
                "airport": "KMSY"
              },
              {
                "icao": "LXJ",
                "airport": "MDPC"
              },
              {
                "icao": "LXJ",
                "airport": "KGSO"
              },
              {
                "icao": "LXJ",
                "airport": "KATL"
              },
              {
                "icao": "LXJ",
                "airport": "KSRQ"
              },
              {
                "icao": "EJA",
                "airport": "KCLT"
              },
              {
                "icao": "EJA",
                "airport": "KMCO"
              },
              {
                "icao": "EJA",
                "airport": "KSNA"
              },
              {
                "icao": "EJA",
                "airport": "KPBI"
              },
              {
                "icao": "EJA",
                "airport": "KSAV"
              },
              {
                "icao": "EJA",
                "airport": "KRSW"
              },
              {
                "icao": "EJA",
                "airport": "KTPA"
              },
              {
                "icao": "EJA",
                "airport": "KRDU"
              },
              {
                "icao": "EJA",
                "airport": "KMIA"
              },
              {
                "icao": "EJA",
                "airport": "MYNN"
              }
            ],
            "KTEB": [
              {
                "icao": "LXJ",
                "airport": "KFLL"
              },
              {
                "icao": "LXJ",
                "airport": "KMSY"
              },
              {
                "icao": "LXJ",
                "airport": "MDPC"
              },
              {
                "icao": "LXJ",
                "airport": "KGSO"
              },
              {
                "icao": "LXJ",
                "airport": "KATL"
              },
              {
                "icao": "LXJ",
                "airport": "KSRQ"
              },
              {
                "icao": "EJA",
                "airport": "KCLT"
              },
              {
                "icao": "EJA",
                "airport": "KMCO"
              },
              {
                "icao": "EJA",
                "airport": "KSNA"
              },
              {
                "icao": "EJA",
                "airport": "KPBI"
              },
              {
                "icao": "EJA",
                "airport": "KSAV"
              },
              {
                "icao": "EJA",
                "airport": "KRSW"
              },
              {
                "icao": "EJA",
                "airport": "KTPA"
              },
              {
                "icao": "EJA",
                "airport": "KRDU"
              },
              {
                "icao": "EJA",
                "airport": "KMIA"
              },
              {
                "icao": "EJA",
                "airport": "MYNN"
              }
            ]
          }
        }
      ]
    },
    "COATE TEB NE": {
      "arrivals": [
        {
          "waypoints": " HUO LEMOR/a6000 COATE/a6000 N040.59.56.086,W074.33.54.613/a4000 N040.59.56.086,W074.33.54.613/a3000 N040.45.34.222,W074.16.26.874/a3000/s200 N040.44.16.645,W074.14.02.129/a2000/s180 LEESY/a1700 DANDY/a1500/s180 TORBY/a1300/s160 N040.50.50.669,W074.04.16.420/s130/a001 KTEB/delete",
          "cruise_altitude": 39000,
          "route": "/. ALB V489 COATE",
          "initial_controller": "4U",
          "initial_altitude": 6000,
          "initial_speed": 300,
          "expect_approach": "I6",
          "airlines": {
            "KTEB": [
              {
                "airport": "KFLL",
                "icao": "LXJ"
              },
              {
                "airport": "KMSY",
                "icao": "LXJ"
              },
              {
                "airport": "MDPC",
                "icao": "LXJ"
              },
              {
                "airport": "KGSO",
                "icao": "LXJ"
              },
              {
                "airport": "KATL",
                "icao": "LXJ"
              },
              {
                "airport": "KSRQ",
                "icao": "LXJ"
              },
              {
                "airport": "KCLT",
                "icao": "EJA"
              },
              {
                "airport": "KMCO",
                "icao": "EJA"
              },
              {
                "airport": "KSNA",
                "icao": "EJA"
              },
              {
                "airport": "KPBI",
                "icao": "EJA"
              },
              {
                "airport": "KSAV",
                "icao": "EJA"
              },
              {
                "airport": "KRSW",
                "icao": "EJA"
              },
              {
                "airport": "KTPA",
                "icao": "EJA"
              },
              {
                "airport": "KRDU",
                "icao": "EJA"
              },
              {
                "airport": "KMIA",
                "icao": "EJA"
              },
              {
                "airport": "MYNN",
                "icao": "EJA"
              }
            ]
          }
        }
      ]
    },
    "COATE TEB SW": {
      "arrivals": [
        {
          "waypoints": " HUO LEMOR/a6000 COATE/a6000 N041.03.54.915,W074.40.59.564/a4000 N041.05.28.202,W074.25.23.748/a3000 N041.06.10.788,W074.10.16.360/a3000 NIPIE/a2500/s210 UNVIL/a2000/s180  TUGGZ/a1500/s170 N040.51.30.509,W074.03.33.491/a001/s130 KTEB/delete",
          "cruise_altitude": 39000,
          "route": "/. ALB V489 COATE",
          "initial_controller": "4U",
          "initial_altitude": 6000,
          "initial_speed": 300,
          "expect_approach": "RY9",
          "airlines": {
            "KTEB": [
              {
                "airport": "KFLL",
                "icao": "LXJ"
              },
              {
                "airport": "KMSY",
                "icao": "LXJ"
              },
              {
                "airport": "MDPC",
                "icao": "LXJ"
              },
              {
                "airport": "KGSO",
                "icao": "LXJ"
              },
              {
                "airport": "KATL",
                "icao": "LXJ"
              },
              {
                "airport": "KSRQ",
                "icao": "LXJ"
              },
              {
                "airport": "KCLT",
                "icao": "EJA"
              },
              {
                "airport": "KMCO",
                "icao": "EJA"
              },
              {
                "airport": "KSNA",
                "icao": "EJA"
              },
              {
                "airport": "KPBI",
                "icao": "EJA"
              },
              {
                "airport": "KSAV",
                "icao": "EJA"
              },
              {
                "airport": "KRSW",
                "icao": "EJA"
              },
              {
                "airport": "KTPA",
                "icao": "EJA"
              },
              {
                "airport": "KRDU",
                "icao": "EJA"
              },
              {
                "airport": "KMIA",
                "icao": "EJA"
              },
              {
                "airport": "MYNN",
                "icao": "EJA"
              }
            ]
          }
        }
      ]
    },
    "FLOSI4": {
      "arrivals": [
        {
          "waypoints": "HELON FLOSI/ho CRANK/a7000 SHAFF SAX PHLBO HOKIR/h180",
          "cruise_altitude": 39000,
          "star": "FLOSI4",
          "initial_controller": "BOS_CTR",
          "initial_altitude": 10000,
          "initial_speed": 250,
          "assigned_altitude": 7000,
          "expect_approach": null,
          "airlines": {
            "KEWR": [
              {
                "icao": "UAL",
                "airport": "KFLL"
              },
              {
                "icao": "NKS",
                "airport": "KMSY"
              },
              {
                "airport": "EDDF",
                "fleet": "longNYC",
                "icao": "DLH"
              },
              {
                "airport": "EGLL",
                "fleet": "longNYC",
                "icao": "BAW"
              },
              {
                "icao": "SAS",
                "airport": "ESSA"
              },
              {
                "icao": "SAS",
                "airport": "EKCH"
              },
              {
                "icao": "SAS",
                "airport": "ENGM"
              },
              {
                "icao": "UAL",
                "airport": "MDPC"
              },
              {
                "icao": "RPA",
                "airport": "KGSO"
              },
              {
                "icao": "DAL",
                "airport": "KATL"
              },
              {
                "icao": "RPA",
                "airport": "KSRQ"
              },
              {
                "icao": "GJS",
                "airport": "KCLT"
              },
              {
                "icao": "NKS",
                "airport": "KMCO"
              },
              {
                "icao": "UAL",
                "airport": "KSNA"
              },
              {
                "icao": "JBU",
                "airport": "KPBI"
              },
              {
                "icao": "GJS",
                "airport": "KSAV"
              },
              {
                "icao": "UAL",
                "airport": "KRSW"
              },
              {
                "icao": "UAL",
                "airport": "KTPA"
              },
              {
                "icao": "UAL",
                "airport": "KRDU"
              },
              {
                "icao": "UAL",
                "airport": "KMIA"
              },
              {
                "icao": "UAL",
                "airport": "MYNN"
              }
            ]
          }
        }
      ]
    },
    "FQM3": {
      "arrivals": [
        {
          "waypoints": "HAYED/a18000 RACKI/a13000/ho PENNS SWEET/a7000 BWZ/h122",
          "cruise_altitude": 39000,
          "star": "FQM3",
          "initial_controller": "NY_CTR",
          "initial_altitude": 18000,
          "initial_speed": 300,
          "expect_approach": null,
          "airlines": {
            "KEWR": [
              {
                "icao": "UAL",
                "airport": "KFLL"
              },
              {
                "icao": "NKS",
                "airport": "KMSY"
              },
              {
                "icao": "UAL",
                "airport": "MDPC"
              },
              {
                "icao": "RPA",
                "airport": "KGSO"
              },
              {
                "icao": "DAL",
                "airport": "KATL"
              },
              {
                "icao": "RPA",
                "airport": "KSRQ"
              },
              {
                "icao": "GJS",
                "airport": "KCLT"
              },
              {
                "icao": "NKS",
                "airport": "KMCO"
              },
              {
                "icao": "UAL",
                "airport": "KSNA"
              },
              {
                "icao": "JBU",
                "airport": "KPBI"
              },
              {
                "icao": "GJS",
                "airport": "KSAV"
              },
              {
                "icao": "UAL",
                "airport": "KRSW"
              },
              {
                "icao": "UAL",
                "airport": "KTPA"
              },
              {
                "icao": "UAL",
                "airport": "KRDU"
              },
              {
                "icao": "UAL",
                "airport": "KMIA"
              },
              {
                "icao": "UAL",
                "airport": "MYNN"
              }
            ]
          }
        }
      ]
    },
    "JAIKE4": {
      "arrivals": [
        {
          "waypoints": "JAIKE ILENE/a13000/ho WACKI/a11000 MAZIE REGLE/a7000 GNNZO SBJ/h59",
          "cruise_altitude": 39000,
          "star": "JAIKE4",
          "initial_controller": "21E",
          "initial_altitude": 13000,
          "initial_speed": 300,
          "expect_approach": null,
          "airlines": {
            "KCDW": [
              {
                "icao": "LXJ",
                "airport": "KFLL"
              },
              {
                "icao": "LXJ",
                "airport": "KMSY"
              },
              {
                "icao": "LXJ",
                "airport": "MDPC"
              },
              {
                "icao": "LXJ",
                "airport": "KGSO"
              },
              {
                "icao": "LXJ",
                "airport": "KATL"
              },
              {
                "icao": "LXJ",
                "airport": "KSRQ"
              },
              {
                "icao": "EJA",
                "airport": "KCLT"
              },
              {
                "icao": "EJA",
                "airport": "KMCO"
              },
              {
                "icao": "EJA",
                "airport": "KSNA"
              },
              {
                "icao": "EJA",
                "airport": "KPBI"
              },
              {
                "icao": "EJA",
                "airport": "KSAV"
              },
              {
                "icao": "EJA",
                "airport": "KRSW"
              },
              {
                "icao": "EJA",
                "airport": "KTPA"
              },
              {
                "icao": "EJA",
                "airport": "KRDU"
              },
              {
                "icao": "EJA",
                "airport": "KMIA"
              },
              {
                "icao": "EJA",
                "airport": "MYNN"
              }
            ],
            "KMMU": [
              {
                "icao": "LXJ",
                "airport": "KFLL"
              },
              {
                "icao": "LXJ",
                "airport": "KMSY"
              },
              {
                "icao": "LXJ",
                "airport": "MDPC"
              },
              {
                "icao": "LXJ",
                "airport": "KGSO"
              },
              {
                "icao": "LXJ",
                "airport": "KATL"
              },
              {
                "icao": "LXJ",
                "airport": "KSRQ"
              },
              {
                "icao": "EJA",
                "airport": "KCLT"
              },
              {
                "icao": "EJA",
                "airport": "KMCO"
              },
              {
                "icao": "EJA",
                "airport": "KSNA"
              },
              {
                "icao": "EJA",
                "airport": "KPBI"
              },
              {
                "icao": "EJA",
                "airport": "KSAV"
              },
              {
                "icao": "EJA",
                "airport": "KRSW"
              },
              {
                "icao": "EJA",
                "airport": "KTPA"
              },
              {
                "icao": "EJA",
                "airport": "KRDU"
              },
              {
                "icao": "EJA",
                "airport": "KMIA"
              },
              {
                "icao": "EJA",
                "airport": "MYNN"
              }
            ],
            "KTEB": [
              {
                "icao": "LXJ",
                "airport": "KFLL"
              },
              {
                "icao": "LXJ",
                "airport": "KMSY"
              },
              {
                "icao": "LXJ",
                "airport": "MDPC"
              },
              {
                "icao": "LXJ",
                "airport": "KGSO"
              },
              {
                "icao": "LXJ",
                "airport": "KATL"
              },
              {
                "icao": "LXJ",
                "airport": "KSRQ"
              },
              {
                "icao": "EJA",
                "airport": "KCLT"
              },
              {
                "icao": "EJA",
                "airport": "KMCO"
              },
              {
                "icao": "EJA",
                "airport": "KSNA"
              },
              {
                "icao": "EJA",
                "airport": "KPBI"
              },
              {
                "icao": "EJA",
                "airport": "KSAV"
              },
              {
                "icao": "EJA",
                "airport": "KRSW"
              },
              {
                "icao": "EJA",
                "airport": "KTPA"
              },
              {
                "icao": "EJA",
                "airport": "KRDU"
              },
              {
                "icao": "EJA",
                "airport": "KMIA"
              },
              {
                "icao": "EJA",
                "airport": "MYNN"
              }
            ]
          }
        }
      ]
    },
    "JAIKE4 MUGZY SW": {
      "arrivals": [
        {
          "waypoints": "JAIKE ILENE/a13000 WACKI/a11000/s250 MAZIE REGLE/a7000/ho GNNZO/a4000 SBJ/h040",
          "cruise_altitude": 39000,
          "star": "JAIKE4",
          "initial_controller": "4P",
          "initial_altitude": 13000,
          "initial_speed": 300,
          "expect_approach": {
            "KTEB": "I19",
            "KMMU": "I23",
            "KCDW": "R22"
          },
          "airlines": {
            "KCDW": [
              {
                "icao": "LXJ",
                "airport": "KFLL"
              },
              {
                "icao": "LXJ",
                "airport": "KMSY"
              },
              {
                "icao": "LXJ",
                "airport": "MDPC"
              },
              {
                "icao": "LXJ",
                "airport": "KGSO"
              },
              {
                "icao": "LXJ",
                "airport": "KATL"
              },
              {
                "icao": "LXJ",
                "airport": "KSRQ"
              },
              {
                "icao": "EJA",
                "airport": "KCLT"
              },
              {
                "icao": "EJA",
                "airport": "KMCO"
              },
              {
                "icao": "EJA",
                "airport": "KSNA"
              },
              {
                "icao": "EJA",
                "airport": "KPBI"
              },
              {
                "icao": "EJA",
                "airport": "KSAV"
              },
              {
                "icao": "EJA",
                "airport": "KRSW"
              },
              {
                "icao": "EJA",
                "airport": "KTPA"
              },
              {
                "icao": "EJA",
                "airport": "KRDU"
              },
              {
                "icao": "EJA",
                "airport": "KMIA"
              },
              {
                "icao": "EJA",
                "airport": "MYNN"
              }
            ],
            "KMMU": [
              {
                "icao": "LXJ",
                "airport": "KFLL"
              },
              {
                "icao": "LXJ",
                "airport": "KMSY"
              },
              {
                "icao": "LXJ",
                "airport": "MDPC"
              },
              {
                "icao": "LXJ",
                "airport": "KGSO"
              },
              {
                "icao": "LXJ",
                "airport": "KATL"
              },
              {
                "icao": "LXJ",
                "airport": "KSRQ"
              },
              {
                "icao": "EJA",
                "airport": "KCLT"
              },
              {
                "icao": "EJA",
                "airport": "KMCO"
              },
              {
                "icao": "EJA",
                "airport": "KSNA"
              },
              {
                "icao": "EJA",
                "airport": "KPBI"
              },
              {
                "icao": "EJA",
                "airport": "KSAV"
              },
              {
                "icao": "EJA",
                "airport": "KRSW"
              },
              {
                "icao": "EJA",
                "airport": "KTPA"
              },
              {
                "icao": "EJA",
                "airport": "KRDU"
              },
              {
                "icao": "EJA",
                "airport": "KMIA"
              },
              {
                "icao": "EJA",
                "airport": "MYNN"
              }
            ],
            "KTEB": [
              {
                "icao": "LXJ",
                "airport": "KFLL"
              },
              {
                "icao": "LXJ",
                "airport": "KMSY"
              },
              {
                "icao": "LXJ",
                "airport": "MDPC"
              },
              {
                "icao": "LXJ",
                "airport": "KGSO"
              },
              {
                "icao": "LXJ",
                "airport": "KATL"
              },
              {
                "icao": "LXJ",
                "airport": "KSRQ"
              },
              {
                "icao": "EJA",
                "airport": "KCLT"
              },
              {
                "icao": "EJA",
                "airport": "KMCO"
              },
              {
                "icao": "EJA",
                "airport": "KSNA"
              },
              {
                "icao": "EJA",
                "airport": "KPBI"
              },
              {
                "icao": "EJA",
                "airport": "KSAV"
              },
              {
                "icao": "EJA",
                "airport": "KRSW"
              },
              {
                "icao": "EJA",
                "airport": "KTPA"
              },
              {
                "icao": "EJA",
                "airport": "KRDU"
              },
              {
                "icao": "EJA",
                "airport": "KMIA"
              },
              {
                "icao": "EJA",
                "airport": "MYNN"
              }
            ]
          }
        }
      ]
    },
    "JAIKE4 MUGZY NE": {
      "arrivals": [
        {
          "waypoints": "JAIKE ILENE/a13000 WACKI/a11000/s250 MAZIE REGLE/a7000/ho GNNZO/a3000 SBJ/h040",
          "cruise_altitude": 39000,
          "star": "JAIKE4",
          "initial_controller": "4P",
          "initial_altitude": 13000,
          "initial_speed": 300,
          "expect_approach": {
            "KTEB": "I6",
            "KMMU": "R5",
            "KCDW": "R4"
          },
          "airlines": {
            "KCDW": [
              {
                "icao": "LXJ",
                "airport": "KFLL"
              },
              {
                "icao": "LXJ",
                "airport": "KMSY"
              },
              {
                "icao": "LXJ",
                "airport": "MDPC"
              },
              {
                "icao": "LXJ",
                "airport": "KGSO"
              },
              {
                "icao": "LXJ",
                "airport": "KATL"
              },
              {
                "icao": "LXJ",
                "airport": "KSRQ"
              },
              {
                "icao": "EJA",
                "airport": "KCLT"
              },
              {
                "icao": "EJA",
                "airport": "KMCO"
              },
              {
                "icao": "EJA",
                "airport": "KSNA"
              },
              {
                "icao": "EJA",
                "airport": "KPBI"
              },
              {
                "icao": "EJA",
                "airport": "KSAV"
              },
              {
                "icao": "EJA",
                "airport": "KRSW"
              },
              {
                "icao": "EJA",
                "airport": "KTPA"
              },
              {
                "icao": "EJA",
                "airport": "KRDU"
              },
              {
                "icao": "EJA",
                "airport": "KMIA"
              },
              {
                "icao": "EJA",
                "airport": "MYNN"
              }
            ],
            "KMMU": [
              {
                "icao": "LXJ",
                "airport": "KFLL"
              },
              {
                "icao": "LXJ",
                "airport": "KMSY"
              },
              {
                "icao": "LXJ",
                "airport": "MDPC"
              },
              {
                "icao": "LXJ",
                "airport": "KGSO"
              },
              {
                "icao": "LXJ",
                "airport": "KATL"
              },
              {
                "icao": "LXJ",
                "airport": "KSRQ"
              },
              {
                "icao": "EJA",
                "airport": "KCLT"
              },
              {
                "icao": "EJA",
                "airport": "KMCO"
              },
              {
                "icao": "EJA",
                "airport": "KSNA"
              },
              {
                "icao": "EJA",
                "airport": "KPBI"
              },
              {
                "icao": "EJA",
                "airport": "KSAV"
              },
              {
                "icao": "EJA",
                "airport": "KRSW"
              },
              {
                "icao": "EJA",
                "airport": "KTPA"
              },
              {
                "icao": "EJA",
                "airport": "KRDU"
              },
              {
                "icao": "EJA",
                "airport": "KMIA"
              },
              {
                "icao": "EJA",
                "airport": "MYNN"
              }
            ],
            "KTEB": [
              {
                "icao": "LXJ",
                "airport": "KFLL"
              },
              {
                "icao": "LXJ",
                "airport": "KMSY"
              },
              {
                "icao": "LXJ",
                "airport": "MDPC"
              },
              {
                "icao": "LXJ",
                "airport": "KGSO"
              },
              {
                "icao": "LXJ",
                "airport": "KATL"
              },
              {
                "icao": "LXJ",
                "airport": "KSRQ"
              },
              {
                "icao": "EJA",
                "airport": "KCLT"
              },
              {
                "icao": "EJA",
                "airport": "KMCO"
              },
              {
                "icao": "EJA",
                "airport": "KSNA"
              },
              {
                "icao": "EJA",
                "airport": "KPBI"
              },
              {
                "icao": "EJA",
                "airport": "KSAV"
              },
              {
                "icao": "EJA",
                "airport": "KRSW"
              },
              {
                "icao": "EJA",
                "airport": "KTPA"
              },
              {
                "icao": "EJA",
                "airport": "KRDU"
              },
              {
                "icao": "EJA",
                "airport": "KMIA"
              },
              {
                "icao": "EJA",
                "airport": "MYNN"
              }
            ]
          }
        }
      ]
    },
    "TEB 22 background": {
      "arrivals": [
        {
          "waypoints": "WACKI/a11000/s250 MAZIE REGLE/a7000 GNNZO/a4000 SBJ/a4000/ho4U N040.54.15.372,W074.31.23.963/a4000 N041.00.13.046,W074.27.16.111/a3000 N041.03.07.454,W074.10.52.313/a3000/s210 N041.02.34.797,W074.06.40.451/a3000 N041.02.31.336,W074.05.16.516/a2500 N040.59.07.650,W074.02.56.303/a2000/s180/clearapp TUGGZ/a1500/s170 N040.51.34.313,W074.03.28.905/a001/s130 TEB/delete",
          "cruise_altitude": 39000,
          "star": "JAIKE4",
          "initial_controller": "4P",
          "initial_altitude": 11000,
          "initial_speed": 300,
          "expect_approach": "RY9",
          "airlines": {
            "KTEB": [
              {
                "icao": "LXJ",
                "airport": "KFLL"
              },
              {
                "icao": "LXJ",
                "airport": "KMSY"
              },
              {
                "icao": "LXJ",
                "airport": "MDPC"
              },
              {
                "icao": "LXJ",
                "airport": "KGSO"
              },
              {
                "icao": "LXJ",
                "airport": "KATL"
              },
              {
                "icao": "LXJ",
                "airport": "KSRQ"
              },
              {
                "icao": "EJA",
                "airport": "KCLT"
              },
              {
                "icao": "EJA",
                "airport": "KMCO"
              },
              {
                "icao": "EJA",
                "airport": "KSNA"
              },
              {
                "icao": "EJA",
                "airport": "KPBI"
              },
              {
                "icao": "EJA",
                "airport": "KSAV"
              },
              {
                "icao": "EJA",
                "airport": "KRSW"
              },
              {
                "icao": "EJA",
                "airport": "KTPA"
              },
              {
                "icao": "EJA",
                "airport": "KRDU"
              },
              {
                "icao": "EJA",
                "airport": "KMIA"
              },
              {
                "icao": "EJA",
                "airport": "MYNN"
              }
            ]
          }
        }
      ]
    },
    "TEB 4 background": {
      "arrivals": [
        {
          "waypoints": "WACKI/a11000/s250 MAZIE REGLE/a7000 N040.29.10.794,W074.50.35.824/a4000 N040.32.39.054,W074.41.00.662/a3000/ho4U N040.41.08.916,W074.19.43.529/a3000/s210 VINGS/a2000/s180 LEESY/a1700/s180 DANDY/a1500/s180 TORBY/a1300/s150 N040.50.50.038,W074.04.11.751/a001/delete",
          "cruise_altitude": 39000,
          "star": "JAIKE4",
          "initial_controller": "4H",
          "initial_altitude": 11000,
          "initial_speed": 300,
          "expect_approach": "I6",
          "airlines": {
            "KTEB": [
              {
                "icao": "LXJ",
                "airport": "KFLL"
              },
              {
                "icao": "LXJ",
                "airport": "KMSY"
              },
              {
                "icao": "LXJ",
                "airport": "MDPC"
              },
              {
                "icao": "LXJ",
                "airport": "KGSO"
              },
              {
                "icao": "LXJ",
                "airport": "KATL"
              },
              {
                "icao": "LXJ",
                "airport": "KSRQ"
              },
              {
                "icao": "EJA",
                "airport": "KCLT"
              },
              {
                "icao": "EJA",
                "airport": "KMCO"
              },
              {
                "icao": "EJA",
                "airport": "KSNA"
              },
              {
                "icao": "EJA",
                "airport": "KPBI"
              },
              {
                "icao": "EJA",
                "airport": "KSAV"
              },
              {
                "icao": "EJA",
                "airport": "KRSW"
              },
              {
                "icao": "EJA",
                "airport": "KTPA"
              },
              {
                "icao": "EJA",
                "airport": "KRDU"
              },
              {
                "icao": "EJA",
                "airport": "KMIA"
              },
              {
                "icao": "EJA",
                "airport": "MYNN"
              }
            ]
          }
        }
      ]
    },
    "MIP4 LGA background 22/13": {
      "arrivals": [
        {
          "waypoints": "BILEY VIBES LIZZI BEUTY HARLM DREMS/a10000 N040.27.18.885,W074.25.26.522/a9000 N040.31.03.514,W074.12.18.885/a7000 N040.32.02.937,W074.08.54.814/a7000 APPLE/a4000/ho1F PROUD N040.44.46.198,W073.59.15.807/a4000 N040.57.58.422,W073.49.24.743/a4000/s210 N040.58.20.505,W073.46.27.451/a3000 N040.57.43.687,W073.44.47.805/a2000 N040.55.25.012,W073.45.27.246/a2000/s180 GREKO/a1900 N040.47.11.355,W073.52.10.526/a001 LGA/delete",
          "cruise_altitude": 35000,
          "star": "MIP4",
          "initial_controller": "1D",
          "initial_altitude": 10000,
          "initial_speed": 300,
          "speed_restriction": 250,
          "expect_approach": "I22",
          "airlines": {
            "KLGA": [
              {
                "airport": "KORD",
                "fleet": "short",
                "icao": "AAL"
              },
              {
                "airport": "KORD",
                "fleet": "short",
                "icao": "DAL"
              },
              {
                "airport": "KORD",
                "fleet": "short",
                "icao": "UAL"
              },
              {
                "airport": "KORD",
                "icao": "JBU"
              },
              {
                "airport": "KMDW",
                "icao": "SWA"
              },
              {
                "airport": "KDTW",
                "fleet": "short",
                "icao": "DAL"
              },
              {
                "airport": "KORD",
                "icao": "SWA"
              },
              {
                "airport": "KCVG",
                "icao": "EDV"
              },
              {
                "airport": "KCVG",
                "icao": "RPA"
              },
              {
                "airport": "KCLE",
                "icao": "EDV"
              },
              {
                "airport": "KCLE",
                "icao": "RPA"
              },
              {
                "airport": "KIND",
                "icao": "EDV"
              },
              {
                "airport": "KIND",
                "icao": "RPA"
              },
              {
                "airport": "KMSP",
                "fleet": "short",
                "icao": "DAL"
              },
              {
                "airport": "KPIT",
                "fleet": "short",
                "icao": "DAL"
              },
              {
                "airport": "KPIT",
                "fleet": "short",
                "icao": "AAL"
              },
              {
                "airport": "KPIT",
                "fleet": "short",
                "icao": "UAL"
              }
            ]
          }
        }
      ]
    },
    "MIP4 LGA background 22/31": {
      "arrivals": [
        {
          "waypoints": "BILEY VIBES LIZZI BEUTY HARLM DREMS/a10000 N040.27.18.885,W074.25.26.522/a9000 N040.31.03.514,W074.12.18.885/a7000 N040.32.02.937,W074.08.54.814/a7000/ho1F APPLE/a4000 PROUD N040.43.35.364,W073.54.52.767/a4000 N040.45.50.331,W073.47.53.226/a4000 N040.51.04.031,W073.43.07.829/a3000/s210 N040.53.58.879,W073.40.36.987/a3000/s180 N040.55.05.470,W073.43.14.119/a2000 N040.53.53.345,W073.46.34.042/a2000 GREKO/a1900/s180 N040.47.11.355,W073.52.10.526/a001/s130 LGA/delete",
          "cruise_altitude": 35000,
          "star": "MIP4",
          "initial_controller": "1D",
          "initial_altitude": 10000,
          "initial_speed": 300,
          "speed_restriction": 250,
          "expect_approach": "I22",
          "airlines": {
            "KLGA": [
              {
                "airport": "KORD",
                "fleet": "short",
                "icao": "AAL"
              },
              {
                "airport": "KORD",
                "fleet": "short",
                "icao": "DAL"
              },
              {
                "airport": "KORD",
                "fleet": "short",
                "icao": "UAL"
              },
              {
                "airport": "KORD",
                "icao": "JBU"
              },
              {
                "airport": "KMDW",
                "icao": "SWA"
              },
              {
                "airport": "KDTW",
                "fleet": "short",
                "icao": "DAL"
              },
              {
                "airport": "KORD",
                "icao": "SWA"
              },
              {
                "airport": "KCVG",
                "icao": "EDV"
              },
              {
                "airport": "KCVG",
                "icao": "RPA"
              },
              {
                "airport": "KCLE",
                "icao": "EDV"
              },
              {
                "airport": "KCLE",
                "icao": "RPA"
              },
              {
                "airport": "KIND",
                "icao": "EDV"
              },
              {
                "airport": "KIND",
                "icao": "RPA"
              },
              {
                "airport": "KMSP",
                "fleet": "short",
                "icao": "DAL"
              },
              {
                "airport": "KPIT",
                "fleet": "short",
                "icao": "DAL"
              },
              {
                "airport": "KPIT",
                "fleet": "short",
                "icao": "AAL"
              },
              {
                "airport": "KPIT",
                "fleet": "short",
                "icao": "UAL"
              }
            ]
          }
        }
      ]
    },
    "MIP4 LGA background 4": {
      "arrivals": [
        {
          "waypoints": "BILEY VIBES LIZZI BEUTY HARLM DREMS/a10000 N040.27.18.885,W074.25.26.522/a9000 N040.31.03.514,W074.12.18.885/a7000/ho1F N040.32.02.937,W074.08.54.814/a7000/ho1F APPLE/a4000 BENNG/a3000 RAHEL/s180/a1800 DNNIS/a1700 WARIN/a640/s140 N040.46.05.039,W073.53.02.739/a001/s130 LGA/delete",
          "cruise_altitude": 35000,
          "star": "MIP4",
          "initial_controller": "1D",
          "initial_altitude": 10000,
          "initial_speed": 300,
          "speed_restriction": 250,
          "expect_approach": "I4",
          "airlines": {
            "KLGA": [
              {
                "airport": "KORD",
                "fleet": "short",
                "icao": "AAL"
              },
              {
                "airport": "KORD",
                "fleet": "short",
                "icao": "DAL"
              },
              {
                "airport": "KORD",
                "fleet": "short",
                "icao": "UAL"
              },
              {
                "airport": "KORD",
                "icao": "JBU"
              },
              {
                "airport": "KMDW",
                "icao": "SWA"
              },
              {
                "airport": "KDTW",
                "fleet": "short",
                "icao": "DAL"
              },
              {
                "airport": "KORD",
                "icao": "SWA"
              },
              {
                "airport": "KCVG",
                "icao": "EDV"
              },
              {
                "airport": "KCVG",
                "icao": "RPA"
              },
              {
                "airport": "KCLE",
                "icao": "EDV"
              },
              {
                "airport": "KCLE",
                "icao": "RPA"
              },
              {
                "airport": "KIND",
                "icao": "EDV"
              },
              {
                "airport": "KIND",
                "icao": "RPA"
              },
              {
                "airport": "KMSP",
                "fleet": "short",
                "icao": "DAL"
              },
              {
                "airport": "KPIT",
                "fleet": "short",
                "icao": "DAL"
              },
              {
                "airport": "KPIT",
                "fleet": "short",
                "icao": "AAL"
              },
              {
                "airport": "KPIT",
                "fleet": "short",
                "icao": "UAL"
              }
            ]
          }
        }
      ]
    },
    "HAARP LGA background 4/31": {
      "arrivals": [
        {
          "waypoints": "IGN VALRE BASYE/a8000 HAARP/a5000 CRALY GGREG/a4000/s210 ZARID VADDR/ho1F JACIE NECOL/a4000/s180 VARAZ/a3000 BENNG/a3000 RAHEL/s180/a1800 DNNIS/a1700 WARIN/a640/s140 N040.46.05.039,W073.53.02.739/a001/s130 LGA/delete",
          "cruise_altitude": 35000,
          "star": "HAARP4",
          "initial_controller": "1V",
          "initial_altitude": 9000,
          "initial_speed": 300,
          "speed_restriction": 250,
          "expect_approach": "I4",
          "airlines": {
            "KLGA": [
              {
                "airport": "KORD",
                "fleet": "short",
                "icao": "AAL"
              },
              {
                "airport": "KORD",
                "fleet": "short",
                "icao": "DAL"
              },
              {
                "airport": "KORD",
                "fleet": "short",
                "icao": "UAL"
              },
              {
                "airport": "KORD",
                "icao": "JBU"
              },
              {
                "airport": "KMDW",
                "icao": "SWA"
              },
              {
                "airport": "KDTW",
                "fleet": "short",
                "icao": "DAL"
              },
              {
                "airport": "KORD",
                "icao": "SWA"
              },
              {
                "airport": "KCVG",
                "icao": "EDV"
              },
              {
                "airport": "KCVG",
                "icao": "RPA"
              },
              {
                "airport": "KCLE",
                "icao": "EDV"
              },
              {
                "airport": "KCLE",
                "icao": "RPA"
              },
              {
                "airport": "KIND",
                "icao": "EDV"
              },
              {
                "airport": "KIND",
                "icao": "RPA"
              },
              {
                "airport": "KMSP",
                "fleet": "short",
                "icao": "DAL"
              },
              {
                "airport": "KPIT",
                "fleet": "short",
                "icao": "DAL"
              },
              {
                "airport": "KPIT",
                "fleet": "short",
                "icao": "AAL"
              },
              {
                "airport": "KPIT",
                "fleet": "short",
                "icao": "UAL"
              }
            ]
          }
        }
      ]
    },
    "HAARP LGA background 4/13": {
      "arrivals": [
        {
          "waypoints": "IGN VALRE BASYE/a8000 HAARP/a5000 CRALY/a4000/s210 JACIE/ho1F NECOL/a4000/s180 VARAZ/a3000 BENNG/a3000 RAHEL/s180/a1800 DNNIS/a1700 WARIN/a640/s140 N040.46.05.039,W073.53.02.739/a001/s130 LGA/delete",
          "cruise_altitude": 35000,
          "star": "HAARP4",
          "initial_controller": "1D",
          "initial_altitude": 9000,
          "initial_speed": 300,
          "speed_restriction": 250,
          "expect_approach": "I4",
          "airlines": {
            "KLGA": [
              {
                "airport": "KORD",
                "fleet": "short",
                "icao": "AAL"
              },
              {
                "airport": "KORD",
                "fleet": "short",
                "icao": "DAL"
              },
              {
                "airport": "KORD",
                "fleet": "short",
                "icao": "UAL"
              },
              {
                "airport": "KORD",
                "icao": "JBU"
              },
              {
                "airport": "KMDW",
                "icao": "SWA"
              },
              {
                "airport": "KDTW",
                "fleet": "short",
                "icao": "DAL"
              },
              {
                "airport": "KORD",
                "icao": "SWA"
              },
              {
                "airport": "KCVG",
                "icao": "EDV"
              },
              {
                "airport": "KCVG",
                "icao": "RPA"
              },
              {
                "airport": "KCLE",
                "icao": "EDV"
              },
              {
                "airport": "KCLE",
                "icao": "RPA"
              },
              {
                "airport": "KIND",
                "icao": "EDV"
              },
              {
                "airport": "KIND",
                "icao": "RPA"
              },
              {
                "airport": "KMSP",
                "fleet": "short",
                "icao": "DAL"
              },
              {
                "airport": "KPIT",
                "fleet": "short",
                "icao": "DAL"
              },
              {
                "airport": "KPIT",
                "fleet": "short",
                "icao": "AAL"
              },
              {
                "airport": "KPIT",
                "fleet": "short",
                "icao": "UAL"
              }
            ]
          }
        }
      ]
    },
    "LVZ4": {
      "arrivals": [
        {
          "waypoints": "LVZ/a18000/ho HARTY MUGZY/a6000 STW/h125",
          "cruise_altitude": 39000,
          "star": "LVZ4",
          "initial_controller": "NY_CTR",
          "initial_altitude": 18000,
          "initial_speed": 300,
          "expect_approach": null,
          "airlines": {
            "KCDW": [
              {
                "icao": "LXJ",
                "airport": "KFLL"
              },
              {
                "icao": "LXJ",
                "airport": "KMSY"
              },
              {
                "icao": "LXJ",
                "airport": "MDPC"
              },
              {
                "icao": "LXJ",
                "airport": "KGSO"
              },
              {
                "icao": "LXJ",
                "airport": "KATL"
              },
              {
                "icao": "LXJ",
                "airport": "KSRQ"
              },
              {
                "icao": "EJA",
                "airport": "KCLT"
              },
              {
                "icao": "EJA",
                "airport": "KMCO"
              },
              {
                "icao": "EJA",
                "airport": "KSNA"
              },
              {
                "icao": "EJA",
                "airport": "KPBI"
              },
              {
                "icao": "EJA",
                "airport": "KSAV"
              },
              {
                "icao": "EJA",
                "airport": "KRSW"
              },
              {
                "icao": "EJA",
                "airport": "KTPA"
              },
              {
                "icao": "EJA",
                "airport": "KRDU"
              },
              {
                "icao": "EJA",
                "airport": "KMIA"
              },
              {
                "icao": "EJA",
                "airport": "MYNN"
              }
            ],
            "KMMU": [
              {
                "icao": "LXJ",
                "airport": "KFLL"
              },
              {
                "icao": "LXJ",
                "airport": "KMSY"
              },
              {
                "icao": "LXJ",
                "airport": "MDPC"
              },
              {
                "icao": "LXJ",
                "airport": "KGSO"
              },
              {
                "icao": "LXJ",
                "airport": "KATL"
              },
              {
                "icao": "LXJ",
                "airport": "KSRQ"
              },
              {
                "icao": "EJA",
                "airport": "KCLT"
              },
              {
                "icao": "EJA",
                "airport": "KMCO"
              },
              {
                "icao": "EJA",
                "airport": "KSNA"
              },
              {
                "icao": "EJA",
                "airport": "KPBI"
              },
              {
                "icao": "EJA",
                "airport": "KSAV"
              },
              {
                "icao": "EJA",
                "airport": "KRSW"
              },
              {
                "icao": "EJA",
                "airport": "KTPA"
              },
              {
                "icao": "EJA",
                "airport": "KRDU"
              },
              {
                "icao": "EJA",
                "airport": "KMIA"
              },
              {
                "icao": "EJA",
                "airport": "MYNN"
              }
            ],
            "KTEB": [
              {
                "icao": "LXJ",
                "airport": "KFLL"
              },
              {
                "icao": "LXJ",
                "airport": "KMSY"
              },
              {
                "icao": "LXJ",
                "airport": "MDPC"
              },
              {
                "icao": "LXJ",
                "airport": "KGSO"
              },
              {
                "icao": "LXJ",
                "airport": "KATL"
              },
              {
                "icao": "LXJ",
                "airport": "KSRQ"
              },
              {
                "icao": "EJA",
                "airport": "KCLT"
              },
              {
                "icao": "EJA",
                "airport": "KMCO"
              },
              {
                "icao": "EJA",
                "airport": "KSNA"
              },
              {
                "icao": "EJA",
                "airport": "KPBI"
              },
              {
                "icao": "EJA",
                "airport": "KSAV"
              },
              {
                "icao": "EJA",
                "airport": "KRSW"
              },
              {
                "icao": "EJA",
                "airport": "KTPA"
              },
              {
                "icao": "EJA",
                "airport": "KRDU"
              },
              {
                "icao": "EJA",
                "airport": "KMIA"
              },
              {
                "icao": "EJA",
                "airport": "MYNN"
              }
            ]
          }
        }
      ]
    },
    "MAZIE": {
      "arrivals": [
        {
          "waypoints": "N040.16.57.073,W075.16.42.035 MAZIE/a4000/ho SBJ/h59",
          "cruise_altitude": 4000,
          "star": "MAZIE",
          "initial_controller": "21Y",
          "initial_altitude": 4000,
          "initial_speed": 250,
          "expect_approach": null,
          "airlines": {
            "KCDW": [
              {
                "icao": "EJA",
                "airport": "KTTN"
              },
              {
                "icao": "N",
                "airport": "KPNE"
              },
              {
                "icao": "LXJ",
                "airport": "KILG"
              },
              {
                "icao": "N",
                "airport": "KLOM"
              }
            ],
            "KMMU": [
              {
                "icao": "EJA",
                "airport": "KTTN"
              },
              {
                "icao": "N",
                "airport": "KPNE"
              },
              {
                "icao": "LXJ",
                "airport": "KILG"
              },
              {
                "icao": "N",
                "airport": "KLOM"
              }
            ],
            "KTEB": [
              {
                "icao": "EJA",
                "airport": "KTTN"
              },
              {
                "icao": "N",
                "airport": "KPNE"
              },
              {
                "icao": "LXJ",
                "airport": "KILG"
              },
              {
                "icao": "N",
                "airport": "KLOM"
              }
            ]
          }
        }
      ]
    },
    "MAZIE MUGZY SW": {
      "arrivals": [
        {
          "waypoints": "MAZIE/a4000/ho N040.28.19.324,W074.53.52.727/a4000 N040.30.37.257,W074.50.37.747/a3000 SBJ/h040",
          "cruise_altitude": 4000,
          "star": "MAZIE",
          "initial_controller": "4P",
          "initial_altitude": 4000,
          "initial_speed": 250,
          "expect_approach": {
            "KTEB": "I19",
            "KCDW": "R22",
            "KMMU": "I23"
          },
          "airlines": {
            "KCDW": [
              {
                "icao": "EJA",
                "airport": "KTTN"
              },
              {
                "icao": "N",
                "airport": "KPNE"
              },
              {
                "icao": "LXJ",
                "airport": "KILG"
              },
              {
                "icao": "N",
                "airport": "KLOM"
              }
            ],
            "KMMU": [
              {
                "icao": "EJA",
                "airport": "KTTN"
              },
              {
                "icao": "N",
                "airport": "KPNE"
              },
              {
                "icao": "LXJ",
                "airport": "KILG"
              },
              {
                "icao": "N",
                "airport": "KLOM"
              }
            ],
            "KTEB": [
              {
                "icao": "EJA",
                "airport": "KTTN"
              },
              {
                "icao": "N",
                "airport": "KPNE"
              },
              {
                "icao": "LXJ",
                "airport": "KILG"
              },
              {
                "icao": "N",
                "airport": "KLOM"
              }
            ]
          }
        }
      ]
    },
    "MAZIE MUGZY NE": {
      "arrivals": [
        {
          "waypoints": "MAZIE/a4000/ho N040.28.19.324,W074.53.52.727/a4000 N040.30.37.257,W074.50.37.747/a3000 SBJ/h040",
          "cruise_altitude": 4000,
          "star": "MAZIE",
          "initial_controller": "4P",
          "initial_altitude": 4000,
          "initial_speed": 250,
          "expect_approach": {
            "KTEB": "I6",
            "KCDW": "R4",
            "KMMU": "R5"
          },
          "airlines": {
            "KCDW": [
              {
                "icao": "EJA",
                "airport": "KTTN"
              },
              {
                "icao": "N",
                "airport": "KPNE"
              },
              {
                "icao": "LXJ",
                "airport": "KILG"
              },
              {
                "icao": "N",
                "airport": "KLOM"
              }
            ],
            "KMMU": [
              {
                "icao": "EJA",
                "airport": "KTTN"
              },
              {
                "icao": "N",
                "airport": "KPNE"
              },
              {
                "icao": "LXJ",
                "airport": "KILG"
              },
              {
                "icao": "N",
                "airport": "KLOM"
              }
            ],
            "KTEB": [
              {
                "icao": "EJA",
                "airport": "KTTN"
              },
              {
                "icao": "N",
                "airport": "KPNE"
              },
              {
                "icao": "LXJ",
                "airport": "KILG"
              },
              {
                "icao": "N",
                "airport": "KLOM"
              }
            ]
          }
        }
      ]
    },
    "North": {
      "arrivals": [
        {
          "waypoints": "SHAFF/ho SAX PHLBO HOKIR/h180",
          "cruise_altitude": 39000,
          "star": "FLOSI4",
          "initial_controller": "4A",
          "initial_altitude": 6000,
          "assigned_altitude": 6000,
          "initial_speed": 250,
          "expect_approach": "I4R",
          "airlines": {
            "KEWR": [
              {
                "icao": "UAL",
                "airport": "KFLL"
              },
              {
                "icao": "NKS",
                "airport": "KMSY"
              },
              {
                "icao": "UAL",
                "airport": "MDPC"
              },
              {
                "icao": "RPA",
                "airport": "KGSO"
              },
              {
                "icao": "DAL",
                "airport": "KATL"
              },
              {
                "icao": "RPA",
                "airport": "KSRQ"
              },
              {
                "icao": "GJS",
                "airport": "KCLT"
              },
              {
                "icao": "NKS",
                "airport": "KMCO"
              },
              {
                "icao": "UAL",
                "airport": "KSNA"
              },
              {
                "icao": "JBU",
                "airport": "KPBI"
              },
              {
                "icao": "GJS",
                "airport": "KSAV"
              },
              {
                "icao": "UAL",
                "airport": "KRSW"
              },
              {
                "icao": "UAL",
                "airport": "KTPA"
              },
              {
                "icao": "UAL",
                "airport": "KRDU"
              },
              {
                "icao": "UAL",
                "airport": "KMIA"
              },
              {
                "icao": "UAL",
                "airport": "MYNN"
              }
            ]
          }
        }
      ]
    },
    "North 4 background": {
      "arrivals": [
        {
          "waypoints": "SHAFF SAX PHLBO/ho4P HOKIR/a5000 N040.28.50.552,W074.28.23.924/a4000 N040.26.32.234,W074.23.28.419/a3000 N040.27.20.560,W074.20.48.403/a3000/s210 GRITY/a3000/s180 DOOIN/a1700 N040.40.31.507,W074.10.29.571/a0002 N040.41.54.056,W074.09.37.963/delete",
          "cruise_altitude": 39000,
          "star": "FLOSI4",
          "initial_controller": "4A",
          "initial_altitude": 6000,
          "initial_speed": 250,
          "expect_approach": "I4R",
          "airlines": {
            "KEWR": [
              {
                "icao": "UAL",
                "airport": "KFLL"
              },
              {
                "icao": "NKS",
                "airport": "KMSY"
              },
              {
                "icao": "UAL",
                "airport": "MDPC"
              },
              {
                "icao": "RPA",
                "airport": "KGSO"
              },
              {
                "icao": "DAL",
                "airport": "KATL"
              },
              {
                "icao": "RPA",
                "airport": "KSRQ"
              },
              {
                "icao": "GJS",
                "airport": "KCLT"
              },
              {
                "icao": "NKS",
                "airport": "KMCO"
              },
              {
                "icao": "UAL",
                "airport": "KSNA"
              },
              {
                "icao": "JBU",
                "airport": "KPBI"
              },
              {
                "icao": "GJS",
                "airport": "KSAV"
              },
              {
                "icao": "UAL",
                "airport": "KRSW"
              },
              {
                "icao": "UAL",
                "airport": "KTPA"
              },
              {
                "icao": "UAL",
                "airport": "KRDU"
              },
              {
                "icao": "UAL",
                "airport": "KMIA"
              },
              {
                "icao": "UAL",
                "airport": "MYNN"
              }
            ]
          }
        }
      ]
    },
    "South 22 background": {
      "arrivals": [
        {
          "waypoints": "SOMTO ARD DYLIN MERSR/a8000 METRO/a6000 MARRT/ho4A N040.44.25.104,W074.35.01.602/a6000 N040.48.05.449,W074.29.54.699/a5000 N040.53.59.291,W074.21.37.402/a5000 N040.55.59.962,W074.15.23.043/a4000 N040.54.22.719,W074.07.47.687/a4000/s210 N040.53.13.533,W074.05.15.582/a3000/s180 GIMEE/a2500 BUZZD/a1800/s150 N040.42.08.723,W074.09.22.252/a001 KEWR/delete",
          "cruise_altitude": 39000,
          "star": "FLOSI4",
          "initial_controller": "4P",
          "initial_altitude": 8000,
          "initial_speed": 250,
          "expect_approach": "I2L",
          "airlines": {
            "KEWR": [
              {
                "icao": "UAL",
                "airport": "KFLL"
              },
              {
                "icao": "NKS",
                "airport": "KMSY"
              },
              {
                "icao": "UAL",
                "airport": "MDPC"
              },
              {
                "icao": "RPA",
                "airport": "KGSO"
              },
              {
                "icao": "DAL",
                "airport": "KATL"
              },
              {
                "icao": "RPA",
                "airport": "KSRQ"
              },
              {
                "icao": "GJS",
                "airport": "KCLT"
              },
              {
                "icao": "NKS",
                "airport": "KMCO"
              },
              {
                "icao": "UAL",
                "airport": "KSNA"
              },
              {
                "icao": "JBU",
                "airport": "KPBI"
              },
              {
                "icao": "GJS",
                "airport": "KSAV"
              },
              {
                "icao": "UAL",
                "airport": "KRSW"
              },
              {
                "icao": "UAL",
                "airport": "KTPA"
              },
              {
                "icao": "UAL",
                "airport": "KRDU"
              },
              {
                "icao": "UAL",
                "airport": "KMIA"
              },
              {
                "icao": "UAL",
                "airport": "MYNN"
              }
            ]
          }
        }
      ]
    },
    "PHL": {
      "arrivals": [
        {
          "waypoints": "RUUTH/ho RBV KEWR",
          "cruise_altitude": 7000,
          "route": "/. RUUTH V123 RBV",
          "initial_controller": "21V",
          "initial_altitude": 7000,
          "assigned_altitude": 7000,
          "initial_speed": 300,
          "expect_approach": null,
          "airlines": {
            "KEWR": [
              {
                "icao": "RPA",
                "airport": "KPHL"
              },
              {
                "icao": "GJS",
                "airport": "KPHL"
              },
              {
                "icao": "UPS",
                "airport": "KPHL"
              }
            ]
          }
        }
      ]
    },
    "PHL Prop": {
      "arrivals": [
        {
          "waypoints": "MXE/ho ARD METRO KEWR",
          "cruise_altitude": 5000,
          "route": "/. MXE ARD METRO",
          "initial_controller": "21Y",
          "initial_altitude": 5000,
          "assigned_altitude": 5000,
          "initial_speed": 300,
          "expect_approach": null,
          "airlines": {
            "KEWR": [
              {
                "airport": "KIAD",
                "fleet": "C208",
                "icao": "MTN"
              }
            ]
          }
        }
      ]
    },
    "PHLBO4": {
      "arrivals": [
        {
          "waypoints": "DQO/a20000+ STEFE/a13000-17000/ho SOMTO/a11000 DYLIN/a8000 MERSR METRO MARRT PHLBO/h25",
          "cruise_altitude": 39000,
          "star": "PHLBO4",
          "initial_controller": "DC_CTR",
          "initial_altitude": 20000,
          "initial_speed": 300,
          "expect_approach": null,
          "airlines": {
            "KEWR": [
              {
                "icao": "UAL",
                "airport": "KFLL"
              },
              {
                "icao": "NKS",
                "airport": "KMSY"
              },
              {
                "icao": "UAL",
                "airport": "MDPC"
              },
              {
                "icao": "RPA",
                "airport": "KGSO"
              },
              {
                "icao": "DAL",
                "airport": "KATL"
              },
              {
                "icao": "RPA",
                "airport": "KSRQ"
              },
              {
                "icao": "GJS",
                "airport": "KCLT"
              },
              {
                "icao": "NKS",
                "airport": "KMCO"
              },
              {
                "icao": "UAL",
                "airport": "KSNA"
              },
              {
                "icao": "JBU",
                "airport": "KPBI"
              },
              {
                "icao": "GJS",
                "airport": "KSAV"
              },
              {
                "icao": "UAL",
                "airport": "KRSW"
              },
              {
                "icao": "UAL",
                "airport": "KTPA"
              },
              {
                "icao": "UAL",
                "airport": "KRDU"
              },
              {
                "icao": "UAL",
                "airport": "KMIA"
              },
              {
                "icao": "UAL",
                "airport": "MYNN"
              }
            ]
          }
        }
      ]
    },
    "South": {
      "arrivals": [
        {
          "waypoints": "DYLIN/ho MERSR METRO MARRT PHLBO/h025",
          "cruise_altitude": 39000,
          "star": "PHLBO4",
          "initial_controller": "4P",
          "initial_altitude": 6000,
          "initial_speed": 250,
          "expect_approach": "I2L",
          "airlines": {
            "KEWR": [
              {
                "icao": "UAL",
                "airport": "KFLL"
              },
              {
                "icao": "NKS",
                "airport": "KMSY"
              },
              {
                "icao": "UAL",
                "airport": "MDPC"
              },
              {
                "icao": "RPA",
                "airport": "KGSO"
              },
              {
                "icao": "DAL",
                "airport": "KATL"
              },
              {
                "icao": "RPA",
                "airport": "KSRQ"
              },
              {
                "icao": "GJS",
                "airport": "KCLT"
              },
              {
                "icao": "NKS",
                "airport": "KMCO"
              },
              {
                "icao": "UAL",
                "airport": "KSNA"
              },
              {
                "icao": "JBU",
                "airport": "KPBI"
              },
              {
                "icao": "GJS",
                "airport": "KSAV"
              },
              {
                "icao": "UAL",
                "airport": "KRSW"
              },
              {
                "icao": "UAL",
                "airport": "KTPA"
              },
              {
                "icao": "UAL",
                "airport": "KRDU"
              },
              {
                "icao": "UAL",
                "airport": "KMIA"
              },
              {
                "icao": "UAL",
                "airport": "MYNN"
              }
            ]
          }
        }
      ]
    },
    "South29": {
      "arrivals": [
        {
          "waypoints": "DYLIN/ho MERSR METRO MARRT PHLBO/h25",
          "cruise_altitude": 39000,
          "star": "PHLBO4",
          "initial_controller": "4P",
          "initial_altitude": 6000,
          "assigned_altitude": 6000,
          "initial_speed": 250,
          "expect_approach": "RY9",
          "airlines": {
            "KEWR": [
              {
                "icao": "UAL",
                "airport": "KFLL"
              },
              {
                "icao": "NKS",
                "airport": "KMSY"
              },
              {
                "icao": "UAL",
                "airport": "MDPC"
              },
              {
                "icao": "RPA",
                "airport": "KGSO"
              },
              {
                "icao": "DAL",
                "airport": "KATL"
              },
              {
                "icao": "RPA",
                "airport": "KSRQ"
              },
              {
                "icao": "GJS",
                "airport": "KCLT"
              },
              {
                "icao": "NKS",
                "airport": "KMCO"
              },
              {
                "icao": "UAL",
                "airport": "KSNA"
              },
              {
                "icao": "JBU",
                "airport": "KPBI"
              },
              {
                "icao": "GJS",
                "airport": "KSAV"
              },
              {
                "icao": "UAL",
                "airport": "KRSW"
              },
              {
                "icao": "UAL",
                "airport": "KTPA"
              },
              {
                "icao": "UAL",
                "airport": "KRDU"
              },
              {
                "icao": "UAL",
                "airport": "KMIA"
              },
              {
                "icao": "UAL",
                "airport": "MYNN"
              }
            ]
          }
        }
      ]
    },
    "WRI": {
      "arrivals": [
        {
          "waypoints": "CYN/ho GXU RBV METRO KEWR",
          "cruise_altitude": 6000,
          "route": "/. CYN GXU RBV V249 METRO",
          "initial_controller": "51Y",
          "initial_altitude": 6000,
          "assigned_altitude": 6000,
          "initial_speed": 300,
          "expect_approach": null,
          "airlines": {
            "KEWR": [
              {
                "icao": "UAL",
                "airport": "TNCM"
              }
            ]
          }
        }
      ]
    }
  },
  "control_positions": {
    "Allentown Approach": {
      "frequency": 119650,
      "radio_name": "Allentown approach",
      "sector_id": "4A",
      "facility_id": "4",
      "facility": "ABE"
    },
    "BOS_CTR": {
      "frequency": 134700,
      "radio_name": "Boston center",
      "scope_char": "C",
      "sector_id": "B37",
      "facility_id": "B",
      "eram_facility": true,
      "facility": "ZBW"
    },
    "BOS_SW_CTR": {
      "frequency": 134000,
      "radio_name": "Boston center",
      "scope_char": "C",
      "sector_id": "B19",
      "facility_id": "B",
      "eram_facility": true
    },
    "Caldwell Tower": {
      "frequency": 119800,
      "radio_name": "Caldwell tower",
      "sector_id": "4T",
      "facility": "N90"
    },
    "DC_CTR": {
      "frequency": 133725,
      "radio_name": "Washington center",
      "scope_char": "C",
      "sector_id": "W32",
      "facility_id": "W",
      "eram_facility": true,
      "facility": "ZDC"
    },
    "Newark North Arrival": {
      "frequency": 120150,
      "radio_name": "Newark approach",
      "default_airport": "KEWR",
      "sector_id": "4A",
      "facility": "N90"
    },
    "Newark Departure": {
      "frequency": 119200,
      "radio_name": "Newark departure",
      "default_airport": "KEWR",
      "sector_id": "4N",
      "facility": "N90"
    },
    "METRO": {
      "frequency": 132800,
      "radio_name": "Newark approach",
      "sector_id": "4H",
      "facility": "N90"
    },
    "Yardley": {
      "frequency": 128550,
      "radio_name": "Newark approach",
      "sector_id": "4P",
      "default_airport": "KEWR",
      "facility": "N90"
    },
    "Final Vector 22": {
      "frequency": 125550,
      "radio_name": "Newark approach",
      "sector_id": "4M",
      "facility": "N90"
    },
    "Final Vector 4": {
      "frequency": 125500,
      "radio_name": "Newark approach",
      "sector_id": "4Q",
      "facility": "N90"
    },
    "ZEEBO": {
      "frequency": 123770,
      "radio_name": "Newark approach",
      "sector_id": "4S",
      "facility": "N90"
    },
    "Newark Tower": {
      "frequency": 118300,
      "radio_name": "Newark tower",
      "sector_id": "4Z",
      "facility": "N90"
    },
    "MUGZY": {
      "frequency": 127600,
      "radio_name": "Newark approach",
      "default_airport": "KEWR",
      "sector_id": "4U",
      "facility": "N90"
    },
    "HAARP": {
      "frequency": 120800,
      "radio_name": "New York approach",
      "sector_id": "1V",
      "facility": "N90"
    },
    "EMPYR": {
      "frequency": 127300,
      "radio_name": "New York approach",
      "sector_id": "1D",
      "facility": "N90"
    },
    "LGA Final": {
      "frequency": 134900,
      "radio_name": "New York approach",
      "sector_id": "1F",
      "facility": "N90"
    },
    "Laguardia Departure": {
      "frequency": 120400,
      "radio_name": "New York approach",
      "sector_id": "1L",
      "facility": "N90"
    },
    "Morristown tower": {
      "frequency": 118100,
      "radio_name": "Morristown tower",
      "sector_id": "4K",
      "facility": "N90"
    },
    "NY_CTR": {
      "frequency": 125325,
      "radio_name": "New York center",
      "sector_id": "C56",
      "facility_id": "C",
      "eram_facility": true,
      "facility": "ZNY"
    },
    "NY_68_CTR": {
      "frequency": 118975,
      "radio_name": "New York center",
      "sector_id": "C68",
      "facility_id": "C",
      "eram_facility": true
    },
    "NY_35_CTR": {
      "frequency": 132600,
      "radio_name": "New York center",
      "sector_id": "C35",
      "facility_id": "C",
      "eram_facility": true
    },
    "NY_39_CTR": {
      "frequency": 132100,
      "radio_name": "New York center",
      "sector_id": "C39",
      "facility_id": "C",
      "eram_facility": true
    },
    "NY_55_CTR": {
      "frequency": 134600,
      "radio_name": "New York center",
      "sector_id": "C55",
      "facility_id": "C",
      "eram_facility": true
    },
    "Liberty Departure (East)": {
      "frequency": 126800,
      "radio_name": "New York departure",
      "sector_id": "5E",
      "facility": "N90"
    },
    "Liberty Departure (North)": {
      "frequency": 118170,
      "radio_name": "New York departure",
      "sector_id": "5T",
      "facility": "N90"
    },
    "Liberty Departure (South)": {
      "frequency": 124750,
      "radio_name": "New York departure",
      "sector_id": "5S",
      "facility": "N90"
    },
    "Liberty Departure (West)": {
      "frequency": 120850,
      "radio_name": "New York departure",
      "sector_id": "5W",
      "facility": "N90"
    },
    "Philadelphia North Departure": {
      "frequency": 124350,
      "radio_name": "Philly approach",
      "sector_id": "1E",
      "facility_id": "2",
      "facility": "PHL"
    },
    "Philadelphia South Departure": {
      "frequency": 119750,
      "radio_name": "Philly approach",
      "sector_id": "1V",
      "facility_id": "2",
      "facility": "PHL"
    },
    "Philadelphia Yardley": {
      "frequency": 124350,
      "radio_name": "Philly approach",
      "sector_id": "1Y",
      "facility_id": "2",
      "facility": "PHL"
    },
    "Teterboro Tower": {
      "frequency": 119500,
      "radio_name": "Teterboro tower",
      "sector_id": "4J",
      "facility": "N90"
    },
    "McGuire Approach": {
      "frequency": 126470,
      "radio_name": "McGuire approach",
      "sector_id": "1Y",
      "facility_id": "5",
      "facility": "WRI"
    }
  },
  "default_scenario": "KEWR Depart 22R Land 22L",
  "fixes": {
    "_CDW_10": "N040.52.37.814,W074.17.12.769",
    "_CDW_22": "N040.52.43.252,W074.16.41.623",
    "_CDW_28": "N040.52.42.030,W074.16.24.677",
    "_CDW_4": "N040.52.03.893,W074.17.10.709",
    "_EWR4_22Ra": "N040.38.28.969,W074.10.11.993",
    "_EWR4_4La": "N040.45.33.714,W074.05.08.743",
    "_EWR_11": "N040.42.10.096,W074.10.50.473",
    "_EWR_22L": "N040.42.05.592,W074.09.32.827",
    "_EWR_22R": "N040.42.04.246,W074.09.47.603",
    "_EWR_29": "N040.42.04.259,W074.09.22.527",
    "_EWR_4L": "N040.40.45.790,W074.10.36.795",
    "_EWR_4R": "N040.40.39.678,W074.10.27.566",
    "_MMU_13": "N040.48.03.306,W074.25.28.390",
    "_MMU_23": "N040.48.23.233,W074.24.23.159",
    "_MMU_31": "N040.47.47.486,W074.24.40.957",
    "_MMU_5": "N040.47.35.044,W074.25.09.274",
    "_MMU23_229": "N040.46.40.717,W074.26.02.310",
    "_MMU23_210": "N040.45.03.158,W074.26.41.065",
    "_MMU5_049": "N040.50.08.207,W074.22.43.595",
    "_TEB4_1a": "N040.53.33.995,W074.02.07.249",
    "_TEB_1": "N040.50.19.152,W074.03.37.501",
    "_TEB_19": "N040.51.28.119,W074.03.32.091",
    "_TEB_24": "N040.51.27.762,W074.03.14.842",
    "_TEB_6": "N040.50.48.376,W074.04.13.509",
    "_LGA_13b": "N040.45.36.529,W073.49.23.397",
    "H180": "N040.31.20.955,W074.31.52.582",
    "H90": "N040.55.15.055,W074.20.54.391",
    "H40": "N040.47.30.114,W074.30.41.912"
  },
  "name": "KEWR",
  "primary_airport": "KEWR",
  "reporting_points": [
    "CAMMO",
    "CYN",
    "DYLIN",
    "FLOSI",
    "GXU",
    "HARTY",
    "HELON",
    "HUO",
    "MAZIE",
    "MERSR",
    "MUGZY",
    "PENNS",
    "PHLBO",
    "RBV",
    "SAX",
    "SOMTO",
    "WACKI"
  ],
  "scenarios": {
    "KEWR Depart 22R Land 22L": {
      "arrival_runways": [
        {
          "airport": "KEWR",
          "runway": "22L"
        },
        {
          "airport": "KTEB",
          "runway": "19"
        },
        {
          "airport": "KMMU",
          "runway": "23"
        },
        {
          "airport": "KCDW",
          "runway": "22"
        }
      ],
      "arrivals": {
        "COATE": {
          "KTEB": 5,
          "KMMU": 2,
          "KCDW": 2
        },
        "FLOSI4": {
          "KEWR": 10
        },
        "FQM3": {
          "KEWR": 8
        },
        "LVZ4": {
          "KTEB": 5,
          "KMMU": 2,
          "KCDW": 2
        },
        "JAIKE4": {
          "KTEB": 2,
          "KMMU": 5,
          "KCDW": 5
        },
        "MAZIE": {
          "KTEB": 5,
          "KMMU": 2,
          "KCDW": 2
        },
        "PHL": {
          "KEWR": 2
        },
        "PHLBO4": {
          "KEWR": 10
        },
        "WRI": {
          "KEWR": 0
        }
      },
      "solo_controller": "4P",
      "multi_controllers": {
        "default": {
          "4P": {
            "primary": true,
            "arrivals": [
              "FQM3",
              "PHLBO4",
              "WRI",
              "PHL"
            ]
          },
          "4A": {
            "arrivals": [
              "FLOSI4"
            ],
            "backup": "4P"
          },
          "4N": {
            "backup": "4P",
            "departures": [
              "KEWR",
              "KTEB",
              "KCDW",
              "KMMU"
            ]
          },
          "4U": {
            "backup": "4P"
          },
          "4H": {
            "backup": "4U",
            "arrivals": [
              "JAIKE4",
              "MAZIE"
            ]
          },
          "4S": {
            "backup": "4U",
            "arrivals": [
              "COATE",
              "LVZ4"
            ]
          },
          "4M": {
            "backup": "4P"
          }
        }
      },
      "controllers": [
        "1L",
        "1D",
        "1F",
        "1V",
        "NY_CTR",
        "NY_68_CTR",
        "NY_35_CTR",
        "NY_39_CTR",
        "NY_55_CTR",
        "DC_CTR",
        "BOS_CTR",
        "BOS_SW_CTR",
        "4Z",
        "4N",
        "4J",
        "4K",
        "4T",
        "4A",
        "4P",
        "4U",
        "5E",
        "5W",
        "5T",
        "5S",
        "44A",
        "21E",
        "21Y",
        "21V",
        "51Y"
      ],
      "default_maps": [
        "EWR ARR/DEP"
      ],
      "departure_runways": [
        {
          "airport": "KEWR",
          "rate": 25,
          "runway": "22R"
        },
        {
          "airport": "KTEB",
          "rate": 8,
          "runway": "24"
        },
        {
          "airport": "KMMU",
          "rate": 3,
          "runway": "23"
        },
        {
          "airport": "KCDW",
          "rate": 3,
          "runway": "22"
        }
      ],
      "wind": {
        "direction": 220,
        "gust": 13,
        "speed": 7
      }
    },
    "KEWR 22R Departure": {
      "arrival_runways": [
        {
          "airport": "KEWR",
          "runway": "22L"
        },
        {
          "airport": "KTEB",
          "runway": "19"
        },
        {
          "airport": "KLGA",
          "runway": "22"
        },
        {
          "airport": "KLGA",
          "runway": "4"
        }
      ],
      "arrivals": {
        "South 22 background": {
          "KEWR": 30
        },
        "TEB 22 background": {
          "KTEB": 30
        },
        "MIP4 LGA background 22/13": {
          "KLGA": 0
        },
        "MIP4 LGA background 22/31": {
          "KLGA": 30
        },
        "HAARP LGA background 4/13": {
          "KLGA": 0
        },
        "HAARP LGA background 4/31": {
          "KLGA": 0
        },
        "MIP4 LGA background 4": {
          "KLGA": 0
        }
      },
      "solo_controller": "4N",
      "controllers": [
        "1L",
        "1D",
        "1F",
        "1V",
        "NY_CTR",
        "NY_68_CTR",
        "NY_35_CTR",
        "NY_39_CTR",
        "NY_55_CTR",
        "DC_CTR",
        "BOS_CTR",
        "BOS_SW_CTR",
        "4Z",
        "4N",
        "4J",
        "4K",
        "4T",
        "4A",
        "4P",
        "4U",
        "5E",
        "5W",
        "5T",
        "5S",
        "44A",
        "21E",
        "21Y",
        "21V",
        "51Y"
      ],
      "default_maps": [
        "EWR ARR/DEP"
      ],
      "airspace": {
        "4N": [
          "DEP_SW"
        ]
      },
      "departure_runways": [
        {
          "airport": "KEWR",
          "rate": 45,
          "runway": "22R"
        },
        {
          "airport": "KTEB",
          "rate": 35,
          "runway": "24"
        },
        {
          "airport": "KMMU",
          "rate": 7,
          "runway": "23"
        },
        {
          "airport": "KCDW",
          "rate": 2,
          "runway": "22"
        },
        {
          "airport": "KLGA",
          "rate": 0,
          "runway": "13"
        },
        {
          "airport": "KLGA",
          "rate": 45,
          "runway": "31"
        }
      ],
      "wind": {
        "direction": 230,
        "gust": 23,
        "speed": 25
      }
    },
    "KEWR 4L Departure": {
      "solo_controller": "4N",
      "arrival_runways": [
        {
          "airport": "KEWR",
          "runway": "4R"
        },
        {
          "airport": "KLGA",
          "runway": "4"
        },
        {
          "airport": "KTEB",
          "runway": "6"
        }
      ],
      "arrivals": {
        "North 4 background": {
          "KEWR": 45
        },
        "MIP4 LGA background 4": {
          "KLGA": 25
        },
        "HAARP LGA background 4/31": {
          "KLGA": 7
        },
        "HAARP LGA background 4/13": {
          "KLGA": 0
        },
        "TEB 4 background": {
          "KTEB": 20
        },
        "COATE TEB NE": {
          "KTEB": 10
        }
      },
      "controllers": [
        "1L",
        "1D",
        "1F",
        "1V",
        "NY_CTR",
        "NY_68_CTR",
        "NY_35_CTR",
        "NY_39_CTR",
        "NY_55_CTR",
        "DC_CTR",
        "BOS_CTR",
        "BOS_SW_CTR",
        "4Z",
        "4N",
        "4J",
        "4K",
        "4T",
        "4A",
        "4P",
        "4U",
        "5E",
        "5W",
        "5T",
        "5S",
        "44A",
        "21E",
        "21Y",
        "21V",
        "51Y"
      ],
      "default_maps": [
        "EWR ARR/DEP"
      ],
      "airspace": {
        "4N": [
          "DEP_NE"
        ]
      },
      "departure_runways": [
        {
          "airport": "KEWR",
          "rate": 45,
          "runway": "4L"
        },
        {
          "airport": "KTEB",
          "rate": 35,
          "runway": "1"
        },
        {
          "airport": "KMMU",
          "rate": 5,
          "runway": "5"
        },
        {
          "airport": "KLGA",
          "rate": 0,
          "runway": "13"
        },
        {
          "airport": "KLGA",
          "rate": 45,
          "runway": "31"
        },
        {
          "airport": "KCDW",
          "rate": 3,
          "runway": "4"
        }
      ],
      "wind": {
        "direction": 60,
        "gust": 23,
        "speed": 25
      }
    },
    "KEWR Depart 4L Land 4R": {
      "arrival_runways": [
        {
          "airport": "KEWR",
          "runway": "4R"
        },
        {
          "airport": "KTEB",
          "runway": "6"
        },
        {
          "airport": "KMMU",
          "runway": "5"
        },
        {
          "airport": "KCDW",
          "runway": "4"
        }
      ],
      "arrivals": {
        "COATE": {
          "KTEB": 5,
          "KMMU": 2,
          "KCDW": 2
        },
        "FLOSI4": {
          "KEWR": 8
        },
        "FQM3": {
          "KEWR": 10
        },
        "LVZ4": {
          "KTEB": 5,
          "KMMU": 2,
          "KCDW": 2
        },
        "JAIKE4": {
          "KTEB": 5,
          "KMMU": 2,
          "KCDW": 2
        },
        "MAZIE": {
          "KTEB": 5,
          "KMMU": 2,
          "KCDW": 2
        },
        "PHL": {
          "KEWR": 2
        },
        "PHLBO4": {
          "KEWR": 10
        },
        "WRI": {
          "KEWR": 0
        }
      },
      "solo_controller": "4P",
      "multi_controllers": {
        "default": {
          "4P": {
            "primary": true,
            "arrivals": [
              "FQM3",
              "PHLBO4",
              "WRI",
              "PHL"
            ]
          },
          "4A": {
            "arrivals": [
              "FLOSI4"
            ],
            "backup": "4P"
          },
          "4N": {
            "backup": "4P",
            "departures": [
              "KEWR",
              "KTEB",
              "KCDW",
              "KMMU"
            ]
          },
          "4U": {
            "backup": "4P"
          },
          "4H": {
            "backup": "4U",
            "arrivals": [
              "JAIKE4",
              "MAZIE"
            ]
          },
          "4S": {
            "backup": "4U",
            "arrivals": [
              "COATE",
              "LVZ4"
            ]
          },
          "4M": {
            "backup": "4P"
          }
        }
      },
      "controllers": [
        "1L",
        "1D",
        "1F",
        "1V",
        "NY_CTR",
        "NY_68_CTR",
        "NY_35_CTR",
        "NY_39_CTR",
        "NY_55_CTR",
        "DC_CTR",
        "BOS_CTR",
        "BOS_SW_CTR",
        "4Z",
        "4N",
        "4J",
        "4K",
        "4T",
        "4A",
        "4P",
        "4U",
        "5E",
        "5W",
        "5T",
        "5S",
        "44A",
        "21E",
        "21Y",
        "21V",
        "51Y"
      ],
      "default_maps": [
        "EWR ARR/DEP"
      ],
      "departure_runways": [
        {
          "airport": "KEWR",
          "rate": 20,
          "runway": "4L"
        },
        {
          "airport": "KTEB",
          "rate": 5,
          "runway": "1"
        },
        {
          "airport": "KMMU",
          "rate": 10,
          "runway": "5"
        },
        {
          "airport": "KCDW",
          "rate": 5,
          "runway": "4"
        }
      ],
      "wind": {
        "direction": 220,
        "gust": 13,
        "speed": 7
      }
    },
    "KEWR Sat. Arrivals landing NE": {
      "arrival_runways": [
        {
          "airport": "KEWR",
          "runway": "4R"
        },
        {
          "airport": "KLGA",
          "runway": "4"
        },
        {
          "airport": "KTEB",
          "runway": "6"
        },
        {
          "airport": "KMMU",
          "runway": "5"
        },
        {
          "airport": "KCDW",
          "runway": "4"
        }
      ],
      "departure_runways": [
        {
          "airport": "KEWR",
          "rate": 45,
          "runway": "4L.Background"
        },
        {
          "airport": "KTEB",
          "rate": 40,
          "runway": "1.Background"
        },
        {
          "airport": "KLGA",
          "rate": 45,
          "runway": "31"
        }
      ],
      "airspace": {
        "4U": [
          "ZEEBO_NE",
          "METRO_NE",
          "MUGZY_NE"
        ]
      },
      "arrivals": {
        "COATE": {
          "KTEB": 10,
          "KMMU": 1
        },
        "LVZ4": {
          "KTEB": 10,
          "KMMU": 2
        },
        "JAIKE4 MUGZY NE": {
          "KTEB": 10,
          "KMMU": 1
        },
        "MAZIE MUGZY NE": {
          "KTEB": 3,
          "KMMU": 1,
          "KCDW": 1
        },
        "North 4 background": {
          "KEWR": 45
        },
        "MIP4 LGA background 4": {
          "KLGA": 30
        }
      },
      "solo_controller": "4U",
      "controllers": [
        "1L",
        "1D",
        "1F",
        "1V",
        "NY_CTR",
        "NY_68_CTR",
        "NY_35_CTR",
        "NY_39_CTR",
        "NY_55_CTR",
        "DC_CTR",
        "BOS_CTR",
        "BOS_SW_CTR",
        "4Z",
        "4N",
        "4J",
        "4K",
        "4T",
        "4A",
        "4P",
        "4U",
        "5E",
        "5W",
        "5T",
        "5S",
        "44A",
        "21E",
        "21Y",
        "21V",
        "51Y"
      ],
      "default_maps": [
        "EWR ARR/DEP"
      ],
      "wind": {
        "direction": 60,
        "gust": 13,
        "speed": 7
      }
    },
    "KEWR Sat. Arrivals landing SW": {
      "airspace": {
        "4U": [
          "METRO_SW",
          "ZEEBO_SW",
          "MUGZY_SW"
        ]
      },
      "arrival_runways": [
        {
          "airport": "KTEB",
          "runway": "19"
        },
        {
          "airport": "KTEB",
          "runway": "24"
        },
        {
          "airport": "KMMU",
          "runway": "23"
        },
        {
          "airport": "KEWR",
          "runway": "22L"
        },
        {
          "airport": "KLGA",
          "runway": "22"
        },
        {
          "airport": "KCDW",
          "runway": "22"
        }
      ],
      "arrivals": {
        "COATE": {
          "KTEB": 7,
          "KMMU": 2
        },
        "LVZ4": {
          "KTEB": 7,
          "KMMU": 2
        },
        "JAIKE4 MUGZY SW": {
          "KTEB": 7,
          "KMMU": 1
        },
        "MAZIE MUGZY SW": {
          "KTEB": 2,
          "KMMU": 1,
          "KCDW": 0
        },
        "South 22 background": {
          "KEWR": 30
        },
        "MIP4 LGA background 22/13": {
          "KLGA": 30
        },
        "MIP4 LGA background 22/31": {
          "KLGA": 0
        }
      },
      "solo_controller": "4U",
      "controllers": [
        "1L",
        "1D",
        "1F",
        "1V",
        "NY_CTR",
        "NY_68_CTR",
        "NY_35_CTR",
        "NY_39_CTR",
        "NY_55_CTR",
        "DC_CTR",
        "BOS_CTR",
        "BOS_SW_CTR",
        "4Z",
        "4N",
        "4J",
        "4K",
        "4T",
        "4A",
        "4P",
        "4U",
        "5E",
        "5W",
        "5T",
        "5S",
        "44A",
        "21E",
        "21Y",
        "21V",
        "51Y"
      ],
      "default_maps": [
        "EWR ARR/DEP"
      ],
      "departure_runways": [
        {
          "airport": "KEWR",
          "rate": 45,
          "runway": "22R.Background"
        },
        {
          "airport": "KTEB",
          "rate": 40,
          "runway": "24.Background"
        },
        {
          "airport": "KLGA",
          "rate": 45,
          "runway": "13"
        }
      ],
      "wind": {
        "direction": 240,
        "gust": 18,
        "speed": 15
      }
    },
    "KEWR Land 22L - ARD": {
      "airspace": {
        "4P": [
          "NOA_SW",
          "FINAL_VECTORS_22",
          "YARDLEY_SW"
        ]
      },
      "arrival_runways": [
        {
          "airport": "KEWR",
          "runway": "22L"
        }
      ],
      "arrivals": {
        "FQM3": {
          "KEWR": 15
        },
        "PHL": {
          "KEWR": 2
        },
        "PHLBO4": {
          "KEWR": 15
        },
        "WRI": {
          "KEWR": 1
        }
      },
      "solo_controller": "4P",
      "controllers": [
        "1L",
        "1D",
        "1F",
        "1V",
        "NY_CTR",
        "NY_68_CTR",
        "NY_35_CTR",
        "NY_39_CTR",
        "NY_55_CTR",
        "DC_CTR",
        "BOS_CTR",
        "BOS_SW_CTR",
        "4Z",
        "4N",
        "4J",
        "4K",
        "4T",
        "4A",
        "4P",
        "4U",
        "5E",
        "5W",
        "5T",
        "5S",
        "44A",
        "21E",
        "21Y",
        "21V",
        "51Y"
      ],
      "default_maps": [
        "EWR ARR/DEP"
      ],
      "wind": {
        "direction": 220,
        "gust": 13,
        "speed": 7
      }
    },
    "KEWR Land 22L - ARD/METRO": {
      "airspace": {
        "4P": [
          "NOA_SW",
          "FINAL_VECTORS_22",
          "YARDLEY_SW",
          "METRO_SW"
        ]
      },
      "arrival_runways": [
        {
          "airport": "KEWR",
          "runway": "22L"
        },
        {
          "airport": "KTEB",
          "runway": "19"
        },
        {
          "airport": "KMMU",
          "runway": "23"
        },
        {
          "airport": "KLGA",
          "runway": "22"
        }
      ],
      "arrivals": {
        "FQM3": {
          "KEWR": 15
        },
        "PHL": {
          "KEWR": 1
        },
        "PHLBO4": {
          "KEWR": 23
        },
        "WRI": {
          "KEWR": 3
        },
        "JAIKE4": {
          "KTEB": 10,
          "KMMU": 1
        },
        "MAZIE": {
          "KTEB": 3,
          "KMMU": 0
        },
        "MIP4 LGA background 22/13": {
          "KLGA": 30
        },
        "MIP4 LGA background 22/31": {
          "KLGA": 0
        }
      },
      "solo_controller": "4P",
      "controllers": [
        "1L",
        "1D",
        "1F",
        "1V",
        "NY_CTR",
        "NY_68_CTR",
        "NY_35_CTR",
        "NY_39_CTR",
        "NY_55_CTR",
        "DC_CTR",
        "BOS_CTR",
        "BOS_SW_CTR",
        "4Z",
        "4N",
        "4J",
        "4K",
        "4T",
        "4A",
        "4P",
        "4U",
        "5E",
        "5W",
        "5T",
        "5S",
        "44A",
        "21E",
        "21Y",
        "21V",
        "51Y"
      ],
      "default_maps": [
        "EWR ARR/DEP"
      ],
      "departure_runways": [
        {
          "airport": "KEWR",
          "rate": 45,
          "runway": "22R.Background"
        },
        {
          "airport": "KTEB",
          "rate": 35,
          "runway": "24.Background"
        },
        {
          "airport": "KLGA",
          "rate": 45,
          "runway": "13"
        },
        {
          "airport": "KLGA",
          "rate": 0,
          "runway": "31"
        }
      ],
      "wind": {
        "direction": 220,
        "gust": 13,
        "speed": 7
      }
    },
    "KEWR Land 22L - South Side ARD/METRO/DEPARTURE": {
      "airspace": {
        "4N": [
          "NOA_SW",
          "FINAL_VECTORS_22",
          "YARDLEY_SW",
          "METRO_SW",
          "DEP_SW"
        ]
      },
      "arrival_runways": [
        {
          "airport": "KEWR",
          "runway": "22L"
        },
        {
          "airport": "KTEB",
          "runway": "19"
        },
        {
          "airport": "KMMU",
          "runway": "23"
        },
        {
          "airport": "KCDW",
          "runway": "22"
        },
        {
          "airport": "KLGA",
          "runway": "22"
        }
      ],
      "arrivals": {
        "FQM3": {
          "KEWR": 15
        },
        "PHL": {
          "KEWR": 1
        },
        "PHLBO4": {
          "KEWR": 23
        },
        "WRI": {
          "KEWR": 3
        },
        "JAIKE4": {
          "KTEB": 10,
          "KMMU": 1
        },
        "MAZIE": {
          "KTEB": 3,
          "KMMU": 0,
          "KCDW": 0
        },
        "MIP4 LGA background 22/13": {
          "KLGA": 30
        },
        "MIP4 LGA background 22/31": {
          "KLGA": 0
        }
      },
      "solo_controller": "4N",
      "controllers": [
        "1L",
        "1D",
        "1F",
        "1V",
        "NY_CTR",
        "NY_68_CTR",
        "NY_35_CTR",
        "NY_39_CTR",
        "NY_55_CTR",
        "DC_CTR",
        "BOS_CTR",
        "BOS_SW_CTR",
        "4Z",
        "4N",
        "4J",
        "4K",
        "4T",
        "4A",
        "4P",
        "4U",
        "5E",
        "5W",
        "5T",
        "5S",
        "44A",
        "21E",
        "21Y",
        "21V",
        "51Y"
      ],
      "default_maps": [
        "EWR ARR/DEP"
      ],
      "departure_runways": [
        {
          "airport": "KEWR",
          "rate": 25,
          "runway": "22R"
        },
        {
          "airport": "KTEB",
          "rate": 15,
          "runway": "24"
        },
        {
          "airport": "KMMU",
          "rate": 3,
          "runway": "23"
        },
        {
          "airport": "KCDW",
          "rate": 1,
          "runway": "22"
        },
        {
          "airport": "KLGA",
          "rate": 30,
          "runway": "13"
        },
        {
          "airport": "KLGA",
          "rate": 0,
          "runway": "31"
        }
      ],
      "wind": {
        "direction": 220,
        "gust": 13,
        "speed": 7
      }
    },
    "KEWR Land 22L - NOA + FINAL": {
      "airspace": {
        "4A": [
          "NOA_SW",
          "FINAL_VECTORS_22"
        ]
      },
      "arrival_runways": [
        {
          "airport": "KEWR",
          "runway": "22L"
        },
        {
          "airport": "KTEB",
          "runway": "19"
        },
        {
          "airport": "KLGA",
          "runway": "22"
        }
      ],
      "arrivals": {
        "FLOSI4": {
          "KEWR": 14
        },
        "South": {
          "KEWR": 24
        },
        "TEB 22 background": {
          "KTEB": 15
        },
        "COATE TEB SW": {
          "KTEB": 10
        },
        "MIP4 LGA background 22/13": {
          "KLGA": 0
        },
        "MIP4 LGA background 22/31": {
          "KLGA": 31
        }
      },
      "solo_controller": "4A",
      "controllers": [
        "1L",
        "1D",
        "1F",
        "1V",
        "NY_CTR",
        "NY_68_CTR",
        "NY_35_CTR",
        "NY_39_CTR",
        "NY_55_CTR",
        "DC_CTR",
        "BOS_CTR",
        "BOS_SW_CTR",
        "4Z",
        "4N",
        "4J",
        "4K",
        "4T",
        "4A",
        "4P",
        "4U",
        "5E",
        "5W",
        "5T",
        "5S",
        "44A",
        "21E",
        "21Y",
        "21V",
        "51Y"
      ],
      "default_maps": [
        "EWR ARR/DEP"
      ],
      "departure_runways": [
        {
          "airport": "KEWR",
          "rate": 45,
          "runway": "22R.Background"
        },
        {
          "airport": "KTEB",
          "rate": 35,
          "runway": "24.Background"
        },
        {
          "airport": "KLGA",
          "rate": 0,
          "runway": "13"
        },
        {
          "airport": "KLGA",
          "rate": 45,
          "runway": "31"
        }
      ],
      "wind": {
        "direction": 230,
        "gust": 23,
        "speed": 25
      }
    },
    "KEWR Land 22L - NOA/MUGZY + FINAL": {
      "airspace": {
        "4A": [
          "NOA_SW",
          "FINAL_VECTORS_22",
          "MUGZY_SW"
        ]
      },
      "arrival_runways": [
        {
          "airport": "KEWR",
          "runway": "22L"
        },
        {
          "airport": "KTEB",
          "runway": "19"
        },
        {
          "airport": "KTEB",
          "runway": "24"
        },
        {
          "airport": "KMMU",
          "runway": "23"
        },
        {
          "airport": "KLGA",
          "runway": "22"
        },
        {
          "airport": "KCDW",
          "runway": "22"
        }
      ],
      "arrivals": {
        "FLOSI4": {
          "KEWR": 7
        },
        "South": {
          "KEWR": 15
        },
        "COATE": {
          "KTEB": 5,
          "KMMU": 0
        },
        "LVZ4": {
          "KTEB": 5,
          "KMMU": 2
        },
        "JAIKE4 MUGZY SW": {
          "KTEB": 3,
          "KMMU": 0
        },
        "MAZIE MUGZY SW": {
          "KTEB": 2,
          "KMMU": 0,
          "KCDW": 0
        },
        "MIP4 LGA background 22/13": {
          "KLGA": 30
        },
        "MIP4 LGA background 22/31": {
          "KLGA": 0
        }
      },
      "solo_controller": "4A",
      "controllers": [
        "1L",
        "1D",
        "1F",
        "1V",
        "NY_CTR",
        "NY_68_CTR",
        "NY_35_CTR",
        "NY_39_CTR",
        "NY_55_CTR",
        "DC_CTR",
        "BOS_CTR",
        "BOS_SW_CTR",
        "4Z",
        "4N",
        "4J",
        "4K",
        "4T",
        "4A",
        "4P",
        "4U",
        "5E",
        "5W",
        "5T",
        "5S",
        "44A",
        "21E",
        "21Y",
        "21V",
        "51Y"
      ],
      "default_maps": [
        "EWR ARR/DEP"
      ],
      "departure_runways": [
        {
          "airport": "KEWR",
          "rate": 25,
          "runway": "22R.Background"
        },
        {
          "airport": "KTEB",
          "rate": 20,
          "runway": "24.Background"
        },
        {
          "airport": "KLGA",
          "rate": 45,
          "runway": "13"
        },
        {
          "airport": "KLGA",
          "rate": 0,
          "runway": "31"
        }
      ],
      "wind": {
        "direction": 230,
        "gust": 23,
        "speed": 25
      }
    },
    "KEWR Land 29 - NOA + FINAL": {
      "airspace": {
        "4A": [
          "NOA_SW",
          "FINAL_VECTORS_22"
        ]
      },
      "arrival_runways": [
        {
          "airport": "KEWR",
          "runway": "29"
        }
      ],
      "arrivals": {
        "FLOSI4": {
          "KEWR": 13
        },
        "South29": {
          "KEWR": 23
        }
      },
      "solo_controller": "4A",
      "controllers": [
        "1L",
        "1D",
        "1F",
        "1V",
        "NY_CTR",
        "NY_68_CTR",
        "NY_35_CTR",
        "NY_39_CTR",
        "NY_55_CTR",
        "DC_CTR",
        "BOS_CTR",
        "BOS_SW_CTR",
        "4Z",
        "4N",
        "4J",
        "4K",
        "4T",
        "4A",
        "4P",
        "4U",
        "5E",
        "5W",
        "5T",
        "5S",
        "44A",
        "21E",
        "21Y",
        "21V",
        "51Y"
      ],
      "default_maps": [
        "EWR ARR/DEP"
      ],
      "wind": {
        "direction": 300,
        "gust": 33,
        "speed": 30
      }
    },
    "KEWR Land 4R - ARD + FINAL": {
      "arrival_runways": [
        {
          "airport": "KEWR",
          "runway": "4R"
        },
        {
          "airport": "KTEB",
          "runway": "6"
        },
        {
          "airport": "KLGA",
          "runway": "4"
        }
      ],
      "airspace": {
        "4P": [
          "NOA_NE",
          "YARDLEY_NE",
          "FINAL_VECTORS_4"
        ]
      },
      "arrivals": {
        "North": {
          "KEWR": 12
        },
        "PHLBO4": {
          "KEWR": 23
        },
        "PHL": {
          "KEWR": 1
        },
        "PHL Prop": {
          "KEWR": 1
        },
        "WRI": {
          "KEWR": 3
        },
        "TEB 4 background": {
          "KTEB": 20
        },
        "MIP4 LGA background 4": {
          "KLGA": 30
        },
        "COATE TEB NE": {
          "KTEB": 10
        }
      },
      "solo_controller": "4P",
      "controllers": [
        "1L",
        "1D",
        "1F",
        "1V",
        "NY_CTR",
        "NY_68_CTR",
        "NY_35_CTR",
        "NY_39_CTR",
        "NY_55_CTR",
        "DC_CTR",
        "BOS_CTR",
        "BOS_SW_CTR",
        "4Z",
        "4N",
        "4J",
        "4K",
        "4T",
        "4A",
        "4P",
        "4U",
        "5E",
        "5W",
        "5T",
        "5S",
        "44A",
        "21E",
        "21Y",
        "21V",
        "51Y"
      ],
      "default_maps": [
        "EWR ARR/DEP"
      ],
      "departure_runways": [
        {
          "airport": "KEWR",
          "rate": 45,
          "runway": "4L.Background"
        },
        {
          "airport": "KTEB",
          "rate": 40,
          "runway": "1.Background"
        },
        {
          "airport": "KLGA",
          "rate": 45,
          "runway": "31"
        }
      ],
      "wind": {
        "direction": 60,
        "gust": 23,
        "speed": 20
      }
    },
    "KEWR Land 4R - ARD/METRO + FINAL": {
      "arrival_runways": [
        {
          "airport": "KEWR",
          "runway": "4R"
        },
        {
          "airport": "KTEB",
          "runway": "6"
        },
        {
          "airport": "KLGA",
          "runway": "4"
        }
      ],
      "arrivals": {
        "North": {
          "KEWR": 12
        },
        "PHLBO4": {
          "KEWR": 23
        },
        "PHL": {
          "KEWR": 1
        },
        "PHL Prop": {
          "KEWR": 1
        },
        "WRI": {
          "KEWR": 3
        },
        "JAIKE4": {
          "KTEB": 10
        },
        "MIP4 LGA background 4": {
          "KLGA": 30
        },
        "COATE TEB NE": {
          "KTEB": 10
        }
      },
      "airspace": {
        "4P": [
          "NOA_NE",
          "YARDLEY_NE",
          "FINAL_VECTORS_4",
          "METRO_NE"
        ]
      },
      "solo_controller": "4P",
      "controllers": [
        "1L",
        "1D",
        "1F",
        "1V",
        "NY_CTR",
        "NY_68_CTR",
        "NY_35_CTR",
        "NY_39_CTR",
        "NY_55_CTR",
        "DC_CTR",
        "BOS_CTR",
        "BOS_SW_CTR",
        "4Z",
        "4N",
        "4J",
        "4K",
        "4T",
        "4A",
        "4P",
        "4U",
        "5E",
        "5W",
        "5T",
        "5S",
        "44A",
        "21E",
        "21Y",
        "21V",
        "51Y"
      ],
      "default_maps": [
        "EWR ARR/DEP"
      ],
      "departure_runways": [
        {
          "airport": "KEWR",
          "rate": 45,
          "runway": "4L.Background"
        },
        {
          "airport": "KTEB",
          "rate": 40,
          "runway": "1.Background"
        },
        {
          "airport": "KLGA",
          "rate": 45,
          "runway": "31"
        }
      ],
      "wind": {
        "direction": 60,
        "gust": 23,
        "speed": 20
      }
    },
    "KEWR Land 4R - NOA": {
      "arrival_runways": [
        {
          "airport": "KEWR",
          "runway": "4R"
        }
      ],
      "airspace": {
        "4A": [
          "NOA_NE",
          "FINAL_VECTORS_4"
        ]
      },
      "arrivals": {
        "FLOSI4": {
          "KEWR": 10
        },
        "FQM3": {
          "KEWR": 15
        }
      },
      "solo_controller": "4A",
      "controllers": [
        "1L",
        "1D",
        "1F",
        "1V",
        "NY_CTR",
        "NY_68_CTR",
        "NY_35_CTR",
        "NY_39_CTR",
        "NY_55_CTR",
        "DC_CTR",
        "BOS_CTR",
        "BOS_SW_CTR",
        "4Z",
        "4N",
        "4J",
        "4K",
        "4T",
        "4A",
        "4P",
        "4U",
        "5E",
        "5W",
        "5T",
        "5S",
        "44A",
        "21E",
        "21Y",
        "21V",
        "51Y"
      ],
      "default_maps": [
        "EWR ARR/DEP"
      ],
      "wind": {
        "direction": 30,
        "gust": 0,
        "speed": 7
      }
    },
    "KEWR Land 4R - North Side NOA+MUGZY+DEP": {
      "arrival_runways": [
        {
          "airport": "KEWR",
          "runway": "4R"
        },
        {
          "airport": "KTEB",
          "runway": "6"
        },
        {
          "airport": "KMMU",
          "runway": "5"
        },
        {
          "airport": "KLGA",
          "runway": "22"
        },
        {
          "airport": "KCDW",
          "runway": "4"
        }
      ],
      "arrivals": {
        "COATE": {
          "KTEB": 5,
          "KMMU": 2
        },
        "FLOSI4": {
          "KEWR": 10
        },
        "FQM3": {
          "KEWR": 8
        },
        "LVZ4": {
          "KTEB": 5,
          "KMMU": 2
        },
        "JAIKE4 MUGZY NE": {
          "KTEB": 10,
          "KMMU": 1
        },
        "MAZIE MUGZY NE": {
          "KTEB": 3,
          "KMMU": 0,
          "KCDW": 0
        },
        "MIP4 LGA background 22/13": {
          "KLGA": 0
        },
        "MIP4 LGA background 22/31": {
          "KLGA": 0
        },
        "HAARP LGA background 4/13": {
          "KLGA": 5
        },
        "HAARP LGA background 4/31": {
          "KLGA": 0
        },
        "MIP4 LGA background 4": {
          "KLGA": 25
        }
      },
      "airspace": {
        "4N": [
          "NOA_NE",
          "FINAL_VECTORS_4"
        ]
      },
      "solo_controller": "4N",
      "controllers": [
        "1L",
        "1D",
        "1F",
        "1V",
        "NY_CTR",
        "NY_68_CTR",
        "NY_35_CTR",
        "NY_39_CTR",
        "NY_55_CTR",
        "DC_CTR",
        "BOS_CTR",
        "BOS_SW_CTR",
        "4Z",
        "4N",
        "4J",
        "4K",
        "4T",
        "4A",
        "4P",
        "4U",
        "5E",
        "5W",
        "5T",
        "5S",
        "44A",
        "21E",
        "21Y",
        "21V",
        "51Y"
      ],
      "default_maps": [
        "EWR ARR/DEP"
      ],
      "departure_runways": [
        {
          "airport": "KEWR",
          "rate": 30,
          "runway": "4L"
        },
        {
          "airport": "KTEB",
          "rate": 15,
          "runway": "1"
        },
        {
          "airport": "KMMU",
          "rate": 3,
          "runway": "5"
        },
        {
          "airport": "KCDW",
          "rate": 1,
          "runway": "4"
        },
        {
          "airport": "KLGA",
          "rate": 0,
          "runway": "31"
        },
        {
          "airport": "KLGA",
          "rate": 45,
          "runway": "13"
        }
      ],
      "wind": {
        "direction": 30,
        "gust": 0,
        "speed": 7
      }
    }
  },
  "stars_config": {
    "filters": {
      "arrival_acquisition": [
        {
          "id": "ewrack",
          "description": "ewr arrival acquisition all",
          "type": "polygon",
          "vertices": "N039.59.17.304,W074.40.40.722 N040.09.54.978,W074.50.55.105 N040.15.00.260,W074.45.57.925 N040.17.49.038,W075.01.17.975 N040.32.08.059,W075.11.53.699 N040.38.56.352,W075.01.32.092 N040.58.53.876,W075.02.23.893 N041.06.00.681,W074.54.30.629 N041.12.05.372,W075.03.20.061 N041.21.21.747,W074.51.45.697 N041.25.10.716,W074.26.12.637 N041.31.28.192,W074.24.36.205 N041.22.08.645,W073.59.31.105 N041.11.11.003,W074.05.24.975 N040.59.51.870,W073.46.26.709 N040.31.23.358,W074.08.52.644 N040.23.12.558,W074.05.56.149",
          "floor": 0,
          "ceiling": 10000
        }
      ],
      "secondary_drop": [
        {
          "id": "secdrop",
          "description": "drop region all",
          "type": "polygon",
          "vertices": "N041.00.07.800,W074.38.34.022 N040.29.30.378,W074.38.30.260 N040.30.40.773,W074.08.21.800 N040.53.20.962,W073.55.34.899 N040.59.55.317,W073.46.12.344 N041.10.31.521,W074.08.26.414",
          "floor": 0,
          "ceiling": 40000
        }
      ]
    },
    "center": "N040.43.34.389,W074.28.54.713",
    "pdb": {
      "hide_gs": true
    },
    "range": 60,
    "coordination_fixes": {
      "FLOSI": [
        {
          "type": "route",
          "to": "N90",
          "from": "ZNY"
        }
      ],
      "DYLIN": [
        {
          "type": "route",
          "to": "N90",
          "from": "ZNY"
        }
      ],
      "SWEET": [
        {
          "type": "route",
          "to": "N90",
          "from": "ZNY"
        }
      ],
      "RBV": [
        {
          "type": "route",
          "to": "N90",
          "from": "PHL",
          "altitude": [
            7000,
            7000
          ]
        },
        {
          "type": "route",
          "to": "N90",
          "from": "WRI",
          "altitude": [
            6000,
            6000
          ]
        }
      ],
      "MUGZY": [
        {
          "type": "route",
          "to": "N90",
          "from": "ZNY"
        }
      ],
      "MAZIE": [
        {
          "type": "route",
          "to": "N90",
          "from": "PHL"
        }
      ],
      "HUO": [
        {
          "type": "route",
          "to": "N90",
          "from": "ZNY"
        }
      ]
    },
    "coordination_lists": [
      {
        "name": ".    TEB",
        "id": "A",
        "airports": [
          "KTEB"
        ]
      },
      {
        "name": ".    MMU",
        "id": "B",
        "airports": [
          "KMMU"
        ]
      }
    ],
    "filters": {
      "inhibit_ca": [
        {
          "id": "EWRNOCA",
          "description": "EWR CONFLICT SUPPRESS",
          "type": "circle",
          "floor": 0,
          "ceiling": 3000,
          "radius": 10,
          "center": "KEWR"
        },
        {
          "id": "LGANOCA",
          "description": "LGA CONFLICT SUPPRESS",
          "type": "circle",
          "floor": 0,
          "ceiling": 1200,
          "radius": 2,
          "center": "KLGA"
        },
        {
          "id": "TEBNOCA",
          "description": "TEB CONFLICT SUPPRESS",
          "type": "circle",
          "floor": 0,
          "ceiling": 1200,
          "radius": 2,
          "center": "KTEB"
        }
      ]
    },
    "radar_sites": {
      "EWR": {
        "char": "E",
        "position": "KEWR",
        "elevation": 136,
        "primary_range": 60,
        "secondary_range": 120,
        "silence_angle": 30,
        "slope_angle": 0.175
      },
      "HPN": {
        "char": "H",
        "position": "KHPN",
        "elevation": 708,
        "primary_range": 60,
        "secondary_range": 120,
        "silence_angle": 30,
        "slope_angle": 0.175
      },
      "ISP": {
        "char": "I",
        "position": "KISP",
        "elevation": 185,
        "primary_range": 60,
        "secondary_range": 120,
        "silence_angle": 30,
        "slope_angle": 0.175
      },
      "JFK": {
        "char": "J",
        "position": "KJFK",
        "elevation": 143,
        "primary_range": 60,
        "secondary_range": 120,
        "silence_angle": 30,
        "slope_angle": 0.175
      },
      "SWF": {
        "char": "S",
        "position": "KSWF",
        "elevation": 972,
        "primary_range": 60,
        "secondary_range": 120,
        "silence_angle": 30,
        "slope_angle": 0.175
      }
    },
    "force_ql_self": true,
    "scratchpads": {
      "BAYYS": "BAY",
      "BDR": "BDR",
      "BIGGY": "BIG",
      "BREZY": "BRE",
      "COATE": "COA",
      "DIXIE": "DIX",
      "ELIOT": "ELI",
      "GAYEL": "GAY",
      "GREKI": "GRE",
      "HAAYS": "HAY",
      "LANNA": "LAN",
      "MERIT": "MER",
      "NEION": "NEI",
      "NEWEL": "NWL",
      "None": null,
      "PARKE": "PAR",
      "SAX": "SAX",
      "SBJ": "SBJ",
      "SHIPP": "SHI",
      "WAVEY": "WAV",
      "WHITE": "WHI",
      "ARD": "ARD",
      "ZIMMZ": "ZIM"
    },
    "pdb": {
      "hide_gs": true
    },
    "significant_points": {
      "ARD": {},
      "BAYYS": {},
      "BDR": {},
      "BIGGY": {},
      "BREZY": {},
      "COATE": {},
      "DIXIE": {},
      "ELIOT": {},
      "GAYEL": {},
      "GREKI": {},
      "HAAYS": {
        "short_name": "HAY"
      },
      "LANNA": {},
      "MERIT": {},
      "NEION": {},
      "NEWEL": {
        "short_name": "NWL"
      },
      "PARKE": {},
      "SAX": {},
      "SBJ": {},
      "SHIPP": {},
      "WAVEY": {},
      "WHITE": {},
      "ZIMMZ": {}
    },
    "stars_maps": [
      "EWR ARR/DEP",
      "MVA",
      "NY Class B",
      "EOVM",
      "MMU ILS 23",
      "CDW RNAV",
      "EWR CRDA",
      "EWR GLS",
      "TEB RNAV (GPS) RWY 6",
      "RNAVX 29",
      "TEB RNAV",
      "LGA & VAP",
      "EWR RNAV",
      "STW/SAX RNAV",
      "N07 RNAV",
      "DEPARTURE RNAV",
      "SMQ/N51",
      "39N/47N",
      "JFK ARR/DEP RWY 4L/R",
      "JFK ARR/DEP RWY 13L/R",
      "JFK ARR/DEP",
      "N90 TFR",
      "Coast",
      "EOVM",
      "",
      "EWR GPS",
      "",
      "",
      "NE HELI RNAV ROUTES",
      "CATSKILL AREA",
      "LIBERTY DEP",
      "ISP ARR/DEP",
      "LGA-HPN ARR/DEP",
      "JFK ARR/DEP RWY 22L/R",
      "JFK ARR/DEP RWY 31L/R"
    ],
    "video_map_file": "videomaps/ZNY-videomaps.gob.zst"
  }
}
>>>>>>> b50af8a1
<|MERGE_RESOLUTION|>--- conflicted
+++ resolved
@@ -1,4 +1,3 @@
-<<<<<<< HEAD
 {
   "tracon": "EWR",
   "airports": {
@@ -164,36 +163,43 @@
         },
         "22R.Background": {
           "BIGGY,LANNA,PARKE": {
+            "departure_controller": "4N",
             "cleared_altitude": 17000,
             "sid": "EWR5",
             "waypoints": "_EWR4_22Ra N040.36.39.710,W074.10.37.124/a2500/ho5W SBJ/a11000+/hoC39"
           },
           "ELIOT,NEWEL,ZIMMZ": {
+            "departure_controller": "4N",
             "cleared_altitude": 17000,
             "sid": "EWR5",
             "waypoints": "_EWR4_22Ra N040.36.39.710,W074.10.37.124/a2500/ho5W N040.41.28.842,W074.26.01.734/a10000/hoC39"
           },
           "COATE,GAYEL,HAAYS,NEION": {
+            "departure_controller": "4N",
             "cleared_altitude": 17000,
             "sid": "EWR5",
             "waypoints": "_EWR4_22Ra N040.36.39.710,W074.10.37.124/a2500/ho5T N040.51.50.929,W074.24.37.386/a10000/hoC56"
           },
           "BAYYS,BDR,GREKI,MERIT": {
+            "departure_controller": "4N",
             "cleared_altitude": 12000,
             "sid": "EWR5",
             "waypoints": "_EWR4_22Ra N040.36.39.710,W074.10.37.124/a2500/ho1L N040.40.45.886,W074.13.17.882/a6000 N040.46.11.122,W074.09.33.513/a6000/ho5E LGA/a10000/hoB19"
           },
           "DIXIE,WHITE": {
+            "departure_controller": "4N",
             "cleared_altitude": 17000,
             "sid": "EWR5",
             "waypoints": "_EWR4_22Ra/ho5S ELVAE/a6000 N040.23.14.741,W074.11.53.836/a6000-/hoC68"
           },
           "SBJ": {
+            "departure_controller": "4N",
             "cleared_altitude": 8000,
             "sid": "EWR5",
             "waypoints": "_EWR4_22Ra/ho4P N040.36.39.710,W074.10.37.124/a2500"
           },
           "BREZY": {
+            "departure_controller": "4N",
             "cleared_altitude": 6000,
             "sid": "EWR5",
             "waypoints": "_EWR4_22Ra N040.36.39.710,W074.10.37.124/a2500/ho1V N040.40.45.886,W074.13.17.882/a6000"
@@ -213,31 +219,37 @@
         },
         "4L.Background": {
           "BIGGY,ELIOT,LANNA,NEWEL,None,PARKE,SAX,ZIMMZ": {
+            "departure_controller": "4N",
             "cleared_altitude": 17000,
             "sid": "EWR5",
             "waypoints": "_EWR4_4La/ho5W N040.44.12.772,W074.06.38.886/a3000+/ho5W N040.44.41.900,W074.15.20.050/a8000-"
           },
           "SBJ,ARD": {
+            "departure_controller": "4N",
             "cleared_altitude": 7000,
             "sid": "EWR5",
             "waypoints": "_EWR4_4La/ho4P N040.44.12.772,W074.06.38.886/a3000+"
           },
           "COATE,GAYEL,HAAYS,NEION,": {
+            "departure_controller": "4N",
             "cleared_altitude": 17000,
             "sid": "EWR5",
             "waypoints": "_EWR4_4La/ho5T N040.44.12.772,W074.06.38.886/a3000+ N040.46.40.744,W074.12.31.190/a8000-"
           },
           "DIXIE,WHITE": {
+            "departure_controller": "4N",
             "cleared_altitude": 17000,
             "sid": "EWR5",
             "waypoints": "_EWR4_4La/ho5S N040.44.12.772,W074.06.38.886/a3000+ N040.44.41.900,W074.15.20.050/a8000-"
           },
           "BAYYS,BDR,GREKI,MERIT,SHIPP,WAVEY": {
+            "departure_controller": "4N",
             "cleared_altitude": 12000,
             "sid": "EWR5",
             "waypoints": "_EWR4_4La/ho1L N040.44.12.772,W074.06.38.886/a3000+ N040.47.44.465,W074.03.17.204/a5000-/ho5E LGA/a10000"
           },
           "BREZY": {
+            "departure_controller": "4N",
             "cleared_altitude": 6000,
             "sid": "EWR5",
             "waypoints": "_EWR4_4La/ho1V N040.44.12.772,W074.06.38.886/a3000+"
@@ -1214,32 +1226,38 @@
         },
         "1.Background": {
           "BIGGY,ELIOT,LANNA,NEWEL,None,PARKE,SAX,ZIMMZ": {
+            "departure_controller": "4N",
             "cleared_altitude": 17000,
             "sid": "TEB4",
             "waypoints": "_TEB4_1a N040.52.48.511,W074.02.30.073/a2000 N040.51.27.034,W074.15.53.503/a8000-/ho5W"
           },
           "SBJ,ARD": {
+            "departure_controller": "4N",
             "cleared_altitude": 7000,
             "sid": "TEB4",
             "handoff_controller": "4P",
             "waypoints": "_TEB4_1a N040.52.48.511,W074.02.30.073/a2000/ho"
           },
           "COATE,GAYEL,HAAYS,NEION,": {
+            "departure_controller": "4N",
             "cleared_altitude": 17000,
             "sid": "TEB4",
             "waypoints": "_TEB4_1a N040.52.48.511,W074.02.30.073/a2000 N040.54.38.169,W074.15.37.985/a8000-/ho5T"
           },
           "DIXIE,WHITE": {
+            "departure_controller": "4N",
             "cleared_altitude": 17000,
             "sid": "TEB4",
             "waypoints": "_TEB4_1a N040.52.48.511,W074.02.30.073/a2000/ho5S N040.46.09.351,W074.13.11.317/a8000-"
           },
           "BAYYS,BDR,GREKI,MERIT,SHIPP,WAVEY": {
+            "departure_controller": "4N",
             "cleared_altitude": 12000,
             "sid": "TEB4",
             "waypoints": "_TEB4_1a N040.52.48.511,W074.02.30.073/a2000/ho1V BREZY"
           },
           "BREZY": {
+            "departure_controller": "4N",
             "cleared_altitude": 6000,
             "sid": "TEB4",
             "waypoints": "_TEB4_1a N040.52.48.511,W074.02.30.073/a2000/ho1V BREZY"
@@ -1254,26 +1272,31 @@
         },
         "24.Background": {
           "BIGGY,ELIOT,LANNA,NEWEL,PARKE,ZIMMZ": {
+            "departure_controller": "4N",
             "cleared_altitude": 17000,
             "sid": "RUUDY6",
             "waypoints": "DAVIM WENTZ/a1500 N040.48.49.421,W074.11.52.573/a2000/ho5W RUUDY/a10000 "
           },
           "COATE,GAYEL,HAAYS,NEION": {
+            "departure_controller": "4N",
             "cleared_altitude": 17000,
             "sid": "RUUDY6",
             "waypoints": "DAVIM WENTZ/a1500 N040.48.49.421,W074.11.52.573/a2000/ho5T RUUDY/a10000 "
           },
           "DIXIE,WHITE": {
+            "departure_controller": "4N",
             "cleared_altitude": 17000,
             "sid": "RUUDY6",
             "waypoints": "DAVIM WENTZ/a1500 N040.48.49.421,W074.11.52.573/a2000/ho5S N040.41.54.921,W074.16.00.507/a6000"
           },
           "BREZY": {
+            "departure_controller": "4N",
             "cleared_altitude": 6000,
             "sid": "RUUDY6",
             "waypoints": "DAVIM WENTZ/a1500 N040.48.49.421,W074.11.52.573/a2000/ho1V N040.50.03.936,W074.17.53.638/a6000"
           },
           "SBJ, ARD": {
+            "departure_controller": "4N",
             "cleared_altitude": 8000,
             "sid": "RUUDY6",
             "handoff_controller": "4P",
@@ -10809,11373 +10832,4 @@
     ],
     "video_map_file": "videomaps/ZNY-videomaps.gob.zst"
   }
-}
-=======
-{
-  "tracon": "EWR",
-  "airports": {
-    "KEWR": {
-      "omit_arrival_scratchpad": true,
-      "name": "Newark",
-      "approaches": {
-        "I11": {
-          "cifp_id": "I11"
-        },
-        "I2L": {
-          "cifp_id": "I22L"
-        },
-        "I2R": {
-          "cifp_id": "I22R"
-        },
-        "I4L": {
-          "cifp_id": "IZ4L"
-        },
-        "I4R": {
-          "cifp_id": "I4R"
-        },
-        "R29": {
-          "cifp_id": "RX29"
-        },
-        "RY9": {
-          "cifp_id": "RY29"
-        },
-        "RZ9": {
-          "cifp_id": "RZ29"
-        },
-        "S29": {
-          "full_name": "Stadium Visual Runway 29",
-          "runway": "29",
-          "type": "Visual",
-          "waypoints": [
-            "TEB/a3000 GIMEE/a2500 HILOK/a1500-2000 SLIMR/a1500-2000 COPKO/a700 CHUMR/a500"
-          ]
-        }
-      },
-      "approach_regions": {
-        "22L": {
-          "heading_tolerance": 90,
-          "near_distance": 1,
-          "near_half_width": 3,
-          "far_half_width": 6,
-          "region_length": 30,
-          "descent_distance": 4.5,
-          "descent_altitude": 1500,
-          "above_altitude_tolerance": 6000,
-          "below_altitude_tolerance": 1000,
-          "reference_point": "40.69662,-74.16214",
-          "reference_heading": 219,
-          "reference_length": 30,
-          "reference_altitude": 0,
-          "scratchpad_patterns": [
-            "2L"
-          ]
-        },
-        "22R": {
-          "heading_tolerance": 90,
-          "near_distance": 1,
-          "near_half_width": 3,
-          "far_half_width": 6,
-          "region_length": 30,
-          "descent_distance": 4.5,
-          "descent_altitude": 1500,
-          "above_altitude_tolerance": 6000,
-          "below_altitude_tolerance": 1000,
-          "reference_point": "40.69719,-74.16559",
-          "reference_heading": 219,
-          "reference_length": 30,
-          "reference_altitude": 0,
-          "scratchpad_patterns": [
-            "2R"
-          ]
-        },
-        "11": {
-          "heading_tolerance": 90,
-          "near_distance": 1,
-          "near_half_width": 3,
-          "far_half_width": 6,
-          "region_length": 30,
-          "descent_distance": 4.5,
-          "descent_altitude": 1500,
-          "above_altitude_tolerance": 6000,
-          "below_altitude_tolerance": 1000,
-          "reference_point": "40.70269,-74.17891",
-          "reference_heading": 108,
-          "reference_length": 30,
-          "reference_altitude": 0,
-          "scratchpad_patterns": [
-            "11"
-          ]
-        },
-        "4L": {
-          "heading_tolerance": 90,
-          "near_distance": 1,
-          "near_half_width": 3,
-          "far_half_width": 6,
-          "region_length": 30,
-          "descent_distance": 6,
-          "descent_altitude": 2000,
-          "above_altitude_tolerance": 6000,
-          "below_altitude_tolerance": 1000,
-          "reference_point": "40.68352,-74.17428",
-          "reference_heading": 39,
-          "reference_length": 30,
-          "reference_altitude": 0,
-          "scratchpad_patterns": [
-            "4L"
-          ]
-        },
-        "4R": {
-          "heading_tolerance": 90,
-          "near_distance": 1,
-          "near_half_width": 3,
-          "far_half_width": 6,
-          "region_length": 30,
-          "descent_distance": 5.1,
-          "descent_altitude": 1700,
-          "above_altitude_tolerance": 6000,
-          "below_altitude_tolerance": 1000,
-          "reference_point": "40.68176,-74.17159",
-          "reference_heading": 39,
-          "reference_length": 30,
-          "reference_altitude": 0,
-          "scratchpad_patterns": [
-            "4R"
-          ]
-        }
-      },
-      "converging_runways": [
-        {
-          "runways": [
-            "22L",
-            "11"
-          ],
-          "leader_directions": [
-            "S",
-            "E"
-          ],
-          "tie_symbol": "/",
-          "stagger_symbol": "0",
-          "tie_offset": 2
-        },
-        {
-          "runways": [
-            "4R",
-            "11"
-          ],
-          "leader_directions": [
-            "S",
-            "E"
-          ],
-          "tie_symbol": "/",
-          "stagger_symbol": "0",
-          "tie_offset": 2
-        },
-        {
-          "runways": [
-            "22R",
-            "11"
-          ],
-          "leader_directions": [
-            "S",
-            "E"
-          ],
-          "tie_symbol": "/",
-          "stagger_symbol": "0",
-          "tie_offset": 2
-        },
-        {
-          "runways": [
-            "4L",
-            "11"
-          ],
-          "leader_directions": [
-            "S",
-            "E"
-          ],
-          "tie_symbol": "/",
-          "stagger_symbol": "0",
-          "tie_offset": 2
-        }
-      ],
-      "departure_routes": {
-        "22R": {
-          "BAYYS,BDR,BIGGY,BREZY,COATE,ELIOT,GAYEL,GREKI,HAAYS,LANNA,MERIT,NEION,NEWEL,None,PARKE,SAX,SBJ,SHIPP,WAVEY,ZIMMZ,ARD": {
-            "cleared_altitude": 2500,
-            "sid": "EWR5",
-            "waypoints": "_EWR4_22Ra/h220"
-          },
-          "DIXIE,WHITE": {
-            "cleared_altitude": 2500,
-            "sid": "EWR5",
-            "waypoints": "_EWR4_22Ra/h220 ELVAE COL"
-          }
-        },
-        "22R.Background": {
-          "BIGGY,LANNA,PARKE": {
-            "departure_controller": "4N",
-            "cleared_altitude": 17000,
-            "sid": "EWR5",
-            "waypoints": "_EWR4_22Ra N040.36.39.710,W074.10.37.124/a2500/ho5W SBJ/a11000+/hoC39"
-          },
-          "ELIOT,NEWEL,ZIMMZ": {
-            "departure_controller": "4N",
-            "cleared_altitude": 17000,
-            "sid": "EWR5",
-            "waypoints": "_EWR4_22Ra N040.36.39.710,W074.10.37.124/a2500/ho5W N040.41.28.842,W074.26.01.734/a10000/hoC39"
-          },
-          "COATE,GAYEL,HAAYS,NEION": {
-            "departure_controller": "4N",
-            "cleared_altitude": 17000,
-            "sid": "EWR5",
-            "waypoints": "_EWR4_22Ra N040.36.39.710,W074.10.37.124/a2500/ho5T N040.51.50.929,W074.24.37.386/a10000/hoC56"
-          },
-          "BAYYS,BDR,GREKI,MERIT": {
-            "departure_controller": "4N",
-            "cleared_altitude": 12000,
-            "sid": "EWR5",
-            "waypoints": "_EWR4_22Ra N040.36.39.710,W074.10.37.124/a2500/ho1L N040.40.45.886,W074.13.17.882/a6000 N040.46.11.122,W074.09.33.513/a6000/ho5E LGA/a10000/hoB19"
-          },
-          "DIXIE,WHITE": {
-            "departure_controller": "4N",
-            "cleared_altitude": 17000,
-            "sid": "EWR5",
-            "waypoints": "_EWR4_22Ra/ho5S ELVAE/a6000 N040.23.14.741,W074.11.53.836/a6000-/hoC68"
-          },
-          "SBJ": {
-            "departure_controller": "4N",
-            "cleared_altitude": 8000,
-            "sid": "EWR5",
-            "waypoints": "_EWR4_22Ra/ho4P N040.36.39.710,W074.10.37.124/a2500"
-          },
-          "BREZY": {
-            "departure_controller": "4N",
-            "cleared_altitude": 6000,
-            "sid": "EWR5",
-            "waypoints": "_EWR4_22Ra N040.36.39.710,W074.10.37.124/a2500/ho1V N040.40.45.886,W074.13.17.882/a6000"
-          }
-        },
-        "4L": {
-          "BAYYS,BDR,BIGGY,BREZY,COATE,ELIOT,GAYEL,GREKI,HAAYS,LANNA,MERIT,NEION,NEWEL,None,PARKE,SAX,SBJ,SHIPP,WAVEY,ZIMMZ,ARD": {
-            "cleared_altitude": 3000,
-            "sid": "EWR5",
-            "waypoints": "_EWR4_4La/h290"
-          },
-          "DIXIE,WHITE": {
-            "cleared_altitude": 3000,
-            "sid": "EWR5",
-            "waypoints": "_EWR4_4La/h290 ELVAE COL"
-          }
-        },
-        "4L.Background": {
-          "BIGGY,ELIOT,LANNA,NEWEL,None,PARKE,SAX,ZIMMZ": {
-            "departure_controller": "4N",
-            "cleared_altitude": 17000,
-            "sid": "EWR5",
-            "waypoints": "_EWR4_4La/ho5W N040.44.12.772,W074.06.38.886/a3000+/ho5W N040.44.41.900,W074.15.20.050/a8000-"
-          },
-          "SBJ,ARD": {
-            "departure_controller": "4N",
-            "cleared_altitude": 7000,
-            "sid": "EWR5",
-            "waypoints": "_EWR4_4La/ho4P N040.44.12.772,W074.06.38.886/a3000+"
-          },
-          "COATE,GAYEL,HAAYS,NEION,": {
-            "departure_controller": "4N",
-            "cleared_altitude": 17000,
-            "sid": "EWR5",
-            "waypoints": "_EWR4_4La/ho5T N040.44.12.772,W074.06.38.886/a3000+ N040.46.40.744,W074.12.31.190/a8000-"
-          },
-          "DIXIE,WHITE": {
-            "departure_controller": "4N",
-            "cleared_altitude": 17000,
-            "sid": "EWR5",
-            "waypoints": "_EWR4_4La/ho5S N040.44.12.772,W074.06.38.886/a3000+ N040.44.41.900,W074.15.20.050/a8000-"
-          },
-          "BAYYS,BDR,GREKI,MERIT,SHIPP,WAVEY": {
-            "departure_controller": "4N",
-            "cleared_altitude": 12000,
-            "sid": "EWR5",
-            "waypoints": "_EWR4_4La/ho1L N040.44.12.772,W074.06.38.886/a3000+ N040.47.44.465,W074.03.17.204/a5000-/ho5E LGA/a10000"
-          },
-          "BREZY": {
-            "departure_controller": "4N",
-            "cleared_altitude": 6000,
-            "sid": "EWR5",
-            "waypoints": "_EWR4_4La/ho1V N040.44.12.772,W074.06.38.886/a3000+"
-          }
-        }
-      },
-      "departures": [
-        {
-          "airlines": [
-            {
-              "icao": "RPA"
-            },
-            {
-              "icao": "GJS"
-            }
-          ],
-          "altitude": 22000,
-          "destination": "KDCA",
-          "exit": "BIGGY",
-          "route": "BIGGY Q75 MXE CLIPR2"
-        },
-        {
-          "airlines": [
-            {
-              "icao": "RPA"
-            },
-            {
-              "icao": "GJS"
-            },
-            {
-              "icao": "LXJ"
-            }
-          ],
-          "altitude": 22000,
-          "destination": "KBWI",
-          "exit": "BIGGY",
-          "route": "BIGGY Q75 MXE V378 NUGGY TRISH3"
-        },
-        {
-          "airlines": [
-            {
-              "fleet": "short",
-              "icao": "AAL"
-            },
-            {
-              "fleet": "short",
-              "icao": "UAL"
-            }
-          ],
-          "altitude": 36000,
-          "destination": "KCLT",
-          "exit": "BIGGY",
-          "route": "BIGGY Q75 GVE LYH CHSLY5"
-        },
-        {
-          "airlines": [
-            {
-              "icao": "RPA"
-            }
-          ],
-          "altitude": 34000,
-          "destination": "KSRQ",
-          "exit": "BIGGY",
-          "route": "BIGGY Q75 SLOJO Q103 PUPYY KYYUU LUBBR3"
-        },
-        {
-          "airlines": [
-            {
-              "fleet": "short",
-              "icao": "UAL"
-            }
-          ],
-          "altitude": 38000,
-          "destination": "KMSY",
-          "exit": "BIGGY",
-          "route": "BIGGY Q75 GVE LYH COLZI Q52 CHOPZ MGMRY SJI MNSTR1"
-        },
-        {
-          "airlines": [
-            {
-              "icao": "RPA"
-            }
-          ],
-          "altitude": 32000,
-          "destination": "KGSP",
-          "exit": "BIGGY",
-          "route": "BIGGY Q75 GVE FUBLL JUNNR3"
-        },
-        {
-          "airlines": [
-            {
-              "fleet": "short",
-              "icao": "UAL"
-            }
-          ],
-          "altitude": 38000,
-          "destination": "KRSW",
-          "exit": "BIGGY",
-          "route": "BIGGY Q75 BROSK Q75 SLOJO Q103 GRONK Q103 PUPYY Q103 CYNTA SHFTY5"
-        },
-        {
-          "airlines": [
-            {
-              "fleet": "short",
-              "icao": "UAL"
-            }
-          ],
-          "altitude": 28000,
-          "destination": "KTPA",
-          "exit": "BIGGY",
-          "route": "BIGGY Q75 MURPH Q75 TEUFL BAAMF DADES1"
-        },
-        {
-          "airlines": [
-            {
-              "fleet": "short",
-              "icao": "UAL"
-            },
-            {
-              "fleet": "short",
-              "icao": "DAL"
-            },
-            {
-              "icao": "NKS"
-            }
-          ],
-          "altitude": 36000,
-          "destination": "KATL",
-          "exit": "LANNA",
-          "route": "LANNA J48 MOL FLASK OZZZI1"
-        },
-        {
-          "airlines": [
-            {
-              "fleet": "short",
-              "icao": "UAL"
-            }
-          ],
-          "altitude": 34000,
-          "destination": "KIAH",
-          "exit": "LANNA",
-          "route": "LANNA J48 CSN FANPO Q40 WINAP Q40 AEX GESNR1"
-        },
-        {
-          "airlines": [
-            {
-              "fleet": "short",
-              "icao": "UAL"
-            }
-          ],
-          "altitude": 36000,
-          "destination": "MMMX",
-          "exit": "LANNA",
-          "route": "LANNA J48 CSN FANPO Q40 NIOLA MEI TBD M345 AXEXO UM345 LEXUD UM345 PAZ UT154 ENAGA ENAGA2B"
-        },
-        {
-          "airlines": [
-            {
-              "fleet": "short",
-              "icao": "UAL"
-            }
-          ],
-          "altitude": 32000,
-          "destination": "KBNA",
-          "exit": "PARKE",
-          "route": "PARKE J6 MRB J6 COLNS J6 HVQ Q68 YOCKY GROAT PASLY4"
-        },
-        {
-          "airlines": [
-            {
-              "icao": "RPA"
-            }
-          ],
-          "altitude": 36000,
-          "destination": "KDFW",
-          "exit": "PARKE",
-          "route": "PARKE J6 HVQ Q68 YOCKY Q68 LITTR FEWWW SEEVR4"
-        },
-        {
-          "airlines": [
-            {
-              "fleet": "short",
-              "icao": "UAL"
-            }
-          ],
-          "altitude": 34000,
-          "destination": "KAUS",
-          "exit": "PARKE",
-          "route": "PARKE J6 HVQ Q68 LITTR TXK WINDU SEWZY6"
-        },
-        {
-          "airlines": [
-            {
-              "icao": "EDV"
-            }
-          ],
-          "altitude": 34000,
-          "destination": "KCVG",
-          "exit": "PARKE",
-          "route": "PARKE J6 COLNS GAVNN6"
-        },
-        {
-          "airlines": [
-            {
-              "icao": "RPA"
-            }
-          ],
-          "altitude": 34000,
-          "destination": "KAUS",
-          "exit": "PARKE",
-          "route": "PARKE J6 HVQ Q68 UNCKL MAUDD6"
-        },
-        {
-          "airlines": [
-            {
-              "fleet": "short",
-              "icao": "UAL"
-            }
-          ],
-          "altitude": 32000,
-          "destination": "KSAT",
-          "exit": "PARKE",
-          "route": "PARKE J6 MRB J6 HVQ Q68 LITTR TXK WINDU BRAUN3"
-        },
-        {
-          "airlines": [
-            {
-              "fleet": "long",
-              "icao": "UAL"
-            },
-            {
-              "fleet": "long",
-              "icao": "FDX"
-            }
-          ],
-          "altitude": 36000,
-          "destination": "KLAX",
-          "exit": "ZIMMZ",
-          "route": "ZIMMZ Q42 SPOTZ Q480 AIR J80 ZANDR EMPTY J80 VHP KI57M KK54K STL KK51I KK48G KK45E KK42C KA39Y KA36U KA36S KD36Q TBC JASSE Q90 DNERO ANJLL4"
-        },
-        {
-          "airlines": [
-            {
-              "fleet": "short",
-              "icao": "UAL"
-            }
-          ],
-          "altitude": 38000,
-          "destination": "KSAN",
-          "exit": "ZIMMZ",
-          "route": "ZIMMZ Q42 HIDON KI57Q JUDDI KK45K HUW TUL PNH ONM KA24Q CULTS EMLLD DSNEE5"
-        },
-        {
-          "airlines": [
-            {
-              "icao": "RPA"
-            }
-          ],
-          "altitude": 32000,
-          "destination": "KCMH",
-          "exit": "ZIMMZ",
-          "route": "ZIMMZ Q42 MIKYG Q480 AIR CLPRR2"
-        },
-        {
-          "airlines": [
-            {
-              "icao": "RPA"
-            }
-          ],
-          "altitude": 34000,
-          "destination": "KPIT",
-          "exit": "ZIMMZ",
-          "route": "ZIMMZ Q42 MIKYG Q480 VINSE DEMME4"
-        },
-        {
-          "airlines": [
-            {
-              "icao": "RPA"
-            }
-          ],
-          "altitude": 34000,
-          "destination": "KIND",
-          "exit": "ZIMMZ",
-          "route": "ZIMMZ Q42 HIDON RINTE SNKPT2"
-        },
-        {
-          "airlines": [
-            {
-              "fleet": "short",
-              "icao": "UAL"
-            }
-          ],
-          "altitude": 34000,
-          "destination": "KSAN",
-          "exit": "ZIMMZ",
-          "route": "ZIMMZ Q42 HIDON KI57Q CUNKI KI48M HUW TUL BISKT PNH ONM KA21Q KA18O HOGGZ LUCKI1"
-        },
-        {
-          "airlines": [
-            {
-              "icao": "RPA"
-            }
-          ],
-          "altitude": 16000,
-          "destination": "KMDT",
-          "exit": "ELIOT",
-          "route": "ELIOT ETX V162 HWANG"
-        },
-        {
-          "airlines": [
-            {
-              "icao": "GJS"
-            },
-            {
-              "icao": "LXJ"
-            },
-            {
-              "icao": "EJA"
-            }
-          ],
-          "altitude": 18000,
-          "destination": "KUNV",
-          "exit": "NEWEL",
-          "route": "NEWEL J60 PSB"
-        },
-        {
-          "airlines": [
-            {
-              "fleet": "short",
-              "icao": "UAL"
-            }
-          ],
-          "altitude": 32000,
-          "destination": "KLAS",
-          "exit": "NEWEL",
-          "route": "NEWEL J60 DANNR J60 PSB J60 DJB FWA WORDY KK60K KK57I TYGER KK45C KK42A KA39Y KA36W FLYBY BUKKO GUP HAHAA RKSTR3"
-        },
-        {
-          "airlines": [
-            {
-              "fleet": "short",
-              "icao": "UAL"
-            }
-          ],
-          "altitude": 32000,
-          "destination": "KSNA",
-          "exit": "NEWEL",
-          "route": "NEWEL J60 DJB OXI BDF J64 BURKK KK60G JUDGE KK48A DRAWL KA39W FLYBY KA33Q HIPPI HIMDU DSNEE5"
-        },
-        {
-          "airlines": [
-            {
-              "icao": "RPA"
-            }
-          ],
-          "altitude": 30000,
-          "destination": "KCLE",
-          "exit": "NEWEL",
-          "route": "NEWEL J60 PSB UPPRR TRYBE4"
-        },
-        {
-          "airlines": [
-            {
-              "icao": "ASA"
-            }
-          ],
-          "altitude": 34000,
-          "destination": "KSAN",
-          "exit": "NEWEL",
-          "route": "NEWEL J60 DANNR RAV J64 EWC J64 CASIO ROD KI57O KI51M FAM HUW KM36G KF33E KF30C CAPRO CME KA18O HOGGZ LUCKI1"
-        },
-        {
-          "airlines": [
-            {
-              "icao": "GJS"
-            }
-          ],
-          "altitude": 8000,
-          "destination": "KPHL",
-          "exit": "SBJ",
-          "route": "SBJ BUSKY PTW"
-        },
-        {
-          "airlines": [
-            {
-              "icao": "GJS"
-            }
-          ],
-          "altitude": 8000,
-          "destination": "KPHL",
-          "exit": "SBJ",
-          "route": "SBJ ETX V162 PTW"
-        },
-        {
-          "airlines": [
-            {
-              "icao": "UAL"
-            }
-          ],
-          "altitude": 38000,
-          "destination": "KORD",
-          "exit": "COATE",
-          "route": "COATE Q436 EMMMA WYNDE2"
-        },
-        {
-          "airlines": [
-            {
-              "fleet": "long",
-              "icao": "UAL"
-            },
-            {
-              "fleet": "long",
-              "icao": "FDX"
-            },
-            {
-              "icao": "ASA"
-            }
-          ],
-          "altitude": 32000,
-          "destination": "KLAX",
-          "exit": "COATE",
-          "route": "COATE Q436 HERBA JHW DJB J60 ASHEN KG63M BAYLI KK54G FRACA KK45A KENTO KA36U BUKKO KA30O HIPPI GABBL HLYWD1"
-        },
-        {
-          "airlines": [
-            {
-              "fleet": "long",
-              "icao": "UAL"
-            }
-          ],
-          "altitude": 32000,
-          "destination": "KDEN",
-          "exit": "COATE",
-          "route": "COATE Q436 RAAKK Q438 RUBYY DBQ J84 OBH BRWRY LAWGR3"
-        },
-        {
-          "airlines": [
-            {
-              "icao": "RPA"
-            }
-          ],
-          "altitude": 36000,
-          "destination": "KSLC",
-          "exit": "COATE",
-          "route": "COATE Q436 RAAKK Q440 HUFFR DKOTA DDY NORDK6"
-        },
-        {
-          "airlines": [
-            {
-              "icao": "POE"
-            }
-          ],
-          "altitude": 22000,
-          "destination": "CYTZ",
-          "exit": "COATE",
-          "route": "COATE LAAYK Q436 MTCAF ULW WOZEE KAXOL KAXOL2"
-        },
-        {
-          "airlines": [
-            {
-              "fleet": "short",
-              "icao": "UAL"
-            },
-            {
-              "icao": "RPA"
-            }
-          ],
-          "altitude": 22000,
-          "destination": "KSYR",
-          "exit": "NEION",
-          "route": "NEION J223 CORDS CFB V29 SYR"
-        },
-        {
-          "airlines": [
-            {
-              "icao": "RPA"
-            }
-          ],
-          "altitude": 20000,
-          "destination": "KBUF",
-          "exit": "NEION",
-          "route": "NEION J223 CORDS ULW BENEE"
-        },
-        {
-          "airlines": [
-            {
-              "icao": "RPA"
-            },
-            {
-              "icao": "JZA"
-            }
-          ],
-          "altitude": 28000,
-          "destination": "CYYZ",
-          "exit": "GAYEL",
-          "route": "GAYEL Q818 WOZEE LINNG3"
-        },
-        {
-          "airlines": [
-            {
-              "fleet": "long",
-              "icao": "UAL"
-            },
-            {
-              "icao": "ASA"
-            }
-          ],
-          "altitude": 36000,
-          "destination": "KSFO",
-          "exit": "GAYEL",
-          "route": "GAYEL Q818 WOZEE NOSIK JUVAG DLH FAR KP09Y BIL KU90O REO HOLLR LEGGS BDEGA3"
-        },
-        {
-          "airlines": [
-            {
-              "fleet": "long",
-              "icao": "FDX"
-            },
-            {
-              "icao": "ASA"
-            }
-          ],
-          "altitude": 38000,
-          "destination": "KSEA",
-          "exit": "GAYEL",
-          "route": "GAYEL Q818 WOZEE Q917 SSM J140 FAR J36 MLP GLASR1"
-        },
-        {
-          "airlines": [
-            {
-              "icao": "RPA"
-            }
-          ],
-          "altitude": 34000,
-          "destination": "KMSP",
-          "exit": "GAYEL",
-          "route": "GAYEL Q818 WOZEE NOSIK Q812 ZOHAN CEWDA MUSCL3"
-        },
-        {
-          "airlines": [
-            {
-              "fleet": "long",
-              "icao": "UAL"
-            }
-          ],
-          "altitude": 32000,
-          "destination": "RJTT",
-          "exit": "GAYEL",
-          "route": "GAYEL Q812 SYR TULEG YYB 5000N/08300W 5500N/08900W 6000N/10000W 6300N/11000W 6400N/12000W 6500N/13500W CHAPO 6400N/15000W 6200N/16000W NAYLD R220 NANDY NATES R220 NIKLL R220 NOGAL R220 NANAC Y810 ESNIP Y810 AKRIT Y807 LALID Y807 MILIT Y807 POLIX"
-        },
-        {
-          "airlines": [
-            {
-              "icao": "SKW"
-            }
-          ],
-          "altitude": 30000,
-          "destination": "KDTW",
-          "exit": "GAYEL",
-          "route": "GAYEL J95 CFB TRAAD JACCI FERRL2"
-        },
-        {
-          "airlines": [
-            {
-              "icao": "JZA"
-            }
-          ],
-          "altitude": 25000,
-          "destination": "KDTW",
-          "exit": "BREZY",
-          "route": "BREZY V39 CMK MERIT HFD PUT LBSTA ALLEX FUNDY5"
-        },
-        {
-          "airlines": [
-            {
-              "icao": "RPA"
-            },
-            {
-              "icao": "LXJ"
-            }
-          ],
-          "altitude": 25000,
-          "destination": "KBTV",
-          "exit": "GREKI",
-          "route": "GREKI JUUDS CAM"
-        },
-        {
-          "airlines": [
-            {
-              "icao": "ICE"
-            }
-          ],
-          "altitude": 35000,
-          "destination": "BIKF",
-          "exit": "GREKI",
-          "route": "GREKI JUDDS BAF TAFFY N711A IRLOK 5800N/05000W 6100N/04000W 6300N/03000W EPENI ELDIS ELDIS3K"
-        },
-        {
-          "airlines": [
-            {
-              "fleet": "short",
-              "icao": "UAL"
-            },
-            {
-              "icao": "RPA"
-            }
-          ],
-          "altitude": 21000,
-          "destination": "KBOS",
-          "exit": "MERIT",
-          "route": "MERIT ROBUC3"
-        },
-        {
-          "airlines": [
-            {
-              "fleet": "long",
-              "icao": "AFR"
-            }
-          ],
-          "altitude": 35000,
-          "destination": "LFPG",
-          "exit": "MERIT",
-          "route": "MERIT HFD PUT BOS BRADD N141D PORTI NATU DOGAL NATU BEXET BAKUR N546 STU P2 BEDEK SFD UM605 WAFFU UM605 BIBAX BIBAX9W"
-        },
-        {
-          "airlines": [
-            {
-              "fleet": "long",
-              "icao": "UAL"
-            }
-          ],
-          "altitude": 35000,
-          "destination": "LFPG",
-          "exit": "MERIT",
-          "route": "MERIT HFD PUT BOS BRADD N141D PORTI NATU 5400N/02000W NATU BEXET LEDGO N83 NAKID N160 LIZAD JSY ARSUK RESMI UL612 OGULO OKASI OKEKO MOU MADIV MOKIP KENTY KOGAS MEDAM NITAM MOGBO ELB L146 ELKAP"
-        },
-        {
-          "airlines": [
-            {
-              "fleet": "longNYC",
-              "icao": "DLH"
-            }
-          ],
-          "altitude": 37000,
-          "destination": "EDDF",
-          "exit": "MERIT",
-          "route": "MERIT HFD PUT BOS TUSKY N201B NICSO NATT RESNO NATT NETKI NIBOG BELOX L603 LAMSO EVELI SOGPO DIXAT T149 LIPMI T911 ROLIS ROLIS3A"
-        },
-        {
-          "airlines": [
-            {
-              "fleet": "long",
-              "icao": "SAS"
-            }
-          ],
-          "altitude": 37000,
-          "destination": "ENGM",
-          "exit": "GREKI",
-          "route": "GREKI JUDDS MARTN QUBIS TIGIP PORGY CUDDY 5800N/05000W 6000N/04000W 6100N/03000W 6200N/02000W 6200N/01000W IPTON BELGU"
-        },
-        {
-          "airlines": [
-            {
-              "fleet": "long",
-              "icao": "SAS"
-            }
-          ],
-          "altitude": 37000,
-          "destination": "ENGM",
-          "exit": "GREKI",
-          "route": "GREKI JUDDS MARTN QUBIS TIGIP PORGY CUDDY 5800N/05000W 6000N/04000W 6100N/03000W 6200N/02000W 6200N/01000W IPTON BELGU"
-        },
-        {
-          "airlines": [
-            {
-              "fleet": "long",
-              "icao": "SAS"
-            }
-          ],
-          "altitude": 37000,
-          "destination": "ESSA",
-          "exit": "MERIT",
-          "route": "MERIT HFD PUT EBONY JANJO 5600N/05000W 5600N/04000W 5800N/03000W 6000N/02000W 6200N/01000W IPTON MASEV ELTOK"
-        },
-        {
-          "airlines": [
-            {
-              "fleet": "long",
-              "icao": "AUA"
-            }
-          ],
-          "altitude": 35000,
-          "destination": "LOWW",
-          "exit": "MERIT",
-          "route": "MERIT HFD PUT WITCH ALLEX N263A JOOPY NATS PIKIL NATS SOVED NIBOG BELOX L603 LAMSO EVELI TIVUN ESAMA OSBIT TENLO LAMSI VENEN VENEN3W"
-        },
-        {
-          "airlines": [
-            {
-              "fleet": "long",
-              "icao": "UAL"
-            }
-          ],
-          "altitude": 33000,
-          "destination": "LLBG",
-          "exit": "MERIT",
-          "route": "MERIT HFD PUT 4600N/06000W ELSIR 5000N/05000W 5300N/04000W 5600N/03000W 5700N/02000W SUNOT KESIX IBROD TLA N97 NATEB N610 LONAM LINTU NOMKA ARMUT LAMSI TISKO GUBOK VABEK UL603 OLOTA DISOR UL608 FSK UN128 IMR UN135 NESIL UT39 TOMBI IDAKU L35 PIKOG L609 ZUKKO"
-        },
-        {
-          "airlines": [
-            {
-              "icao": "GJS"
-            }
-          ],
-          "altitude": 15000,
-          "destination": "KPVD",
-          "exit": "BAYYS",
-          "route": "BAYYS SEALL V188 GON V374 MINNK"
-        },
-        {
-          "airlines": [
-            {
-              "icao": "GJS"
-            }
-          ],
-          "altitude": 19000,
-          "destination": "KRIC",
-          "exit": "WHITE",
-          "route": "WHITE J209 SBY V1 JAMIE"
-        },
-        {
-          "airlines": [
-            {
-              "fleet": "short",
-              "icao": "UAL"
-            }
-          ],
-          "altitude": 22000,
-          "destination": "KRDU",
-          "exit": "WHITE",
-          "route": "WHITE J209 VILLS TRPOD TAQLE1"
-        },
-        {
-          "airlines": [
-            {
-              "fleet": "short",
-              "icao": "UAL"
-            }
-          ],
-          "altitude": 34000,
-          "destination": "KMIA",
-          "exit": "WHITE",
-          "route": "WHITE J209 VILLS J209 SBY KEMPR SKARP Y313 SPOOF Y313 HOAGG BNFSH2"
-        },
-        {
-          "airlines": [
-            {
-              "fleet": "short",
-              "icao": "UAL"
-            }
-          ],
-          "altitude": 34000,
-          "destination": "KTPA",
-          "exit": "WHITE",
-          "route": "WHITE J209 VILLS J209 SBY J79 KATZN CVI WEAVR J121 CHS JROSS Q409 KONEY Q409 PUPYY BAAMF DADES1"
-        },
-        {
-          "airlines": [
-            {
-              "fleet": "short",
-              "icao": "UAL"
-            },
-            {
-              "icao": "JBU"
-            },
-            {
-              "icao": "NKS"
-            }
-          ],
-          "altitude": 34000,
-          "destination": "KFLL",
-          "exit": "WHITE",
-          "route": "WHITE J209 SBY KEMPR CHIEZ Y291 MAJIK CUUDA2"
-        },
-        {
-          "airlines": [
-            {
-              "fleet": "short",
-              "icao": "UAL"
-            }
-          ],
-          "altitude": 40000,
-          "destination": "KJAX",
-          "exit": "WHITE",
-          "route": "WHITE J209 SBY J79 CHS ESENT LUNNI1"
-        },
-        {
-          "airlines": [
-            {
-              "fleet": "short",
-              "icao": "UAL"
-            }
-          ],
-          "altitude": 28000,
-          "destination": "KMCO",
-          "exit": "WHITE",
-          "route": "WHITE J209 VILLS J209 SBY J79 KATZN CVI WEAVR J121 ISO J121 CHS IGARY Q85 LPERD GTOUT1"
-        },
-        {
-          "airlines": [
-            {
-              "icao": "NKS"
-            }
-          ],
-          "altitude": 28000,
-          "destination": "KMYR",
-          "exit": "WHITE",
-          "route": "WHITE J209 SBY ILM WYLMS"
-        },
-        {
-          "airlines": [
-            {
-              "fleet": "long",
-              "icao": "TAP"
-            }
-          ],
-          "altitude": 33000,
-          "destination": "LPPT",
-          "exit": "DIXIE",
-          "route": "ELVAE COL DIXIE Y481 POPPN ISLES JENYY DOVEY 4100N/06000W 4100N/05000W 3900N/04000W 3800N/03000W 3800N/02000W KOMUT BUSEN BUSEN5P"
-        },
-        {
-          "airlines": [
-            {
-              "icao": "UAL"
-            }
-          ],
-          "altitude": 37000,
-          "destination": "MDSD",
-          "exit": "DIXIE",
-          "route": "ELVAE COL DIXIE Y481 OHRYN Y488 HOBOH Y488 SAUCR L453 BOREX L453 LAMER L453 RODRK POKEG UT17 KOBET KERSO"
-        },
-        {
-          "airlines": [
-            {
-              "icao": "UAL"
-            }
-          ],
-          "altitude": 39000,
-          "destination": "TNCM",
-          "exit": "DIXIE",
-          "route": "ELVAE COL DIXIE Y481 POPPN Y481 OHRYN Y482 SQUAD DARUX L456 NOSID L456 HANCY L456 THANK SLUGO"
-        },
-        {
-          "airlines": [
-            {
-              "icao": "UAL"
-            }
-          ],
-          "altitude": 33000,
-          "destination": "MDPC",
-          "exit": "DIXIE",
-          "route": "ELVAE COL DIXIE Y481 OHRYN Y482 SQUAD DARUX L456 HANCY L456 THANK M597 BETIR"
-        },
-        {
-          "airlines": [
-            {
-              "icao": "UAL"
-            }
-          ],
-          "altitude": 33000,
-          "destination": "TNCA",
-          "exit": "DIXIE",
-          "route": "ELVAE COL DIXIE Y481 OHRYN Y482 SQUAD DARUX L456 HANCY L456 THANK L458 PANMO JOSHE L325 SCAPA"
-        }
-      ],
-      "exit_categories": {
-        "BAYYS": "East",
-        "BDR": "East",
-        "BIGGY": "West",
-        "BREZY": "North",
-        "COATE": "North",
-        "DIXIE": "South",
-        "ELIOT": "West",
-        "GAYEL": "North",
-        "GREKI": "East",
-        "HAAYS": "North",
-        "LANNA": "West",
-        "MERIT": "East",
-        "NEION": "North",
-        "NEWEL": "West",
-        "PARKE": "West",
-        "SAX": "North",
-        "SBJ": "West",
-        "SHIPP": "South",
-        "WAVEY": "South",
-        "WHITE": "South",
-        "ZIMMZ": "West"
-      },
-      "tower_list": 1,
-      "atpa_volumes": {
-        "4R": {
-          "runway_threshold": "KEWR-4R",
-          "heading": 39,
-          "max_heading_deviation": 90,
-          "floor": 100,
-          "ceiling": 5000,
-          "length": 50,
-          "left_width": 20000,
-          "right_width": 20000,
-          "filtered_scratchpads": [
-            "VAP"
-          ],
-          "excluded_scratchpads": [
-            "I4L"
-          ],
-          "enable_2.5nm": true,
-          "2.5nm_distance": 10
-        },
-        "22L": {
-          "runway_threshold": "KEWR-22L",
-          "heading": 219,
-          "max_heading_deviation": 90,
-          "floor": 100,
-          "ceiling": 5000,
-          "length": 50,
-          "left_width": 20000,
-          "right_width": 20000,
-          "filtered_scratchpads": [
-            "VAP"
-          ],
-          "excluded_scratchpads": [
-            "I2R"
-          ],
-          "enable_2.5nm": true,
-          "2.5nm_distance": 10
-        }
-      }
-    },
-    "KTEB": {
-      "name": "Teterboro",
-      "hold_for_release": true,
-      "approaches": {
-        "I6": {
-          "cifp_id": "IZ6"
-        },
-        "IZ6": {
-          "cifp_id": "IZ6"
-        },
-        "I19": {
-          "cifp_id": "I19"
-        },
-        "R24": {
-          "cifp_id": "R24"
-        },
-        "RX6": {
-          "cifp_id": "RX6"
-        },
-        "RX9": {
-          "cifp_id": "RX19"
-        },
-        "RY6": {
-          "cifp_id": "RY6"
-        },
-        "RY9": {
-          "cifp_id": "RY19"
-        },
-        "RZ6": {
-          "cifp_id": "RZ6"
-        },
-        "RZ9": {
-          "cifp_id": "RZ19"
-        }
-      },
-      "departure_routes": {
-        "1": {
-          "BAYYS,BDR,BIGGY,BREZY,COATE,DIXIE,ELIOT,GAYEL,GREKI,HAAYS,LANNA,MERIT,NEION,NEWEL,None,PARKE,SAX,SBJ,SHIPP,WAVEY,WHITE,ZIMMZ,ARD": {
-            "cleared_altitude": 2000,
-            "sid": "TEB4",
-            "waypoints": "_TEB4_1a/h280"
-          }
-        },
-        "1.Background": {
-          "BIGGY,ELIOT,LANNA,NEWEL,None,PARKE,SAX,ZIMMZ": {
-            "departure_controller": "4N",
-            "cleared_altitude": 17000,
-            "sid": "TEB4",
-            "waypoints": "_TEB4_1a N040.52.48.511,W074.02.30.073/a2000 N040.51.27.034,W074.15.53.503/a8000-/ho5W"
-          },
-          "SBJ,ARD": {
-            "departure_controller": "4N",
-            "cleared_altitude": 7000,
-            "sid": "TEB4",
-            "handoff_controller": "4P",
-            "waypoints": "_TEB4_1a N040.52.48.511,W074.02.30.073/a2000/ho"
-          },
-          "COATE,GAYEL,HAAYS,NEION,": {
-            "departure_controller": "4N",
-            "cleared_altitude": 17000,
-            "sid": "TEB4",
-            "waypoints": "_TEB4_1a N040.52.48.511,W074.02.30.073/a2000 N040.54.38.169,W074.15.37.985/a8000-/ho5T"
-          },
-          "DIXIE,WHITE": {
-            "departure_controller": "4N",
-            "cleared_altitude": 17000,
-            "sid": "TEB4",
-            "waypoints": "_TEB4_1a N040.52.48.511,W074.02.30.073/a2000/ho5S N040.46.09.351,W074.13.11.317/a8000-"
-          },
-          "BAYYS,BDR,GREKI,MERIT,SHIPP,WAVEY": {
-            "departure_controller": "4N",
-            "cleared_altitude": 12000,
-            "sid": "TEB4",
-            "waypoints": "_TEB4_1a N040.52.48.511,W074.02.30.073/a2000/ho1V BREZY"
-          },
-          "BREZY": {
-            "departure_controller": "4N",
-            "cleared_altitude": 6000,
-            "sid": "TEB4",
-            "waypoints": "_TEB4_1a N040.52.48.511,W074.02.30.073/a2000/ho1V BREZY"
-          }
-        },
-        "24": {
-          "BAYYS,BDR,BIGGY,BREZY,COATE,DIXIE,ELIOT,GAYEL,GREKI,HAAYS,LANNA,MERIT,NEION,NEWEL,None,PARKE,SAX,SBJ,SHIPP,WAVEY,WHITE,ZIMMZ,ARD": {
-            "cleared_altitude": 2000,
-            "sid": "RUUDY6",
-            "waypoints": "DAVIM WENTZ/a1500 RUUDY/h280"
-          }
-        },
-        "24.Background": {
-          "BIGGY,ELIOT,LANNA,NEWEL,PARKE,ZIMMZ": {
-            "departure_controller": "4N",
-            "cleared_altitude": 17000,
-            "sid": "RUUDY6",
-            "waypoints": "DAVIM WENTZ/a1500 N040.48.49.421,W074.11.52.573/a2000/ho5W RUUDY/a10000 "
-          },
-          "COATE,GAYEL,HAAYS,NEION": {
-            "departure_controller": "4N",
-            "cleared_altitude": 17000,
-            "sid": "RUUDY6",
-            "waypoints": "DAVIM WENTZ/a1500 N040.48.49.421,W074.11.52.573/a2000/ho5T RUUDY/a10000 "
-          },
-          "DIXIE,WHITE": {
-            "departure_controller": "4N",
-            "cleared_altitude": 17000,
-            "sid": "RUUDY6",
-            "waypoints": "DAVIM WENTZ/a1500 N040.48.49.421,W074.11.52.573/a2000/ho5S N040.41.54.921,W074.16.00.507/a6000"
-          },
-          "BREZY": {
-            "departure_controller": "4N",
-            "cleared_altitude": 6000,
-            "sid": "RUUDY6",
-            "waypoints": "DAVIM WENTZ/a1500 N040.48.49.421,W074.11.52.573/a2000/ho1V N040.50.03.936,W074.17.53.638/a6000"
-          },
-          "SBJ, ARD": {
-            "departure_controller": "4N",
-            "cleared_altitude": 8000,
-            "sid": "RUUDY6",
-            "handoff_controller": "4P",
-            "waypoints": "DAVIM WENTZ/a1500/ho N040.48.49.421,W074.11.52.573/a2000 N040.41.06.513,W074.23.03.343/a7000"
-          }
-        }
-      },
-      "departures": [
-        {
-          "airlines": [
-            {
-              "icao": "EJA"
-            },
-            {
-              "icao": "N"
-            }
-          ],
-          "altitude": 4000,
-          "destination": "KTTN",
-          "exit": "ARD",
-          "route": "SBJ ARD"
-        },
-        {
-          "airlines": [
-            {
-              "icao": "EJA"
-            }
-          ],
-          "altitude": 40000,
-          "destination": "KCLT",
-          "exit": "BIGGY",
-          "route": "BIGGY Q75 GVE LYH CHSLY5"
-        },
-        {
-          "airlines": [
-            {
-              "icao": "EJA"
-            }
-          ],
-          "altitude": 8000,
-          "destination": "KILG",
-          "exit": "SBJ",
-          "route": "SBJ ETX PTW"
-        },
-        {
-          "airlines": [
-            {
-              "icao": "N"
-            }
-          ],
-          "altitude": 4000,
-          "destination": "KILG",
-          "exit": "SBJ",
-          "route": "SBJ ETX PTW"
-        },
-        {
-          "airlines": [
-            {
-              "icao": "LXJ"
-            }
-          ],
-          "altitude": 43000,
-          "destination": "KOPF",
-          "exit": "LANNA",
-          "route": "LANNA J48 MOL FLASK COREX THRSR HONID FROGZ3"
-        },
-        {
-          "airlines": [
-            {
-              "icao": "EJA"
-            }
-          ],
-          "altitude": 43000,
-          "destination": "KGSO",
-          "exit": "LANNA",
-          "route": "LANNA J48 MOL FLASK COREX THRSR HONID FROGZ3"
-        },
-        {
-          "airlines": [
-            {
-              "icao": "EJA"
-            },
-            {
-              "icao": "LXJ"
-            }
-          ],
-          "altitude": 40000,
-          "destination": "KATL",
-          "exit": "LANNA",
-          "route": "LANNA J48 MOL FLASK OZZZI1"
-        },
-        {
-          "airlines": [
-            {
-              "icao": "EJA"
-            }
-          ],
-          "altitude": 8000,
-          "destination": "KABE",
-          "exit": "SBJ",
-          "route": "SBJ ETX"
-        },
-        {
-          "airlines": [
-            {
-              "icao": "N"
-            }
-          ],
-          "altitude": 6000,
-          "destination": "KABE",
-          "exit": "SBJ",
-          "route": "SBJ ETX"
-        },
-        {
-          "airlines": [
-            {
-              "icao": "N"
-            }
-          ],
-          "altitude": 6000,
-          "destination": "KRDG",
-          "exit": "SBJ",
-          "route": "SBJ ETX"
-        },
-        {
-          "airlines": [
-            {
-              "icao": "EJA"
-            }
-          ],
-          "altitude": 8000,
-          "destination": "KMDT",
-          "exit": "SBJ",
-          "route": "SBJ ETX V162 HAR"
-        },
-        {
-          "airlines": [
-            {
-              "icao": "EJA"
-            },
-            {
-              "icao": "LXJ"
-            }
-          ],
-          "altitude": 40000,
-          "destination": "KBNA",
-          "exit": "PARKE",
-          "route": "PARKE J6 MRB J6 COLNS J6 HVQ Q68 YOCKY GROAT PASLY4"
-        },
-        {
-          "airlines": [
-            {
-              "icao": "LXJ"
-            }
-          ],
-          "altitude": 43000,
-          "destination": "KDFW",
-          "exit": "PARKE",
-          "route": "PARKE J6 HVQ Q68 YOCKY Q68 LITTR FEWWW SEEVR4"
-        },
-        {
-          "airlines": [
-            {
-              "icao": "EJA"
-            }
-          ],
-          "altitude": 43000,
-          "destination": "KAUS",
-          "exit": "PARKE",
-          "route": "PARKE J6 HVQ Q68 LITTR TXK WINDU SEWZY6"
-        },
-        {
-          "airlines": [
-            {
-              "icao": "EJA"
-            }
-          ],
-          "altitude": 40000,
-          "destination": "KCVG",
-          "exit": "PARKE",
-          "route": "PARKE J6 HVQ Q68 LITTR TXK WINDU SEWZY6"
-        },
-        {
-          "airlines": [
-            {
-              "icao": "LXJ"
-            }
-          ],
-          "altitude": 40000,
-          "destination": "KIND",
-          "exit": "ZIMMZ",
-          "route": "ZIMMZ Q42 HIDON RINTE SNKPT2"
-        },
-        {
-          "airlines": [
-            {
-              "icao": "EJA"
-            }
-          ],
-          "altitude": 43000,
-          "destination": "KCMH",
-          "exit": "ZIMMZ",
-          "route": "ZIMMZ Q42 MIKYG Q480 AIR CLPRR2"
-        },
-        {
-          "airlines": [
-            {
-              "icao": "EJA"
-            }
-          ],
-          "altitude": 43000,
-          "destination": "KPIT",
-          "exit": "ZIMMZ",
-          "route": "ZIMMZ Q42 MIKYG Q480 VINSE DEMME4"
-        },
-        {
-          "airlines": [
-            {
-              "icao": "EJA"
-            }
-          ],
-          "altitude": 40000,
-          "destination": "KSAN",
-          "exit": "ZIMMZ",
-          "route": "ZIMMZ Q42 HIDON KI57Q CUNKI KI48M HUW TUL BISKT PNH ONM KA21Q KA18O HOGGZ LUCKI1"
-        },
-        {
-          "airlines": [
-            {
-              "icao": "LXJ"
-            }
-          ],
-          "altitude": 43000,
-          "destination": "KEGE",
-          "exit": "NEWEL",
-          "route": "NEWEL J60 HCT AKO AVVVS RLG"
-        },
-        {
-          "airlines": [
-            {
-              "icao": "EJA"
-            }
-          ],
-          "altitude": 40000,
-          "destination": "KMDW",
-          "exit": "NEWEL",
-          "route": "NEWEL J60 GYNTS J60 ASHEN BAGEL PANGG3"
-        },
-        {
-          "airlines": [
-            {
-              "icao": "EJA"
-            }
-          ],
-          "altitude": 40000,
-          "destination": "KSDL",
-          "exit": "NEWEL",
-          "route": "NEWEL J60 DJB BDF J64 LMN GLD RSK J44 INW DSERT2"
-        },
-        {
-          "airlines": [
-            {
-              "icao": "N"
-            }
-          ],
-          "altitude": 9000,
-          "destination": "KSRB",
-          "exit": "SBJ",
-          "route": "SBJ LANNA ETX V39 MRB V166 ESL V4 HVQ XXX V115 AZQ V140 LVT V321 GRILL HEM"
-        },
-        {
-          "airlines": [
-            {
-              "icao": "EJA"
-            }
-          ],
-          "altitude": 8000,
-          "destination": "KPHL",
-          "exit": "SBJ",
-          "route": "SBJ BUSKY PTW"
-        },
-        {
-          "airlines": [
-            {
-              "icao": "N"
-            }
-          ],
-          "altitude": 6000,
-          "destination": "KPHL",
-          "exit": "SBJ",
-          "route": "SBJ BUSKY PTW"
-        },
-        {
-          "airlines": [
-            {
-              "icao": "LXJ"
-            }
-          ],
-          "altitude": 43000,
-          "destination": "KSFO",
-          "exit": "COATE",
-          "route": "COATE Q436 RAAKK ECK YZEMN RABEE FALEN FGT RAP MLD PARZZ FIMUV LEGGS BDEGA3"
-        },
-        {
-          "airlines": [
-            {
-              "icao": "EJA"
-            }
-          ],
-          "altitude": 43000,
-          "destination": "KSLC",
-          "exit": "COATE",
-          "route": "COATE Q436 RAAKK ICHOL KP84O MSP KP84A JASTI PHP BPI LHO4"
-        },
-        {
-          "airlines": [
-            {
-              "icao": "LXJ"
-            }
-          ],
-          "altitude": 43000,
-          "destination": "KLSE",
-          "exit": "COATE",
-          "route": "COATE Q436 RAAKK Q438 FARGN Q438 ICHOL Q438 JAAJA Q438 RUBYY BAE"
-        },
-        {
-          "airlines": [
-            {
-              "icao": "N"
-            }
-          ],
-          "altitude": 10000,
-          "destination": "KELM",
-          "exit": "COATE",
-          "route": "COATE LAAYK ULW"
-        },
-        {
-          "airlines": [
-            {
-              "icao": "N"
-            }
-          ],
-          "altitude": 10000,
-          "destination": "KAVP",
-          "exit": "COATE",
-          "route": "COATE T218 TALLI LVZ"
-        },
-        {
-          "airlines": [
-            {
-              "icao": "EJA"
-            }
-          ],
-          "altitude": 18000,
-          "destination": "KELM",
-          "exit": "NEION",
-          "route": "NEION J223 CORDS J132 ULW"
-        },
-        {
-          "airlines": [
-            {
-              "icao": "EJA"
-            }
-          ],
-          "altitude": 20000,
-          "destination": "KBGM",
-          "exit": "NEION",
-          "route": "NEION J223 CORDS CFB"
-        },
-        {
-          "airlines": [
-            {
-              "icao": "LXJ"
-            }
-          ],
-          "altitude": 22000,
-          "destination": "KSYR",
-          "exit": "NEION",
-          "route": "NEION J223 CORDS CFB V29 SYR"
-        },
-        {
-          "airlines": [
-            {
-              "icao": "N"
-            }
-          ],
-          "altitude": 8000,
-          "destination": "KBGM",
-          "exit": "HAAYS",
-          "route": "HAAYS HUO V252 CFB"
-        },
-        {
-          "airlines": [
-            {
-              "icao": "N"
-            }
-          ],
-          "altitude": 10000,
-          "destination": "KSYR",
-          "exit": "HAAYS",
-          "route": "HAAYS HUO V252 CFB V29 SYR"
-        },
-        {
-          "airlines": [
-            {
-              "icao": "EJA"
-            }
-          ],
-          "altitude": 43000,
-          "destination": "KJAC",
-          "exit": "GAYEL",
-          "route": "GAYEL Q818 FNT J36 BAE J16 FSD J82 CZI J32 BOY DNW"
-        },
-        {
-          "airlines": [
-            {
-              "icao": "EJA"
-            }
-          ],
-          "altitude": 40000,
-          "destination": "KSAW",
-          "exit": "GAYEL",
-          "route": "GAYEL Q818 BUFFY Q818 WOZEE KENPA"
-        },
-        {
-          "airlines": [
-            {
-              "icao": "EJA"
-            }
-          ],
-          "altitude": 30000,
-          "destination": "CYYZ",
-          "exit": "GAYEL",
-          "route": "GAYEL Q818 WOZEE LINNG3"
-        },
-        {
-          "airlines": [
-            {
-              "icao": "EJA"
-            }
-          ],
-          "altitude": 19000,
-          "destination": "KBOS",
-          "exit": "BREZY",
-          "route": "BREZY V39 CMK MERIT ROBUC3"
-        },
-        {
-          "airlines": [
-            {
-              "icao": "EJA"
-            },
-            {
-              "icao": "EJA"
-            }
-          ],
-          "altitude": 11000,
-          "destination": "KALB",
-          "exit": "BREZY",
-          "route": "BREZY V39 SOARS V487 CANAN"
-        },
-        {
-          "airlines": [
-            {
-              "icao": "LXJ"
-            }
-          ],
-          "altitude": 13000,
-          "destination": "KPSM",
-          "exit": "BREZY",
-          "route": "BREZY V39 CMK GREKI JUDDS CAM CON"
-        },
-        {
-          "airlines": [
-            {
-              "icao": "EJA"
-            },
-            {
-              "icao": "N"
-            }
-          ],
-          "altitude": 6000,
-          "destination": "KFRG",
-          "exit": "BREZY",
-          "route": "BREZY CMK V374 DENNA BDR V44 DPK"
-        },
-        {
-          "airlines": [
-            {
-              "icao": "LXJ"
-            }
-          ],
-          "altitude": 19000,
-          "destination": "KBTV",
-          "exit": "BREZY",
-          "route": "BREZY V39 CMK GREKI JUDDS CAM"
-        },
-        {
-          "airlines": [
-            {
-              "icao": "EJA"
-            },
-            {
-              "icao": "N"
-            }
-          ],
-          "altitude": 6000,
-          "destination": "KHPN",
-          "exit": "BREZY",
-          "route": "BREZY V39 CMK"
-        },
-        {
-          "airlines": [
-            {
-              "icao": "LXJ"
-            }
-          ],
-          "altitude": 40000,
-          "destination": "KEVB",
-          "exit": "WHITE",
-          "route": "ELVAE COL WHITE J209 SBY J79 FKN BARTL CALGO LPERD TTHOR3"
-        },
-        {
-          "airlines": [
-            {
-              "icao": "EJA"
-            }
-          ],
-          "altitude": 43000,
-          "destination": "KMCO",
-          "exit": "WHITE",
-          "route": "ELVAE COL WHITE J209 SBY J79 KATZN CVI WEAVR J121 CHS IGARY Q85 BEEGE Q85 LPERD GTOUT1"
-        },
-        {
-          "airlines": [
-            {
-              "icao": "EJA"
-            }
-          ],
-          "altitude": 43000,
-          "destination": "KPBI",
-          "exit": "WHITE",
-          "route": "ELVAE COL WHITE J209 SBY J79 KATZN ISO J121 CHS CAKET Q97 WOPNR CPTAN2"
-        },
-        {
-          "airlines": [
-            {
-              "icao": "EJA"
-            }
-          ],
-          "altitude": 40000,
-          "destination": "KMIA",
-          "exit": "WHITE",
-          "route": "ELVAE COL WHITE  J209 SBY J79 KATZN ISO J121 CHS CAKET Q97 DEBRL CSTAL2"
-        },
-        {
-          "airlines": [
-            {
-              "icao": "LXJ"
-            }
-          ],
-          "altitude": 38000,
-          "destination": "KCHS",
-          "exit": "WHITE",
-          "route": "ELVAE COL WHITE  J209 SBY ISO RAPZZ AMYLU3"
-        },
-        {
-          "airlines": [
-            {
-              "icao": "EJA"
-            },
-            {
-              "icao": "LXJ"
-            }
-          ],
-          "altitude": 22000,
-          "destination": "KRIC",
-          "exit": "WHITE",
-          "route": "ELVAE COL WHITE J209 SBY V1 JAMIE"
-        },
-        {
-          "airlines": [
-            {
-              "icao": "N"
-            }
-          ],
-          "altitude": 6000,
-          "destination": "KACY",
-          "exit": "DIXIE",
-          "route": "ELVAE COL DIXIE V229 ACY"
-        },
-        {
-          "airlines": [
-            {
-              "icao": "LXJ"
-            }
-          ],
-          "altitude": 6000,
-          "destination": "KACY",
-          "exit": "DIXIE",
-          "route": "ELVAE COL DIXIE V1 HOWIE"
-        }
-      ],
-      "exit_categories": {
-        "BAYYS": "East",
-        "BDR": "East",
-        "BIGGY": "West",
-        "BREZY": "North",
-        "COATE": "North",
-        "DIXIE": "South",
-        "ELIOT": "West",
-        "GAYEL": "North",
-        "GREKI": "East",
-        "HAAYS": "North",
-        "LANNA": "West",
-        "MERIT": "East",
-        "NEION": "North",
-        "NEWEL": "West",
-        "PARKE": "West",
-        "SAX": "North",
-        "SBJ": "West",
-        "SHIPP": "South",
-        "WAVEY": "South",
-        "WHITE": "South",
-        "ZIMMZ": "West"
-      },
-      "tower_list": 1,
-      "atpa_volumes": {
-        "6": {
-          "runway_threshold": "KTEB-6",
-          "heading": 60,
-          "max_heading_deviation": 90,
-          "floor": 100,
-          "ceiling": 5000,
-          "length": 50,
-          "left_width": 20000,
-          "right_width": 20000,
-          "enable_2.5nm": false,
-          "2.5nm_distance": 10
-        },
-        "19": {
-          "runway_threshold": "KTEB-19",
-          "heading": 195,
-          "max_heading_deviation": 90,
-          "floor": 100,
-          "ceiling": 5000,
-          "length": 50,
-          "left_width": 20000,
-          "right_width": 20000,
-          "enable_2.5nm": false,
-          "2.5nm_distance": 10
-        }
-      }
-    },
-    "KMMU": {
-      "name": "Morristown",
-      "hold_for_release": true,
-      "approaches": {
-        "I23": {
-          "cifp_id": "I23"
-        },
-        "Z23": {
-          "cifp_id": "RZ23"
-        },
-        "Y23": {
-          "cifp_id": "RY23"
-        },
-        "R5": {
-          "cifp_id": "R5"
-        }
-      },
-      "departure_routes": {
-        "5": {
-          "BAYYS,BDR,BIGGY,BREZY,COATE,DIXIE,ELIOT,GAYEL,GREKI,HAAYS,LANNA,MERIT,NEION,NEWEL,None,PARKE,SAX,SHIPP,WAVEY,WHITE,ZIMMZ,SBJ,ARD": {
-            "cleared_altitude": 2000,
-            "sid": "MMU7",
-            "waypoints": "_MMU5_049/a1700+/h160"
-          }
-        },
-        "23": {
-          "BAYYS,BDR,BIGGY,BREZY,COATE,DIXIE,ELIOT,GAYEL,GREKI,HAAYS,LANNA,MERIT,NEION,NEWEL,None,PARKE,SAX,SHIPP,WAVEY,WHITE,ZIMMZ,SBJ,ARD": {
-            "cleared_altitude": 2000,
-            "sid": "MMU7",
-            "waypoints": "_MMU23_229/a600 _MMU23_210/a2000+/h160"
-          }
-        }
-      },
-      "departures": [
-        {
-          "airlines": [
-            {
-              "icao": "EJA"
-            },
-            {
-              "icao": "N"
-            }
-          ],
-          "altitude": 4000,
-          "destination": "KTTN",
-          "exit": "ARD",
-          "route": "SBJ ARD"
-        },
-        {
-          "airlines": [
-            {
-              "icao": "EJA"
-            }
-          ],
-          "altitude": 40000,
-          "destination": "KCLT",
-          "exit": "BIGGY",
-          "route": "BIGGY Q75 GVE LYH CHSLY5"
-        },
-        {
-          "airlines": [
-            {
-              "icao": "EJA"
-            }
-          ],
-          "altitude": 8000,
-          "destination": "KILG",
-          "exit": "SBJ",
-          "route": "SBJ ETX PTW"
-        },
-        {
-          "airlines": [
-            {
-              "icao": "N"
-            }
-          ],
-          "altitude": 4000,
-          "destination": "KILG",
-          "exit": "SBJ",
-          "route": "SBJ ETX PTW"
-        },
-        {
-          "airlines": [
-            {
-              "icao": "LXJ"
-            }
-          ],
-          "altitude": 43000,
-          "destination": "KOPF",
-          "exit": "LANNA",
-          "route": "LANNA J48 MOL FLASK COREX THRSR HONID FROGZ3"
-        },
-        {
-          "airlines": [
-            {
-              "icao": "EJA"
-            }
-          ],
-          "altitude": 43000,
-          "destination": "KGSO",
-          "exit": "LANNA",
-          "route": "LANNA J48 MOL FLASK COREX THRSR HONID FROGZ3"
-        },
-        {
-          "airlines": [
-            {
-              "icao": "EJA"
-            },
-            {
-              "icao": "LXJ"
-            }
-          ],
-          "altitude": 40000,
-          "destination": "KATL",
-          "exit": "LANNA",
-          "route": "LANNA J48 MOL FLASK OZZZI1"
-        },
-        {
-          "airlines": [
-            {
-              "icao": "EJA"
-            }
-          ],
-          "altitude": 8000,
-          "destination": "KABE",
-          "exit": "SBJ",
-          "route": "SBJ ETX"
-        },
-        {
-          "airlines": [
-            {
-              "icao": "N"
-            }
-          ],
-          "altitude": 6000,
-          "destination": "KABE",
-          "exit": "SBJ",
-          "route": "SBJ ETX"
-        },
-        {
-          "airlines": [
-            {
-              "icao": "N"
-            }
-          ],
-          "altitude": 6000,
-          "destination": "KRDG",
-          "exit": "SBJ",
-          "route": "SBJ ETX"
-        },
-        {
-          "airlines": [
-            {
-              "icao": "EJA"
-            }
-          ],
-          "altitude": 8000,
-          "destination": "KMDT",
-          "exit": "SBJ",
-          "route": "SBJ ETX V162 HAR"
-        },
-        {
-          "airlines": [
-            {
-              "icao": "EJA"
-            },
-            {
-              "icao": "LXJ"
-            }
-          ],
-          "altitude": 40000,
-          "destination": "KBNA",
-          "exit": "PARKE",
-          "route": "PARKE J6 MRB J6 COLNS J6 HVQ Q68 YOCKY GROAT PASLY4"
-        },
-        {
-          "airlines": [
-            {
-              "icao": "LXJ"
-            }
-          ],
-          "altitude": 43000,
-          "destination": "KDFW",
-          "exit": "PARKE",
-          "route": "PARKE J6 HVQ Q68 YOCKY Q68 LITTR FEWWW SEEVR4"
-        },
-        {
-          "airlines": [
-            {
-              "icao": "EJA"
-            }
-          ],
-          "altitude": 43000,
-          "destination": "KAUS",
-          "exit": "PARKE",
-          "route": "PARKE J6 HVQ Q68 LITTR TXK WINDU SEWZY6"
-        },
-        {
-          "airlines": [
-            {
-              "icao": "EJA"
-            }
-          ],
-          "altitude": 40000,
-          "destination": "KCVG",
-          "exit": "PARKE",
-          "route": "PARKE J6 HVQ Q68 LITTR TXK WINDU SEWZY6"
-        },
-        {
-          "airlines": [
-            {
-              "icao": "LXJ"
-            }
-          ],
-          "altitude": 40000,
-          "destination": "KIND",
-          "exit": "ZIMMZ",
-          "route": "ZIMMZ Q42 HIDON RINTE SNKPT2"
-        },
-        {
-          "airlines": [
-            {
-              "icao": "EJA"
-            }
-          ],
-          "altitude": 43000,
-          "destination": "KCMH",
-          "exit": "ZIMMZ",
-          "route": "ZIMMZ Q42 MIKYG Q480 AIR CLPRR2"
-        },
-        {
-          "airlines": [
-            {
-              "icao": "EJA"
-            }
-          ],
-          "altitude": 43000,
-          "destination": "KPIT",
-          "exit": "ZIMMZ",
-          "route": "ZIMMZ Q42 MIKYG Q480 VINSE DEMME4"
-        },
-        {
-          "airlines": [
-            {
-              "icao": "EJA"
-            }
-          ],
-          "altitude": 40000,
-          "destination": "KSAN",
-          "exit": "ZIMMZ",
-          "route": "ZIMMZ Q42 HIDON KI57Q CUNKI KI48M HUW TUL BISKT PNH ONM KA21Q KA18O HOGGZ LUCKI1"
-        },
-        {
-          "airlines": [
-            {
-              "icao": "LXJ"
-            }
-          ],
-          "altitude": 43000,
-          "destination": "KEGE",
-          "exit": "NEWEL",
-          "route": "NEWEL J60 HCT AKO AVVVS RLG"
-        },
-        {
-          "airlines": [
-            {
-              "icao": "EJA"
-            }
-          ],
-          "altitude": 40000,
-          "destination": "KMDW",
-          "exit": "NEWEL",
-          "route": "NEWEL J60 GYNTS J60 ASHEN BAGEL PANGG3"
-        },
-        {
-          "airlines": [
-            {
-              "icao": "EJA"
-            }
-          ],
-          "altitude": 40000,
-          "destination": "KSDL",
-          "exit": "NEWEL",
-          "route": "NEWEL J60 DJB BDF J64 LMN GLD RSK J44 INW DSERT2"
-        },
-        {
-          "airlines": [
-            {
-              "icao": "N"
-            }
-          ],
-          "altitude": 9000,
-          "destination": "KSRB",
-          "exit": "SBJ",
-          "route": "SBJ LANNA ETX V39 MRB V166 ESL V4 HVQ XXX V115 AZQ V140 LVT V321 GRILL HEM"
-        },
-        {
-          "airlines": [
-            {
-              "icao": "EJA"
-            }
-          ],
-          "altitude": 8000,
-          "destination": "KPHL",
-          "exit": "SBJ",
-          "route": "SBJ BUSKY PTW"
-        },
-        {
-          "airlines": [
-            {
-              "icao": "N"
-            }
-          ],
-          "altitude": 6000,
-          "destination": "KPHL",
-          "exit": "SBJ",
-          "route": "SBJ BUSKY PTW"
-        },
-        {
-          "airlines": [
-            {
-              "icao": "LXJ"
-            }
-          ],
-          "altitude": 43000,
-          "destination": "KSFO",
-          "exit": "COATE",
-          "route": "COATE Q436 RAAKK ECK YZEMN RABEE FALEN FGT RAP MLD PARZZ FIMUV LEGGS BDEGA3"
-        },
-        {
-          "airlines": [
-            {
-              "icao": "EJA"
-            }
-          ],
-          "altitude": 43000,
-          "destination": "KSLC",
-          "exit": "COATE",
-          "route": "COATE Q436 RAAKK ICHOL KP84O MSP KP84A JASTI PHP BPI LHO4"
-        },
-        {
-          "airlines": [
-            {
-              "icao": "LXJ"
-            }
-          ],
-          "altitude": 43000,
-          "destination": "KLSE",
-          "exit": "COATE",
-          "route": "COATE Q436 RAAKK Q438 FARGN Q438 ICHOL Q438 JAAJA Q438 RUBYY BAE"
-        },
-        {
-          "airlines": [
-            {
-              "icao": "N"
-            }
-          ],
-          "altitude": 10000,
-          "destination": "KELM",
-          "exit": "COATE",
-          "route": "COATE LAAYK ULW"
-        },
-        {
-          "airlines": [
-            {
-              "icao": "N"
-            }
-          ],
-          "altitude": 10000,
-          "destination": "KAVP",
-          "exit": "COATE",
-          "route": "COATE T218 TALLI LVZ"
-        },
-        {
-          "airlines": [
-            {
-              "icao": "EJA"
-            }
-          ],
-          "altitude": 18000,
-          "destination": "KELM",
-          "exit": "NEION",
-          "route": "NEION J223 CORDS J132 ULW"
-        },
-        {
-          "airlines": [
-            {
-              "icao": "EJA"
-            }
-          ],
-          "altitude": 20000,
-          "destination": "KBGM",
-          "exit": "NEION",
-          "route": "NEION J223 CORDS CFB"
-        },
-        {
-          "airlines": [
-            {
-              "icao": "LXJ"
-            }
-          ],
-          "altitude": 22000,
-          "destination": "KSYR",
-          "exit": "NEION",
-          "route": "NEION J223 CORDS CFB V29 SYR"
-        },
-        {
-          "airlines": [
-            {
-              "icao": "N"
-            }
-          ],
-          "altitude": 8000,
-          "destination": "KBGM",
-          "exit": "HAAYS",
-          "route": "HAAYS HUO V252 CFB"
-        },
-        {
-          "airlines": [
-            {
-              "icao": "N"
-            }
-          ],
-          "altitude": 10000,
-          "destination": "KSYR",
-          "exit": "HAAYS",
-          "route": "HAAYS HUO V252 CFB V29 SYR"
-        },
-        {
-          "airlines": [
-            {
-              "icao": "EJA"
-            }
-          ],
-          "altitude": 43000,
-          "destination": "KJAC",
-          "exit": "GAYEL",
-          "route": "GAYEL Q818 FNT J36 BAE J16 FSD J82 CZI J32 BOY DNW"
-        },
-        {
-          "airlines": [
-            {
-              "icao": "EJA"
-            }
-          ],
-          "altitude": 40000,
-          "destination": "KSAW",
-          "exit": "GAYEL",
-          "route": "GAYEL Q818 BUFFY Q818 WOZEE KENPA"
-        },
-        {
-          "airlines": [
-            {
-              "icao": "EJA"
-            }
-          ],
-          "altitude": 30000,
-          "destination": "CYYZ",
-          "exit": "GAYEL",
-          "route": "GAYEL Q818 WOZEE LINNG3"
-        },
-        {
-          "airlines": [
-            {
-              "icao": "EJA"
-            }
-          ],
-          "altitude": 19000,
-          "destination": "KBOS",
-          "exit": "BREZY",
-          "route": "BREZY V39 CMK MERIT ROBUC3"
-        },
-        {
-          "airlines": [
-            {
-              "icao": "EJA"
-            },
-            {
-              "icao": "EJA"
-            }
-          ],
-          "altitude": 11000,
-          "destination": "KALB",
-          "exit": "BREZY",
-          "route": "BREZY V39 SOARS V487 CANAN"
-        },
-        {
-          "airlines": [
-            {
-              "icao": "LXJ"
-            }
-          ],
-          "altitude": 13000,
-          "destination": "KPSM",
-          "exit": "BREZY",
-          "route": "BREZY V39 CMK GREKI JUDDS CAM CON"
-        },
-        {
-          "airlines": [
-            {
-              "icao": "EJA"
-            },
-            {
-              "icao": "N"
-            }
-          ],
-          "altitude": 6000,
-          "destination": "KFRG",
-          "exit": "BREZY",
-          "route": "BREZY CMK V374 DENNA BDR V44 DPK"
-        },
-        {
-          "airlines": [
-            {
-              "icao": "LXJ"
-            }
-          ],
-          "altitude": 19000,
-          "destination": "KBTV",
-          "exit": "BREZY",
-          "route": "BREZY V39 CMK GREKI JUDDS CAM"
-        },
-        {
-          "airlines": [
-            {
-              "icao": "EJA"
-            },
-            {
-              "icao": "N"
-            }
-          ],
-          "altitude": 6000,
-          "destination": "KHPN",
-          "exit": "BREZY",
-          "route": "BREZY V39 CMK"
-        },
-        {
-          "airlines": [
-            {
-              "icao": "LXJ"
-            }
-          ],
-          "altitude": 40000,
-          "destination": "KEVB",
-          "exit": "WHITE",
-          "route": "ELVAE COL WHITE J209 SBY J79 FKN BARTL CALGO LPERD TTHOR3"
-        },
-        {
-          "airlines": [
-            {
-              "icao": "EJA"
-            }
-          ],
-          "altitude": 43000,
-          "destination": "KMCO",
-          "exit": "WHITE",
-          "route": "ELVAE COL WHITE J209 SBY J79 KATZN CVI WEAVR J121 CHS IGARY Q85 BEEGE Q85 LPERD GTOUT1"
-        },
-        {
-          "airlines": [
-            {
-              "icao": "EJA"
-            }
-          ],
-          "altitude": 43000,
-          "destination": "KPBI",
-          "exit": "WHITE",
-          "route": "ELVAE COL WHITE J209 SBY J79 KATZN ISO J121 CHS CAKET Q97 WOPNR CPTAN2"
-        },
-        {
-          "airlines": [
-            {
-              "icao": "EJA"
-            }
-          ],
-          "altitude": 40000,
-          "destination": "KMIA",
-          "exit": "WHITE",
-          "route": "ELVAE COL WHITE J209 SBY J79 KATZN ISO J121 CHS CAKET Q97 DEBRL CSTAL2"
-        },
-        {
-          "airlines": [
-            {
-              "icao": "LXJ"
-            }
-          ],
-          "altitude": 38000,
-          "destination": "KCHS",
-          "exit": "WHITE",
-          "route": "ELVAE COL WHITE J209 SBY ISO RAPZZ AMYLU3"
-        },
-        {
-          "airlines": [
-            {
-              "icao": "EJA"
-            },
-            {
-              "icao": "LXJ"
-            }
-          ],
-          "altitude": 22000,
-          "destination": "KRIC",
-          "exit": "WHITE",
-          "route": "ELVAE COL WHITE J209 SBY V1 JAMIE"
-        },
-        {
-          "airlines": [
-            {
-              "icao": "N"
-            }
-          ],
-          "altitude": 6000,
-          "destination": "KACY",
-          "exit": "DIXIE",
-          "route": "ELVAE COL DIXIE V229 ACY"
-        },
-        {
-          "airlines": [
-            {
-              "icao": "LXJ"
-            }
-          ],
-          "altitude": 8000,
-          "destination": "KACY",
-          "exit": "DIXIE",
-          "route": "ELVAE COL DIXIE V1 HOWIE"
-        }
-      ],
-      "exit_categories": {
-        "BAYYS": "East",
-        "BDR": "East",
-        "BIGGY": "West",
-        "BREZY": "North",
-        "COATE": "North",
-        "DIXIE": "South",
-        "ELIOT": "West",
-        "GAYEL": "North",
-        "GREKI": "East",
-        "HAAYS": "North",
-        "LANNA": "West",
-        "MERIT": "East",
-        "NEION": "North",
-        "NEWEL": "West",
-        "PARKE": "West",
-        "SAX": "North",
-        "SBJ": "West",
-        "SHIPP": "South",
-        "WAVEY": "South",
-        "WHITE": "South",
-        "ZIMMZ": "West"
-      }
-    },
-    "KLGA": {
-      "name": "LaGuardia",
-      "approaches": {
-        "I4": {
-          "runway": "4",
-          "type": "ILS",
-          "waypoints": [
-            "GGREG/iaf ZARID/a4000+ VADDR/a4000+ JACIE/a4000+ NECOL/a4000+ VARAZ/iaf/a4000+ BENNG/if/a3000 RAHEL/a1800 DNNIS/faf/a1700 WARIN/a640"
-          ]
-        },
-        "I22": {
-          "runway": "22",
-          "type": "ILS",
-          "waypoints": [
-            "YOMAN/if/a3000 GREKO/faf/a1900"
-          ]
-        },
-        "I13": {
-          "runway": "13",
-          "type": "ILS",
-          "waypoints": [
-            "PAYMI/if/a2800 STEED/faf/a1900 COROR/a800"
-          ]
-        },
-        "R31": {
-          "full_name": "RNAV X Runway 31",
-          "runway": "31",
-          "type": "RNAV",
-          "waypoints": [
-            "GGREG/iaf/s240 ZARID/a4000+ VADDR/a4000+ JACIE/a4000+ NECOL/s200/a4000+ VARAZ/s200/iaf/a4000+ PACHU/if/a3000 SHAYY/s180/a2500 GACAR/faf/a2200 DRRYL/a1142 KEYTH/a782 DCTRK/a422"
-          ]
-        },
-        "PVA": {
-          "full_name": "Park Visual Runway 31",
-          "runway": "31",
-          "type": "Visual",
-          "waypoints": [
-            "VARAZ/a4000+ PACHU/a3000+ SHAYY/a2500+/s180 GACAR/a2200+/s165 DRRYL/a1100+ KEYTH/a700+ DCTRK/a400+"
-          ]
-        },
-        "L31": {
-          "full_name": "Localizer Runway 31",
-          "runway": "31",
-          "type": "ILS",
-          "waypoints": [
-            "QUENE/if/a1700 FABRY/faf/a1700"
-          ]
-        }
-      },
-      "departure_controller": "1L",
-      "departure_routes": {
-        "4": {
-          "NEWEL,ELIOT,ZIMMZ,PARKE,LANNA,BIGGY,SBJ,WHITE": {
-            "cleared_altitude": 5000,
-            "sid": "LGA7",
-            "waypoints": "KLGA-22/h360"
-          },
-          "COATE,NEION,,HAYYS,GAYEL,SAX,NYACK,GREKI,MERIT,BAYYS,CMK,BDR,DPK,SHIPP,WAVEY,DIXIE": {
-            "cleared_altitude": 5000,
-            "sid": "LGA7",
-            "waypoints": "KLGA-22/h40"
-          }
-        },
-        "31": {
-          "NEWEL,ELIOT,ZIMMZ": {
-            "cleared_altitude": 17000,
-            "sid": "LGA7",
-            "waypoints": "KLGA-13 N040.48.40.880,W073.54.15.194/a5000/ho5W N040.54.53.756,W074.00.25.872/a9000+ N040.53.28.680,W074.16.01.083/a11000+/hoC55"
-          },
-          "PARKE,LANNA,BIGGY,SBJ": {
-            "cleared_altitude": 17000,
-            "sid": "LGA7",
-            "waypoints": "KLGA-13 N040.48.40.880,W073.54.15.194/a5000/ho5W N040.54.53.756,W074.00.25.872/a9000+ N040.48.07.756,W074.14.50.167/a11000+/hoC39"
-          },
-          "WHITE,DIXIE": {
-            "cleared_altitude": 17000,
-            "sid": "LGA7",
-            "waypoints": "KLGA-13 N040.48.41.759,W073.54.10.057/a5000/ho5S N040.53.21.580,W073.58.02.144 N040.40.32.510,W074.07.44.337/a12000 N040.28.46.625,W074.10.12.625/hoC56/a12000"
-          },
-          "COATE,NEION,HAYYS,GAYEL,SAX,NYACK,DPK,SHIPP,WAVEY": {
-            "cleared_altitude": 15000,
-            "sid": "LGA7",
-            "waypoints": "KLGA-13 N040.48.58.348,W073.53.20.921/a5000/ho5T N040.56.32.578,W073.58.06.648/a9000+ N041.01.29.401,W074.09.33.266/a11000+"
-          },
-          "GREKI,MERIT,BAYYS,CMK,BDR": {
-            "cleared_altitude": 12000,
-            "sid": "LGA7",
-            "waypoints": "KLGA-13 N040.48.58.348,W073.53.20.921/a4000+/ho5E N040.50.22.792,W073.53.51.546/a4000+"
-          }
-        },
-        "13": {
-          "NEWEL,ELIOT,ZIMMZ,PARKE,LANNA,BIGGY,SBJ,BAYYS,BDR,BETTE,COATE,GAYEL,GREKI,HAAYS,HAPIE,MERIT,NEION,SHIPP,WAVEY": {
-            "cleared_altitude": 17000,
-            "sid": "TNNIS6",
-            "waypoints": "_LGA_13b N040.48.19.250,W073.46.53.983/a3000+ N040.50.55.723,W073.45.03.405/a5000+"
-          },
-          "WHITE": {
-            "cleared_altitude": 17000,
-            "sid": "TNNIS6",
-            "waypoints": "_LGA_13b N040.48.19.250,W073.46.53.983/a3000+ N040.50.55.723,W073.45.03.405/a5000+ N040.50.45.259,W073.55.04.412 N040.39.54.580,W074.05.01.492/a12000-"
-          }
-        }
-      },
-      "departures": [
-        {
-          "airlines": [
-            {
-              "fleet": "short",
-              "icao": "AAL"
-            },
-            {
-              "fleet": "short",
-              "icao": "DAL"
-            },
-            {
-              "icao": "JBU"
-            }
-          ],
-          "destination": "KCLT",
-          "exit": "BIGGY",
-          "route": "BIGGY Q75 GVE LYH CHSLY5"
-        },
-        {
-          "airlines": [
-            {
-              "fleet": "short",
-              "icao": "AAL"
-            },
-            {
-              "fleet": "short",
-              "icao": "DAL"
-            },
-            {
-              "fleet": "short",
-              "icao": "UAL"
-            },
-            {
-              "icao": "NKS"
-            },
-            {
-              "icao": "JBU"
-            }
-          ],
-          "destination": "KMCO",
-          "exit": "WHITE",
-          "route": "WHITE Q409 CRPLR Q85 LPERD GTOUT1"
-        },
-        {
-          "airlines": [
-            {
-              "fleet": "short",
-              "icao": "DAL"
-            },
-            {
-              "icao": "JBU"
-            },
-            {
-              "icao": "NKS"
-            },
-            {
-              "icao": "SWA"
-            }
-          ],
-          "destination": "KATL",
-          "exit": "LANNA",
-          "route": "LANNA J48 MOL FLASK OZZZI1"
-        },
-        {
-          "airlines": [
-            {
-              "icao": "EDV"
-            },
-            {
-              "icao": "RPA"
-            }
-          ],
-          "altitude": 16000,
-          "destination": "KDCA",
-          "exit": "BIGGY",
-          "route": "BIGGY Q75 MXE CLIPR3"
-        },
-        {
-          "airlines": [
-            {
-              "icao": "EDV"
-            },
-            {
-              "icao": "RPA"
-            }
-          ],
-          "altitude": 16000,
-          "destination": "KIAD",
-          "exit": "PARKE",
-          "route": "PARKE JETTZ SARAA LRP"
-        },
-        {
-          "airlines": [
-            {
-              "icao": "EDV"
-            },
-            {
-              "icao": "RPA"
-            }
-          ],
-          "destination": "KORF",
-          "exit": "WHITE",
-          "route": "WHITE Q409 TRPOD JAMIE CCV ORF"
-        },
-        {
-          "airlines": [
-            {
-              "icao": "SWA"
-            }
-          ],
-          "destination": "KMDW",
-          "exit": "NEWEL",
-          "route": "NEWEL J60 ASHEN BAGEL PANGG4"
-        },
-        {
-          "airlines": [
-            {
-              "icao": "EDV"
-            },
-            {
-              "icao": "RPA"
-            }
-          ],
-          "destination": "KCLE",
-          "exit": "NEWEL",
-          "route": "NEWEL J60 PSB UPPRR TRYBE4"
-        },
-        {
-          "airlines": [
-            {
-              "icao": "EDV"
-            },
-            {
-              "icao": "RPA"
-            }
-          ],
-          "destination": "KMEM",
-          "exit": "PARKE",
-          "route": "PARKE J6 HVQ Q68 RYANS BWG BLUZZ3"
-        },
-        {
-          "airlines": [
-            {
-              "icao": "EDV"
-            },
-            {
-              "icao": "RPA"
-            }
-          ],
-          "destination": "KIND",
-          "exit": "ZIMMZ",
-          "route": "ZIMMZ Q42 HIDON RINTE SNKPT2"
-        },
-        {
-          "airlines": [
-            {
-              "icao": "EDV"
-            },
-            {
-              "icao": "RPA"
-            }
-          ],
-          "destination": "KCVG",
-          "exit": "PARKE",
-          "route": "PARKE J6 COLNS GAVNN6"
-        },
-        {
-          "airlines": [
-            {
-              "icao": "EDV"
-            },
-            {
-              "icao": "RPA"
-            },
-            {
-              "icao": "SWA"
-            }
-          ],
-          "destination": "KBNA",
-          "exit": "PARKE",
-          "route": "PARKE J6 HVQ Q68 YOCKY GROAT PASLY4"
-        },
-        {
-          "airlines": [
-            {
-              "fleet": "short",
-              "icao": "DAL"
-            },
-            {
-              "fleet": "short",
-              "icao": "AAL"
-            },
-            {
-              "fleet": "short",
-              "icao": "UAL"
-            },
-            {
-              "icao": "JBU"
-            },
-            {
-              "icao": "NKS"
-            }
-          ],
-          "destination": "KMIA",
-          "exit": "WHITE",
-          "route": "WHITE Q409 CRPLR BGBRD Q101 SKARP Y313 HOAGG BNFSH2"
-        },
-        {
-          "airlines": [
-            {
-              "fleet": "short",
-              "icao": "DAL"
-            },
-            {
-              "fleet": "short",
-              "icao": "AAL"
-            },
-            {
-              "fleet": "short",
-              "icao": "UAL"
-            },
-            {
-              "icao": "JBU"
-            },
-            {
-              "icao": "SWA"
-            }
-          ],
-          "destination": "KBOS",
-          "exit": "MERIT",
-          "route": "MERIT ROBUC3"
-        },
-        {
-          "airlines": [
-            {
-              "icao": "EDV"
-            },
-            {
-              "icao": "RPA"
-            }
-          ],
-          "destination": "KBGR",
-          "exit": "GREKI",
-          "route": "GREKI V419 JUDDS CAM BGR"
-        },
-        {
-          "airlines": [
-            {
-              "icao": "EDV"
-            },
-            {
-              "icao": "RPA"
-            }
-          ],
-          "destination": "KPWM",
-          "exit": "GREKI",
-          "route": "GREKI JUDDS CAM CDOGG4"
-        },
-        {
-          "airlines": [
-            {
-              "fleet": "short",
-              "icao": "ACA"
-            },
-            {
-              "fleet": "jfk",
-              "icao": "WJA"
-            }
-          ],
-          "destination": "CYUL",
-          "exit": "GREKI",
-          "route": "GREKI JUDDS CAM JASDU PBERG CARTER#"
-        },
-        {
-          "airlines": [
-            {
-              "icao": "EDV"
-            },
-            {
-              "fleet": "short",
-              "icao": "ACA"
-            },
-            {
-              "fleet": "jfk",
-              "icao": "WJA"
-            }
-          ],
-          "destination": "CYYZ",
-          "exit": "GAYEL",
-          "route": "GAYEL Q818 WOZEE LINNG3"
-        },
-        {
-          "airlines": [
-            {
-              "icao": "EDV"
-            },
-            {
-              "fleet": "short",
-              "icao": "AAL"
-            },
-            {
-              "fleet": "jfk",
-              "icao": "WJA"
-            }
-          ],
-          "destination": "KORD",
-          "exit": "COATE",
-          "route": "COATE Q436 EMMMA WYNDE2"
-        }
-      ],
-      "exit_categories": {
-        "SAX": "North",
-        "COATE": "North",
-        "NEION": "North",
-        "HAAYS": "North",
-        "GAYEL": "North",
-        "GREKI": "East",
-        "MERIT": "East",
-        "BAYYS": "East",
-        "CMK": "East",
-        "BDR": "East",
-        "DIXIE": "South",
-        "WHITE": "South",
-        "SHIPP": "South",
-        "WAVEY": "South",
-        "SBJ": "West",
-        "BIGGY": "West",
-        "LANNA": "West",
-        "PARKE": "West",
-        "ELIOT": "West",
-        "NEWEL": "West",
-        "ZIMMZ": "West"
-      },
-      "tower_list": 1,
-      "atpa_volumes": {
-        "4": {
-          "runway_threshold": "KLGA-4",
-          "heading": 44,
-          "max_heading_deviation": 90,
-          "floor": 100,
-          "ceiling": 7000,
-          "length": 40,
-          "left_width": 30000,
-          "right_width": 30000,
-          "filtered_scratchpads": [
-            "VAP"
-          ],
-          "enable_2.5nm": true,
-          "2.5nm_distance": 10
-        },
-        "13": {
-          "runway_threshold": "KLGA-13",
-          "heading": 134,
-          "max_heading_deviation": 90,
-          "floor": 100,
-          "ceiling": 5000,
-          "length": 30,
-          "left_width": 30000,
-          "right_width": 30000,
-          "filtered_scratchpads": [
-            "VAP"
-          ],
-          "enable_2.5nm": true,
-          "2.5nm_distance": 10
-        },
-        "22": {
-          "runway_threshold": "KLGA-22",
-          "heading": 224,
-          "max_heading_deviation": 90,
-          "floor": 100,
-          "ceiling": 5000,
-          "length": 40,
-          "left_width": 30000,
-          "right_width": 30000,
-          "filtered_scratchpads": [
-            "VAP"
-          ],
-          "enable_2.5nm": true,
-          "2.5nm_distance": 10
-        },
-        "31": {
-          "runway_threshold": "KLGA-31",
-          "heading": 39,
-          "max_heading_deviation": 130,
-          "floor": 100,
-          "ceiling": 7000,
-          "length": 40,
-          "left_width": 30000,
-          "right_width": 30000,
-          "filtered_scratchpads": [
-            "VAP"
-          ],
-          "enable_2.5nm": true,
-          "2.5nm_distance": 10
-        }
-      }
-    },
-    "KCDW": {
-      "name": "Caldwell",
-      "hold_for_release": false,
-      "approaches": {
-        "R10": {
-          "cifp_id": "R10"
-        },
-        "R22": {
-          "cifp_id": "R22"
-        },
-        "R4": {
-          "cifp_id": "R4"
-        }
-      },
-      "vfr": {
-        "random_routes": {
-          "rate": 5
-        },
-        "routes": [
-          {
-            "rate": 8,
-            "waypoints": "N040.53.47.041,W074.16.04.572/a500+ N040.58.38.481,W074.17.56.577/a1500-2800 N041.05.15.898,W074.22.25.056/a1400-6500/airwork20m20nm N041.08.20.083,W074.29.17.015/a1400-7700/airwork20m20nm N040.56.00.511,W074.23.47.728/a1500-2800 N040.51.43.445,W074.20.49.777/a900 N040.50.30.825,W074.18.34.343/a500",
-            "destination": "KCDW",
-            "fleet": "lightGA",
-            "description": "Airwork bothers SAX"
-          }
-        ]
-      },
-      "departure_routes": {
-        "4": {
-          "BAYYS,BDR,BIGGY,BREZY,COATE,DIXIE,ELIOT,GAYEL,GREKI,HAAYS,LANNA,MERIT,NEION,NEWEL,None,PARKE,SAX,SHIPP,WAVEY,WHITE,ZIMMZ,SBJ,ARD": {
-            "cleared_altitude": 2000,
-            "sid": "CDW7",
-            "waypoints": "KCDW-22/h180"
-          }
-        },
-        "22": {
-          "BAYYS,BDR,BIGGY,BREZY,COATE,DIXIE,ELIOT,GAYEL,GREKI,HAAYS,LANNA,MERIT,NEION,NEWEL,None,PARKE,SAX,SHIPP,WAVEY,WHITE,ZIMMZ,SBJ,ARD": {
-            "cleared_altitude": 2000,
-            "sid": "CDW7",
-            "waypoints": "KCDW-4/h180"
-          }
-        }
-      },
-      "departures": [
-        {
-          "airlines": [
-            {
-              "icao": "EJA"
-            },
-            {
-              "icao": "N"
-            }
-          ],
-          "altitude": 4000,
-          "destination": "KTTN",
-          "exit": "ARD",
-          "route": "SBJ ARD"
-        },
-        {
-          "airlines": [
-            {
-              "icao": "EJA"
-            }
-          ],
-          "altitude": 40000,
-          "destination": "KCLT",
-          "exit": "BIGGY",
-          "route": "BIGGY Q75 GVE LYH CHSLY5"
-        },
-        {
-          "airlines": [
-            {
-              "icao": "EJA"
-            }
-          ],
-          "altitude": 8000,
-          "destination": "KILG",
-          "exit": "SBJ",
-          "route": "SBJ ETX PTW"
-        },
-        {
-          "airlines": [
-            {
-              "icao": "N"
-            }
-          ],
-          "altitude": 4000,
-          "destination": "KILG",
-          "exit": "SBJ",
-          "route": "SBJ ETX PTW"
-        },
-        {
-          "airlines": [
-            {
-              "icao": "LXJ"
-            }
-          ],
-          "altitude": 43000,
-          "destination": "KOPF",
-          "exit": "LANNA",
-          "route": "LANNA J48 MOL FLASK COREX THRSR HONID FROGZ3"
-        },
-        {
-          "airlines": [
-            {
-              "icao": "EJA"
-            }
-          ],
-          "altitude": 43000,
-          "destination": "KGSO",
-          "exit": "LANNA",
-          "route": "LANNA J48 MOL FLASK COREX THRSR HONID FROGZ3"
-        },
-        {
-          "airlines": [
-            {
-              "icao": "EJA"
-            },
-            {
-              "icao": "LXJ"
-            }
-          ],
-          "altitude": 40000,
-          "destination": "KATL",
-          "exit": "LANNA",
-          "route": "LANNA J48 MOL FLASK OZZZI1"
-        },
-        {
-          "airlines": [
-            {
-              "icao": "EJA"
-            }
-          ],
-          "altitude": 8000,
-          "destination": "KABE",
-          "exit": "SBJ",
-          "route": "SBJ ETX"
-        },
-        {
-          "airlines": [
-            {
-              "icao": "N"
-            }
-          ],
-          "altitude": 8000,
-          "destination": "KABE",
-          "exit": "SBJ",
-          "route": "SBJ ETX"
-        },
-        {
-          "airlines": [
-            {
-              "icao": "N"
-            }
-          ],
-          "altitude": 8000,
-          "destination": "KRDG",
-          "exit": "SBJ",
-          "route": "SBJ ETX"
-        },
-        {
-          "airlines": [
-            {
-              "icao": "EJA"
-            }
-          ],
-          "altitude": 8000,
-          "destination": "KMDT",
-          "exit": "SBJ",
-          "route": "SBJ ETX V162 HAR"
-        },
-        {
-          "airlines": [
-            {
-              "icao": "EJA"
-            },
-            {
-              "icao": "LXJ"
-            }
-          ],
-          "altitude": 40000,
-          "destination": "KBNA",
-          "exit": "PARKE",
-          "route": "PARKE J6 MRB J6 COLNS J6 HVQ Q68 YOCKY GROAT PASLY4"
-        },
-        {
-          "airlines": [
-            {
-              "icao": "LXJ"
-            }
-          ],
-          "altitude": 43000,
-          "destination": "KDFW",
-          "exit": "PARKE",
-          "route": "PARKE J6 HVQ Q68 YOCKY Q68 LITTR FEWWW SEEVR4"
-        },
-        {
-          "airlines": [
-            {
-              "icao": "EJA"
-            }
-          ],
-          "altitude": 43000,
-          "destination": "KAUS",
-          "exit": "PARKE",
-          "route": "PARKE J6 HVQ Q68 LITTR TXK WINDU SEWZY6"
-        },
-        {
-          "airlines": [
-            {
-              "icao": "EJA"
-            }
-          ],
-          "altitude": 40000,
-          "destination": "KCVG",
-          "exit": "PARKE",
-          "route": "PARKE J6 HVQ Q68 LITTR TXK WINDU SEWZY6"
-        },
-        {
-          "airlines": [
-            {
-              "icao": "LXJ"
-            }
-          ],
-          "altitude": 40000,
-          "destination": "KIND",
-          "exit": "ZIMMZ",
-          "route": "ZIMMZ Q42 HIDON RINTE SNKPT2"
-        },
-        {
-          "airlines": [
-            {
-              "icao": "EJA"
-            }
-          ],
-          "altitude": 43000,
-          "destination": "KCMH",
-          "exit": "ZIMMZ",
-          "route": "ZIMMZ Q42 MIKYG Q480 AIR CLPRR2"
-        },
-        {
-          "airlines": [
-            {
-              "icao": "EJA"
-            }
-          ],
-          "altitude": 43000,
-          "destination": "KPIT",
-          "exit": "ZIMMZ",
-          "route": "ZIMMZ Q42 MIKYG Q480 VINSE DEMME4"
-        },
-        {
-          "airlines": [
-            {
-              "icao": "EJA"
-            }
-          ],
-          "altitude": 40000,
-          "destination": "KSAN",
-          "exit": "ZIMMZ",
-          "route": "ZIMMZ Q42 HIDON KI57Q CUNKI KI48M HUW TUL BISKT PNH ONM KA21Q KA18O HOGGZ LUCKI1"
-        },
-        {
-          "airlines": [
-            {
-              "icao": "LXJ"
-            }
-          ],
-          "altitude": 43000,
-          "destination": "KEGE",
-          "exit": "NEWEL",
-          "route": "NEWEL J60 HCT AKO AVVVS RLG"
-        },
-        {
-          "airlines": [
-            {
-              "icao": "EJA"
-            }
-          ],
-          "altitude": 40000,
-          "destination": "KMDW",
-          "exit": "NEWEL",
-          "route": "NEWEL J60 GYNTS J60 ASHEN BAGEL PANGG3"
-        },
-        {
-          "airlines": [
-            {
-              "icao": "EJA"
-            }
-          ],
-          "altitude": 40000,
-          "destination": "KSDL",
-          "exit": "NEWEL",
-          "route": "NEWEL J60 DJB BDF J64 LMN GLD RSK J44 INW DSERT2"
-        },
-        {
-          "airlines": [
-            {
-              "icao": "N"
-            }
-          ],
-          "altitude": 9000,
-          "destination": "KSRB",
-          "exit": "SBJ",
-          "route": "SBJ LANNA ETX V39 MRB V166 ESL V4 HVQ XXX V115 AZQ V140 LVT V321 GRILL HEM"
-        },
-        {
-          "airlines": [
-            {
-              "icao": "EJA"
-            }
-          ],
-          "altitude": 8000,
-          "destination": "KPHL",
-          "exit": "SBJ",
-          "route": "SBJ BUSKY PTW"
-        },
-        {
-          "airlines": [
-            {
-              "icao": "N"
-            }
-          ],
-          "altitude": 8000,
-          "destination": "KPHL",
-          "exit": "SBJ",
-          "route": "SBJ BUSKY PTW"
-        },
-        {
-          "airlines": [
-            {
-              "icao": "LXJ"
-            }
-          ],
-          "altitude": 43000,
-          "destination": "KSFO",
-          "exit": "COATE",
-          "route": "COATE Q436 RAAKK ECK YZEMN RABEE FALEN FGT RAP MLD PARZZ FIMUV LEGGS BDEGA3"
-        },
-        {
-          "airlines": [
-            {
-              "icao": "EJA"
-            }
-          ],
-          "altitude": 43000,
-          "destination": "KSLC",
-          "exit": "COATE",
-          "route": "COATE Q436 RAAKK ICHOL KP84O MSP KP84A JASTI PHP BPI LHO4"
-        },
-        {
-          "airlines": [
-            {
-              "icao": "LXJ"
-            }
-          ],
-          "altitude": 43000,
-          "destination": "KLSE",
-          "exit": "COATE",
-          "route": "COATE Q436 RAAKK Q438 FARGN Q438 ICHOL Q438 JAAJA Q438 RUBYY BAE"
-        },
-        {
-          "airlines": [
-            {
-              "icao": "N"
-            }
-          ],
-          "altitude": 10000,
-          "destination": "KELM",
-          "exit": "COATE",
-          "route": "COATE LAAYK ULW"
-        },
-        {
-          "airlines": [
-            {
-              "icao": "N"
-            }
-          ],
-          "altitude": 10000,
-          "destination": "KAVP",
-          "exit": "COATE",
-          "route": "COATE T218 TALLI LVZ"
-        },
-        {
-          "airlines": [
-            {
-              "icao": "EJA"
-            }
-          ],
-          "altitude": 18000,
-          "destination": "KELM",
-          "exit": "NEION",
-          "route": "NEION J223 CORDS J132 ULW"
-        },
-        {
-          "airlines": [
-            {
-              "icao": "EJA"
-            }
-          ],
-          "altitude": 20000,
-          "destination": "KBGM",
-          "exit": "NEION",
-          "route": "NEION J223 CORDS CFB"
-        },
-        {
-          "airlines": [
-            {
-              "icao": "LXJ"
-            }
-          ],
-          "altitude": 22000,
-          "destination": "KSYR",
-          "exit": "NEION",
-          "route": "NEION J223 CORDS CFB V29 SYR"
-        },
-        {
-          "airlines": [
-            {
-              "icao": "N"
-            }
-          ],
-          "altitude": 8000,
-          "destination": "KBGM",
-          "exit": "HAAYS",
-          "route": "HAAYS HUO V252 CFB"
-        },
-        {
-          "airlines": [
-            {
-              "icao": "N"
-            }
-          ],
-          "altitude": 10000,
-          "destination": "KSYR",
-          "exit": "HAAYS",
-          "route": "HAAYS HUO V252 CFB V29 SYR"
-        },
-        {
-          "airlines": [
-            {
-              "icao": "EJA"
-            }
-          ],
-          "altitude": 43000,
-          "destination": "KJAC",
-          "exit": "GAYEL",
-          "route": "GAYEL Q818 FNT J36 BAE J16 FSD J82 CZI J32 BOY DNW"
-        },
-        {
-          "airlines": [
-            {
-              "icao": "EJA"
-            }
-          ],
-          "altitude": 40000,
-          "destination": "KSAW",
-          "exit": "GAYEL",
-          "route": "GAYEL Q818 BUFFY Q818 WOZEE KENPA"
-        },
-        {
-          "airlines": [
-            {
-              "icao": "EJA"
-            }
-          ],
-          "altitude": 30000,
-          "destination": "CYYZ",
-          "exit": "GAYEL",
-          "route": "GAYEL Q818 WOZEE LINNG3"
-        },
-        {
-          "airlines": [
-            {
-              "icao": "EJA"
-            }
-          ],
-          "altitude": 19000,
-          "destination": "KBOS",
-          "exit": "BREZY",
-          "route": "BREZY V39 CMK MERIT ROBUC3"
-        },
-        {
-          "airlines": [
-            {
-              "icao": "EJA"
-            },
-            {
-              "icao": "EJA"
-            }
-          ],
-          "altitude": 11000,
-          "destination": "KALB",
-          "exit": "BREZY",
-          "route": "BREZY V39 SOARS V487 CANAN"
-        },
-        {
-          "airlines": [
-            {
-              "icao": "LXJ"
-            }
-          ],
-          "altitude": 13000,
-          "destination": "KPSM",
-          "exit": "BREZY",
-          "route": "BREZY V39 CMK GREKI JUDDS CAM CON"
-        },
-        {
-          "airlines": [
-            {
-              "icao": "EJA"
-            },
-            {
-              "icao": "N"
-            }
-          ],
-          "altitude": 6000,
-          "destination": "KFRG",
-          "exit": "BREZY",
-          "route": "BREZY CMK V374 DENNA BDR V44 DPK"
-        },
-        {
-          "airlines": [
-            {
-              "icao": "LXJ"
-            }
-          ],
-          "altitude": 19000,
-          "destination": "KBTV",
-          "exit": "BREZY",
-          "route": "BREZY V39 CMK GREKI JUDDS CAM"
-        },
-        {
-          "airlines": [
-            {
-              "icao": "EJA"
-            },
-            {
-              "icao": "N"
-            }
-          ],
-          "altitude": 6000,
-          "destination": "KHPN",
-          "exit": "BREZY",
-          "route": "BREZY V39 CMK"
-        },
-        {
-          "airlines": [
-            {
-              "icao": "LXJ"
-            }
-          ],
-          "altitude": 40000,
-          "destination": "KEVB",
-          "exit": "WHITE",
-          "route": "ELVAE COL WHITE J209 SBY J79 FKN BARTL CALGO LPERD TTHOR3"
-        },
-        {
-          "airlines": [
-            {
-              "icao": "EJA"
-            }
-          ],
-          "altitude": 43000,
-          "destination": "KMCO",
-          "exit": "WHITE",
-          "route": "ELVAE COL WHITE J209 SBY J79 KATZN CVI WEAVR J121 CHS IGARY Q85 BEEGE Q85 LPERD GTOUT1"
-        },
-        {
-          "airlines": [
-            {
-              "icao": "EJA"
-            }
-          ],
-          "altitude": 43000,
-          "destination": "KPBI",
-          "exit": "WHITE",
-          "route": "ELVAE COL WHITE J209 SBY J79 KATZN ISO J121 CHS CAKET Q97 WOPNR CPTAN2"
-        },
-        {
-          "airlines": [
-            {
-              "icao": "EJA"
-            }
-          ],
-          "altitude": 40000,
-          "destination": "KMIA",
-          "exit": "WHITE",
-          "route": "ELVAE COL WHITE J209 SBY J79 KATZN ISO J121 CHS CAKET Q97 DEBRL CSTAL2"
-        },
-        {
-          "airlines": [
-            {
-              "icao": "LXJ"
-            }
-          ],
-          "altitude": 38000,
-          "destination": "KCHS",
-          "exit": "WHITE",
-          "route": "ELVAE COL WHITE J209 SBY ISO RAPZZ AMYLU3"
-        },
-        {
-          "airlines": [
-            {
-              "icao": "EJA"
-            },
-            {
-              "icao": "LXJ"
-            }
-          ],
-          "altitude": 22000,
-          "destination": "KRIC",
-          "exit": "WHITE",
-          "route": "ELVAE COL WHITE J209 SBY V1 JAMIE"
-        },
-        {
-          "airlines": [
-            {
-              "icao": "N"
-            }
-          ],
-          "altitude": 6000,
-          "destination": "KACY",
-          "exit": "DIXIE",
-          "route": "ELVAE COL DIXIE V229 ACY"
-        },
-        {
-          "airlines": [
-            {
-              "icao": "LXJ"
-            }
-          ],
-          "altitude": 8000,
-          "destination": "KACY",
-          "exit": "DIXIE",
-          "route": "ELVAE COL DIXIE V1 HOWIE"
-        }
-      ],
-      "exit_categories": {
-        "BAYYS": "East",
-        "BDR": "East",
-        "BIGGY": "West",
-        "BREZY": "North",
-        "COATE": "North",
-        "DIXIE": "South",
-        "ELIOT": "West",
-        "GAYEL": "North",
-        "GREKI": "East",
-        "HAAYS": "North",
-        "LANNA": "West",
-        "MERIT": "East",
-        "NEION": "North",
-        "NEWEL": "West",
-        "PARKE": "West",
-        "SAX": "North",
-        "SBJ": "West",
-        "SHIPP": "South",
-        "WAVEY": "South",
-        "WHITE": "South",
-        "ZIMMZ": "West"
-      }
-    },
-    "KTTN": {
-      "vfr": {
-        "random_routes": {
-          "rate": 5
-        },
-        "routes": [
-          {
-            "rate": 8,
-            "waypoints": "N040.21.49.295,W074.46.38.822/a3000+ N040.25.33.924,W074.40.05.868/a3000-5500/airwork20m15nm N040.20.26.390,W074.43.53.505/a2500 N040.18.19.305,W074.46.39.920/a1000+",
-            "destination": "KTTN",
-            "fleet": "lightGA",
-            "description": "Airwork bothers 39N"
-          },
-          {
-            "rate": 8,
-            "waypoints": "N040.20.31.402,W074.53.35.066/a2000+ N040.27.10.577,W074.56.14.038/a2000-5500/airwork20m15nm N040.20.25.991,W074.44.41.872/a1500+ N040.17.12.865,W074.47.40.949/a1000+",
-            "destination": "KTTN",
-            "fleet": "lightGA",
-            "description": "Airwork bothers SBJ"
-          },
-          {
-            "rate": 8,
-            "waypoints": "N040.17.16.999,W074.41.17.526/a1500+ N040.22.18.395,W074.29.58.077/a1400-3500/airwork20m15nm N040.20.12.231,W074.43.09.999/a1500+ N040.17.57.951,W074.47.17.796/a400+",
-            "destination": "KTTN",
-            "fleet": "lightGA",
-            "description": "Airwork bothers RBV"
-          }
-        ]
-      }
-    },
-    "1N7": {
-      "vfr": {
-        "random_routes": {
-          "rate": 10
-        }
-      }
-    },
-    "KPOU": {
-      "vfr": {
-        "random_routes": {
-          "rate": 10
-        }
-      }
-    },
-    "KHPN": {
-      "vfr": {
-        "random_routes": {
-          "rate": 10
-        }
-      }
-    },
-    "KBLM": {
-      "vfr": {
-        "random_routes": {
-          "rate": 10
-        }
-      }
-    }
-  },
-  "airspace": {
-    "boundaries": {
-      "NOA_SW_F2": [
-        "N041.29.19.570,W074.21.26.499",
-        "N041.20.30.029,W074.03.40.523",
-        "N041.12.03.875,W074.15.33.865",
-        "N041.09.03.109,W074.25.13.092",
-        "N041.10.31.837,W074.30.59.106",
-        "N041.29.19.570,W074.21.26.499"
-      ],
-      "NOA_SW_F3": [
-        "N041.11.22.717,W074.32.43.092",
-        "N041.10.31.837,W074.30.59.106",
-        "N041.09.03.109,W074.25.13.092",
-        "N041.12.03.875,W074.15.33.865",
-        "N041.10.24.353,W074.12.01.032",
-        "N040.59.42.957,W074.18.24.180",
-        "N040.58.41.530,W074.26.20.081",
-        "N040.52.06.036,W074.25.27.291",
-        "N040.55.52.807,W074.35.56.945",
-        "N041.03.54.640,W074.35.45.932",
-        "N041.11.22.717,W074.32.43.092"
-      ],
-      "NOA_SW_G3": [
-        "N041.10.24.353,W074.12.01.032",
-        "N041.09.40.723,W074.10.14.163",
-        "N041.01.08.225,W074.15.23.840",
-        "N040.59.59.244,W074.18.13.826",
-        "N041.10.24.353,W074.12.01.032"
-      ],
-      "NOA_SW_H3": [
-        "N041.09.40.723,W074.10.14.163",
-        "N041.07.54.005,W074.06.50.614",
-        "N041.03.39.026,W074.09.20.440",
-        "N041.01.08.225,W074.15.23.840",
-        "N041.09.40.723,W074.10.14.163"
-      ],
-      "NOA_SW_F4": [
-        "N040.58.41.530,W074.26.20.081",
-        "N040.59.30.254,W074.19.57.894",
-        "N040.51.50.408,W074.19.59.569",
-        "N040.50.38.996,W074.21.27.570",
-        "N040.52.06.036,W074.25.27.291",
-        "N040.58.41.530,W074.26.20.081"
-      ],
-      "NOA_NE_F3": [
-        "N041.11.22.717,W074.32.43.092",
-        "N041.10.31.837,W074.30.59.106",
-        "N041.09.03.109,W074.25.13.092",
-        "N041.12.03.875,W074.15.33.865",
-        "N041.10.24.353,W074.12.01.032",
-        "N040.59.42.957,W074.18.24.180",
-        "N040.59.30.748,W074.19.50.148",
-        "N040.58.41.530,W074.26.20.081",
-        "N040.52.06.036,W074.25.27.291",
-        "N040.48.18.248,W074.30.17.358",
-        "N040.48.29.536,W074.36.05.982",
-        "N040.40.34.172,W074.36.16.831",
-        "N040.37.27.335,W074.43.36.256",
-        "N040.49.54.721,W074.42.50.031",
-        "N040.49.58.031,W074.36.04.114",
-        "N040.55.52.807,W074.35.56.945",
-        "N041.03.54.640,W074.35.45.932",
-        "N041.11.22.717,W074.32.43.092"
-      ],
-      "NOA_NE_G3": [
-        "N041.10.24.353,W074.12.01.032",
-        "N041.07.54.787,W074.06.53.745",
-        "N041.03.38.476,W074.09.19.643",
-        "N041.01.11.315,W074.15.20.434",
-        "N040.58.46.625,W074.16.46.402",
-        "N040.54.10.648,W074.16.55.548",
-        "N040.51.54.624,W074.19.56.740",
-        "N040.59.30.748,W074.19.50.148",
-        "N040.59.42.957,W074.18.24.180",
-        "N041.10.24.353,W074.12.01.032"
-      ],
-      "NOA_NE_F5": [
-        "N040.58.41.530,W074.26.20.081",
-        "N040.59.30.748,W074.19.50.148",
-        "N040.51.53.360,W074.19.56.301",
-        "N040.45.50.193,W074.27.52.256",
-        "N040.37.49.418,W074.26.51.419",
-        "N040.34.08.538,W074.26.23.514",
-        "N040.37.27.335,W074.43.36.256",
-        "N040.40.34.172,W074.36.16.831",
-        "N040.48.29.536,W074.36.05.982",
-        "N040.48.18.248,W074.30.17.358",
-        "N040.52.06.036,W074.25.27.291",
-        "N040.58.41.530,W074.26.20.081"
-      ],
-      "YARDLEY_SW_B3": [
-        "N040.57.13.831,W074.59.18.416",
-        "N040.55.45.323,W074.52.48.539",
-        "N040.51.29.685,W074.52.37.965",
-        "N040.53.22.665,W074.59.01.305",
-        "N040.57.13.831,W074.59.18.416"
-      ],
-      "YARDLEY_SW_C2": [
-        "N040.55.45.323,W074.52.48.539",
-        "N041.03.54.640,W074.35.45.932",
-        "N040.57.23.211,W074.35.54.556",
-        "N040.53.21.292,W074.52.42.496",
-        "N040.55.45.323,W074.52.48.539"
-      ],
-      "YARDLEY_SW_B4": [
-        "N040.53.22.665,W074.59.01.305",
-        "N040.51.28.888,W074.52.37.305",
-        "N040.39.00.609,W074.51.42.621",
-        "N040.40.14.437,W074.55.38.085",
-        "N040.40.44.293,W074.58.13.130",
-        "N040.44.38.453,W074.58.40.925",
-        "N040.53.22.665,W074.59.01.305"
-      ],
-      "YARDLEY_SW_C4": [
-        "N040.53.21.292,W074.52.42.496",
-        "N040.57.23.211,W074.35.54.556",
-        "N040.49.58.031,W074.36.04.114",
-        "N040.49.54.721,W074.42.50.031",
-        "N040.37.27.335,W074.43.36.256",
-        "N040.39.00.609,W074.51.42.621",
-        "N040.53.21.292,W074.52.42.496"
-      ],
-      "YARDLEY_SW_D4": [
-        "N040.55.53.727,W074.35.56.204",
-        "N040.52.06.036,W074.25.27.291",
-        "N040.48.17.451,W074.30.16.864",
-        "N040.48.29.179,W074.36.06.641",
-        "N040.40.33.856,W074.36.17.490",
-        "N040.37.25.632,W074.43.33.427",
-        "N040.49.53.170,W074.42.52.888",
-        "N040.50.00.160,W074.36.05.789",
-        "N040.55.53.727,W074.35.56.204"
-      ],
-      "YARDLEY_SW_E5": [
-        "N040.52.06.036,W074.25.27.291",
-        "N040.50.38.996,W074.21.27.570",
-        "N040.45.48.037,W074.27.50.333",
-        "N040.31.32.820,W074.25.59.234",
-        "N040.30.53.228,W074.42.38.001",
-        "N040.30.06.289,W074.43.45.512",
-        "N040.37.25.632,W074.43.33.427",
-        "N040.40.33.856,W074.36.17.490",
-        "N040.48.29.179,W074.36.06.641",
-        "N040.48.17.451,W074.30.16.864",
-        "N040.52.06.036,W074.25.27.291"
-      ],
-      "YARDLEY_SW_B7": [
-        "N040.21.24.466,W074.47.31.528",
-        "N040.20.29.328,W074.42.13.172",
-        "N040.15.51.388,W074.37.10.883",
-        "N040.15.16.822,W074.39.53.893",
-        "N040.20.29.425,W074.57.25.010",
-        "N040.24.03.150,W074.52.35.218",
-        "N040.21.24.466,W074.47.31.528"
-      ],
-      "YARDLEY_SW_C7": [
-        "N040.24.03.150,W074.52.35.218",
-        "N040.30.06.289,W074.43.45.512",
-        "N040.30.53.228,W074.42.38.001",
-        "N040.31.09.049,W074.36.29.959",
-        "N040.27.43.879,W074.34.50.396",
-        "N040.16.07.840,W074.35.43.569",
-        "N040.15.51.388,W074.37.10.883",
-        "N040.15.16.822,W074.39.53.893",
-        "N040.20.29.425,W074.57.25.010",
-        "N040.24.03.150,W074.52.35.218"
-      ],
-      "YARDLEY_SW_E6": [
-        "N040.31.09.049,W074.36.29.959",
-        "N040.31.32.820,W074.25.59.234",
-        "N040.19.58.072,W074.24.25.191",
-        "N040.16.29.826,W074.25.48.605",
-        "N040.17.33.396,W074.28.39.827",
-        "N040.15.51.388,W074.37.10.883",
-        "N040.16.07.840,W074.35.43.569",
-        "N040.27.43.879,W074.34.50.396",
-        "N040.31.09.049,W074.36.29.959"
-      ],
-      "YARDLEY_SW_F6": [
-        "N040.31.32.820,W074.25.59.234",
-        "N040.31.50.604,W074.18.19.703",
-        "N040.21.19.866,W074.13.01.979",
-        "N040.13.15.217,W074.21.56.656",
-        "N040.15.42.942,W074.23.49.870",
-        "N040.16.29.826,W074.25.48.605",
-        "N040.19.58.072,W074.24.25.191",
-        "N040.31.32.820,W074.25.59.234"
-      ],
-      "YARDLEY_SW_B8": [
-        "N040.15.46.719,W074.41.32.385",
-        "N040.15.16.822,W074.39.53.893",
-        "N040.14.46.514,W074.42.26.658",
-        "N040.15.46.719,W074.41.32.385"
-      ],
-      "YARDLEY_SW_C8": [
-        "N040.14.46.514,W074.42.26.658",
-        "N040.17.33.396,W074.28.39.827",
-        "N040.16.29.826,W074.25.48.605",
-        "N040.15.42.942,W074.23.49.870",
-        "N040.13.15.217,W074.21.56.656",
-        "N040.10.38.813,W074.24.53.618",
-        "N040.12.06.567,W074.29.37.697",
-        "N040.13.49.783,W074.43.20.463",
-        "N040.14.46.514,W074.42.26.658"
-      ],
-      "YARDLEY_SW_C9": [
-        "N040.13.49.783,W074.43.20.463",
-        "N040.12.06.567,W074.29.37.697",
-        "N040.10.38.813,W074.24.53.618",
-        "N040.08.37.854,W074.27.10.563",
-        "N040.01.13.979,W074.37.54.279",
-        "N040.07.12.710,W074.43.26.561",
-        "N040.08.17.927,W074.45.29.141",
-        "N040.12.22.662,W074.44.53.737",
-        "N040.13.49.783,W074.43.20.463"
-      ],
-      "YARDLEY_NE_E6": [
-        "N040.31.08.664,W074.36.29.437",
-        "N040.31.34.221,W074.25.59.234",
-        "N040.20.33.366,W074.24.29.970",
-        "N040.19.45.823,W074.26.05.469",
-        "N040.17.33.396,W074.28.39.827",
-        "N040.16.06.741,W074.35.44.119",
-        "N040.27.42.258,W074.34.49.791",
-        "N040.31.08.170,W074.36.29.410"
-      ],
-      "YARDLEY_NE_F6": [
-        "N040.37.27.335,W074.43.36.256",
-        "N040.32.41.196,W074.18.46.483",
-        "N040.25.55.993,W074.15.18.841",
-        "N040.20.33.366,W074.24.29.970",
-        "N040.31.34.221,W074.25.59.234",
-        "N040.31.08.664,W074.36.29.437",
-        "N040.30.53.228,W074.42.38.001",
-        "N040.30.06.289,W074.43.45.512",
-        "N040.37.27.335,W074.43.36.256"
-      ],
-      "YARDLEY_NE_E7": [
-        "N040.20.33.366,W074.24.29.970",
-        "N040.19.58.526,W074.24.24.999",
-        "N040.16.28.851,W074.25.48.083",
-        "N040.17.33.396,W074.28.39.827",
-        "N040.19.45.823,W074.26.05.469",
-        "N040.20.33.366,W074.24.29.970"
-      ],
-      "FINALS_22_F4": [
-        "N040.59.30.254,W074.19.57.894",
-        "N040.59.42.957,W074.18.24.180",
-        "N040.59.58.420,W074.18.14.622",
-        "N041.03.38.600,W074.09.18.819",
-        "N040.59.12.030,W074.05.25.140",
-        "N040.52.11.954,W074.08.52.617",
-        "N040.54.11.280,W074.16.54.834",
-        "N040.51.49.680,W074.20.00.283",
-        "N040.59.30.254,W074.19.57.894"
-      ],
-      "FINALS_22_G5": [
-        "N040.59.12.030,W074.05.25.140",
-        "N040.53.58.124,W074.00.46.774",
-        "N040.50.04.980,W073.59.53.655",
-        "N040.48.37.749,W074.00.50.427",
-        "N040.52.11.680,W074.08.51.628",
-        "N040.59.12.030,W074.05.25.140"
-      ],
-      "FINALS_22_G6": [
-        "N040.49.23.493,W074.02.35.731",
-        "N040.47.29.565,W073.58.23.512",
-        "N040.39.14.054,W074.03.47.774",
-        "N040.40.50.486,W074.08.07.683",
-        "N040.49.23.493,W074.02.35.731"
-      ],
-      "FINALS_22_G7": [
-        "N040.52.11.680,W074.08.51.628",
-        "N040.49.23.493,W074.02.35.731",
-        "N040.42.11.016,W074.07.15.937",
-        "N040.52.11.680,W074.08.51.628"
-      ],
-      "FINAL_4_D6": [
-        "N040.36.03.922,W074.36.24.658",
-        "N040.34.10.515,W074.26.21.976",
-        "N040.27.42.258,W074.34.49.791",
-        "N040.31.08.403,W074.36.30.261",
-        "N040.36.02.727,W074.36.22.214"
-      ],
-      "FINAL_4_E5": [
-        "N040.37.49.418,W074.26.51.419",
-        "N040.37.11.954,W074.23.22.020",
-        "N040.37.11.007,W074.21.02.878",
-        "N040.34.08.538,W074.26.23.514",
-        "N040.37.49.418,W074.26.51.419"
-      ],
-      "FINAL_4_F6": [
-        "N040.37.11.007,W074.21.02.878",
-        "N040.32.41.196,W074.18.46.483",
-        "N040.34.10.515,W074.26.21.976",
-        "N040.37.11.007,W074.21.02.878"
-      ],
-      "FINAL_4_E7": [
-        "N040.37.11.007,W074.21.02.878",
-        "N040.37.03.577,W074.12.56.925",
-        "N040.38.18.779,W074.09.54.140",
-        "N040.31.47.981,W074.14.12.758",
-        "N040.31.22.521,W074.11.55.100",
-        "N040.28.31.889,W074.10.12.982",
-        "N040.27.27.290,W074.12.41.929",
-        "N040.20.33.366,W074.24.29.970",
-        "N040.19.47.649,W074.26.02.173",
-        "N040.17.33.396,W074.28.39.827",
-        "N040.18.22.409,W074.30.34.606",
-        "N040.19.07.000,W074.33.18.220",
-        "N040.19.26.967,W074.35.29.809",
-        "N040.27.42.258,W074.34.49.791",
-        "N040.34.10.515,W074.26.21.976",
-        "N040.32.41.196,W074.18.46.483",
-        "N040.37.11.007,W074.21.02.878"
-      ],
-      "FINAL_4_G7": [
-        "N040.38.18.779,W074.09.54.140",
-        "N040.39.44.239,W074.06.33.942",
-        "N040.39.15.908,W074.04.33.120",
-        "N040.30.49.960,W074.08.58.769",
-        "N040.31.22.521,W074.11.55.100",
-        "N040.31.47.981,W074.14.12.758",
-        "N040.38.18.779,W074.09.54.140"
-      ],
-      "FINAL_4_F8": [
-        "N040.25.55.993,W074.15.18.841",
-        "N040.27.27.290,W074.12.41.929",
-        "N040.28.31.889,W074.10.12.982",
-        "N040.24.24.875,W074.07.48.209",
-        "N040.22.59.196,W074.11.14.917",
-        "N040.21.20.264,W074.12.57.447",
-        "N040.25.55.993,W074.15.18.841"
-      ],
-      "FINAL_4_E8": [
-        "N040.17.33.396,W074.28.39.827",
-        "N040.19.47.649,W074.26.02.173",
-        "N040.20.33.366,W074.24.29.970",
-        "N040.25.55.993,W074.15.18.841",
-        "N040.21.20.264,W074.12.57.447",
-        "N040.13.16.495,W074.21.56.326",
-        "N040.15.43.286,W074.23.50.749",
-        "N040.17.33.396,W074.28.39.827"
-      ],
-      "DEP_SW_B4": [
-        "N040.57.24.625,W074.35.53.430",
-        "N040.57.48.164,W074.32.55.836",
-        "N040.49.58.567,W074.36.04.636",
-        "N040.57.24.625,W074.35.53.430"
-      ],
-      "DEP_SW_C5": [
-        "N040.57.48.164,W074.32.55.836",
-        "N040.58.42.340,W074.26.20.053",
-        "N040.52.06.818,W074.25.26.110",
-        "N040.48.17.547,W074.30.17.056",
-        "N040.48.29.344,W074.36.06.586",
-        "N040.49.58.567,W074.36.04.636",
-        "N040.57.48.164,W074.32.55.836"
-      ],
-      "DEP_SW_C6": [
-        "N040.58.42.340,W074.26.20.053",
-        "N040.59.33.316,W074.19.52.098",
-        "N040.51.49.130,W074.20.04.046",
-        "N040.45.50.234,W074.27.49.757",
-        "N040.37.47.893,W074.26.51.090",
-        "N040.39.23.502,W074.36.18.341",
-        "N040.48.29.344,W074.36.06.586",
-        "N040.48.17.547,W074.30.17.056",
-        "N040.52.06.818,W074.25.26.110",
-        "N040.58.42.340,W074.26.20.053"
-      ],
-      "DEP_SW_C8": [
-        "N040.39.23.502,W074.36.18.341",
-        "N040.37.47.893,W074.26.51.090",
-        "N040.31.33.466,W074.25.59.619",
-        "N040.31.08.884,W074.36.28.916",
-        "N040.39.23.502,W074.36.18.341"
-      ],
-      "DEP_SW_D5": [
-        "N040.59.33.316,W074.19.52.098",
-        "N040.59.47.997,W074.18.05.311",
-        "N040.58.51.733,W074.16.53.598",
-        "N040.54.09.934,W074.16.55.274",
-        "N040.51.49.130,W074.20.04.046",
-        "N040.59.33.316,W074.19.52.098"
-      ],
-      "DEP_SW_D6": [
-        "N040.54.09.934,W074.16.55.274",
-        "N040.49.34.822,W074.17.06.480",
-        "N040.42.50.141,W074.12.54.783",
-        "N040.40.38.635,W074.08.17.131",
-        "N040.40.04.728,W074.08.40.779",
-        "N040.39.43.126,W074.06.33.777",
-        "N040.37.02.232,W074.12.53.162",
-        "N040.37.11.927,W074.23.20.839",
-        "N040.37.47.893,W074.26.51.090",
-        "N040.45.50.234,W074.27.49.757",
-        "N040.54.09.934,W074.16.55.274"
-      ],
-      "DEP_NE_D7": [
-        "N040.48.35.057,W074.24.14.699",
-        "N040.45.12.126,W074.14.21.932",
-        "N040.42.56.335,W074.12.59.095",
-        "N040.37.10.265,W074.21.01.038",
-        "N040.37.12.586,W074.23.21.663",
-        "N040.37.48.553,W074.26.51.886",
-        "N040.45.50.234,W074.27.49.757",
-        "N040.48.35.057,W074.24.14.699"
-      ],
-      "DEP_SW_D8": [
-        "N040.37.47.893,W074.26.51.090",
-        "N040.37.11.927,W074.23.20.839",
-        "N040.37.02.232,W074.12.53.162",
-        "N040.39.43.126,W074.06.33.777",
-        "N040.38.18.930,W074.09.49.196",
-        "N040.32.15.626,W074.13.44.935",
-        "N040.31.57.828,W074.14.52.501",
-        "N040.31.33.466,W074.25.59.619",
-        "N040.37.47.893,W074.26.51.090"
-      ],
-      "DEP_SW_D9": [
-        "N040.31.50.069,W074.18.19.594",
-        "N040.31.57.828,W074.14.52.501",
-        "N040.31.21.394,W074.11.55.484",
-        "N040.24.27.086,W074.07.48.566",
-        "N040.22.59.855,W074.11.14.890",
-        "N040.22.58.248,W074.11.39.005",
-        "N040.21.25.263,W074.13.35.762",
-        "N040.31.50.069,W074.18.19.594"
-      ],
-      "DEP_SW_E5": [
-        "N040.58.51.733,W074.16.53.598",
-        "N040.52.11.034,W074.08.52.809",
-        "N040.54.09.934,W074.16.55.274",
-        "N040.58.51.733,W074.16.53.598"
-      ],
-      "DEP_SW_E6": [
-        "N040.54.09.934,W074.16.55.274",
-        "N040.52.11.034,W074.08.52.809",
-        "N040.43.45.334,W074.06.16.473",
-        "N040.40.38.635,W074.08.17.131",
-        "N040.42.50.141,W074.12.54.783",
-        "N040.49.34.822,W074.17.06.480",
-        "N040.54.09.934,W074.16.55.274"
-      ],
-      "DEP_SW_E8": [
-        "N040.39.43.126,W074.06.33.777",
-        "N040.39.18.311,W074.04.46.853",
-        "N040.31.00.466,W074.10.00.732",
-        "N040.31.57.828,W074.14.52.501",
-        "N040.32.15.626,W074.13.44.935",
-        "N040.38.18.930,W074.09.49.196",
-        "N040.39.43.126,W074.06.33.777"
-      ],
-      "DEP_SW_F3": [
-        "N041.10.27.113,W074.11.59.082",
-        "N041.09.40.915,W074.10.17.843",
-        "N040.58.51.733,W074.16.53.598",
-        "N040.59.58.049,W074.18.15.996",
-        "N041.10.27.113,W074.11.59.082"
-      ],
-      "DEP_SW_F4": [
-        "N041.09.40.915,W074.10.17.843",
-        "N041.08.45.791,W074.08.31.386",
-        "N040.57.37.136,W074.15.24.938",
-        "N040.58.51.527,W074.16.54.477",
-        "N041.09.40.915,W074.10.17.843"
-      ],
-      "DEP_SW_F5": [
-        "N041.08.45.791,W074.08.31.386",
-        "N041.07.56.202,W074.06.51.904",
-        "N041.03.37.089,W074.09.19.011",
-        "N040.59.12.607,W074.05.25.854",
-        "N040.52.11.034,W074.08.52.809",
-        "N040.58.51.527,W074.16.54.477",
-        "N040.57.37.136,W074.15.24.938",
-        "N041.08.45.791,W074.08.31.386"
-      ],
-      "DEP_SW_F6": [
-        "N040.57.40.665,W074.06.09.635",
-        "N040.49.26.912,W074.02.37.159",
-        "N040.52.11.034,W074.08.52.809",
-        "N040.57.40.665,W074.06.09.635"
-      ],
-      "DEP_SW_F7": [
-        "N040.52.11.034,W074.08.52.809",
-        "N040.49.26.912,W074.02.37.159",
-        "N040.46.30.884,W074.04.27.764",
-        "N040.47.49.889,W074.07.33.158",
-        "N040.52.11.034,W074.08.52.809"
-      ],
-      "DEP_SW_F8": [
-        "N040.47.49.889,W074.07.33.158",
-        "N040.46.30.884,W074.04.27.764",
-        "N040.43.45.334,W074.06.16.473",
-        "N040.47.49.889,W074.07.33.158"
-      ],
-      "DEP_SW_G6": [
-        "N040.59.12.607,W074.05.25.854",
-        "N040.53.56.325,W074.00.46.746",
-        "N040.50.04.156,W073.59.52.831",
-        "N040.48.39.177,W074.00.46.005",
-        "N040.49.26.912,W074.02.37.159",
-        "N040.57.40.665,W074.06.09.635",
-        "N040.59.12.607,W074.05.25.854"
-      ],
-      "DEP_NE_C6": [
-        "N040.58.42.340,W074.26.20.053",
-        "N040.59.33.316,W074.19.52.098",
-        "N040.51.49.130,W074.20.04.046",
-        "N040.45.50.234,W074.27.49.757",
-        "N040.34.08.648,W074.26.26.370",
-        "N040.33.20.047,W074.22.01.160",
-        "N040.31.33.466,W074.25.59.619",
-        "N040.31.08.884,W074.36.28.916",
-        "N040.48.29.344,W074.36.06.586",
-        "N040.48.17.547,W074.30.17.056",
-        "N040.52.06.818,W074.25.26.110",
-        "N040.58.42.340,W074.26.20.053"
-      ],
-      "DEP_NE_C7": [
-        "N040.37.48.553,W074.26.51.886",
-        "N040.37.12.586,W074.23.21.663",
-        "N040.37.10.265,W074.21.01.038",
-        "N040.34.17.409,W074.19.32.158",
-        "N040.33.20.047,W074.22.01.160",
-        "N040.34.08.648,W074.26.26.370",
-        "N040.37.48.553,W074.26.51.886"
-      ],
-      "DEP_NE_D6": [
-        "N040.54.09.934,W074.16.55.274",
-        "N040.49.36.814,W074.17.07.551",
-        "N040.45.12.126,W074.14.21.932",
-        "N040.48.35.057,W074.24.14.699",
-        "N040.54.09.934,W074.16.55.274"
-      ],
-      "DEP_NE_D8": [
-        "N040.37.10.265,W074.21.01.038",
-        "N040.37.03.660,W074.12.57.529",
-        "N040.34.17.409,W074.19.32.158",
-        "N040.37.10.265,W074.21.01.038"
-      ],
-      "DEP_NE_D9": [
-        "N040.34.17.409,W074.19.32.158",
-        "N040.38.35.464,W074.09.19.863",
-        "N040.31.42.104,W074.13.34.086",
-        "N040.31.21.903,W074.11.57.407",
-        "N040.24.26.413,W074.07.47.935",
-        "N040.23.02.025,W074.11.11.868",
-        "N040.23.00.075,W074.11.38.016",
-        "N040.21.50.517,W074.13.04.506",
-        "N040.34.17.409,W074.19.32.158"
-      ],
-      "DEP_NE_D8": [
-        "N040.37.10.265,W074.21.01.038",
-        "N040.37.03.660,W074.12.57.529",
-        "N040.34.17.409,W074.19.32.158",
-        "N040.37.10.265,W074.21.01.038"
-      ],
-      "DEP_NE_D9": [
-        "N040.34.17.409,W074.19.32.158",
-        "N040.38.35.464,W074.09.19.863",
-        "N040.31.42.104,W074.13.34.086",
-        "N040.31.21.903,W074.11.57.407",
-        "N040.24.26.413,W074.07.47.935",
-        "N040.23.02.025,W074.11.11.868",
-        "N040.23.00.075,W074.11.38.016",
-        "N040.21.50.517,W074.13.04.506",
-        "N040.34.17.409,W074.19.32.158"
-      ],
-      "DEP_NE_E3": [
-        "N040.57.34.087,W074.15.20.324",
-        "N040.52.11.034,W074.08.52.809",
-        "N040.54.09.934,W074.16.55.274",
-        "N040.57.34.087,W074.15.20.324"
-      ],
-      "DEP_NE_E4": [
-        "N040.54.09.934,W074.16.55.274",
-        "N040.52.11.034,W074.08.52.809",
-        "N040.49.21.062,W074.08.17.406",
-        "N040.45.12.126,W074.14.21.932",
-        "N040.49.36.814,W074.17.07.551",
-        "N040.54.09.934,W074.16.55.274"
-      ],
-      "DEP_NE_E5": [
-        "N040.45.12.126,W074.14.21.932",
-        "N040.48.27.504,W074.09.34.969",
-        "N040.46.42.420,W074.07.43.101",
-        "N040.42.56.335,W074.12.59.095",
-        "N040.45.12.126,W074.14.21.932"
-      ],
-      "DEP_NE_E6": [
-        "N040.46.42.420,W074.07.43.101",
-        "N040.42.30.833,W074.06.52.783",
-        "N040.40.40.063,W074.08.02.821",
-        "N040.42.56.335,W074.12.59.095",
-        "N040.46.42.420,W074.07.43.101"
-      ],
-      "DEP_NE_E7": [
-        "N040.42.56.335,W074.12.59.095",
-        "N040.39.52.424,W074.06.16.446",
-        "N040.37.03.660,W074.12.57.529",
-        "N040.37.10.265,W074.21.01.038",
-        "N040.42.56.335,W074.12.59.095"
-      ],
-      "DEP_NE_F2": [
-        "N041.10.27.113,W074.11.59.082",
-        "N041.08.45.791,W074.08.31.386",
-        "N041.02.13.580,W074.12.34.843",
-        "N041.01.03.130,W074.15.35.321",
-        "N040.58.51.733,W074.16.53.598",
-        "N040.59.58.049,W074.18.15.996",
-        "N041.10.27.113,W074.11.59.082"
-      ],
-      "DEP_NE_F3": [
-        "N041.02.13.580,W074.12.34.843",
-        "N040.57.34.087,W074.15.20.324",
-        "N040.58.51.733,W074.16.53.598",
-        "N041.01.03.130,W074.15.35.321",
-        "N041.02.13.580,W074.12.34.843"
-      ],
-      "DEP_NE_F4": [
-        "N040.58.51.733,W074.16.53.598",
-        "N040.57.34.087,W074.15.20.324",
-        "N040.54.09.934,W074.16.55.274",
-        "N040.58.51.733,W074.16.53.598"
-      ],
-      "DEP_NE_F6": [
-        "N040.49.21.062,W074.08.17.406",
-        "N040.49.35.921,W074.07.54.801",
-        "N040.47.55.753,W074.06.00.516",
-        "N040.46.42.420,W074.07.43.101",
-        "N040.49.21.062,W074.08.17.406"
-      ],
-      "DEP_NE_F6B": [
-        "N040.48.27.504,W074.09.34.969",
-        "N040.49.19.538,W074.08.18.175",
-        "N040.46.42.420,W074.07.43.101",
-        "N040.48.27.504,W074.09.34.969"
-      ],
-      "DEP_NE_G2": [
-        "N041.08.45.791,W074.08.31.386",
-        "N041.07.56.202,W074.06.51.904",
-        "N041.03.37.089,W074.09.19.011",
-        "N041.02.13.580,W074.12.34.843",
-        "N041.08.45.791,W074.08.31.386"
-      ],
-      "DEP_NE_G3": [
-        "N041.02.13.580,W074.12.34.843",
-        "N041.03.37.089,W074.09.19.011",
-        "N040.59.12.607,W074.05.25.854",
-        "N040.59.12.607,W074.05.25.854",
-        "N040.52.11.034,W074.08.52.809",
-        "N040.57.34.087,W074.15.20.324",
-        "N041.02.13.580,W074.12.34.843"
-      ],
-      "DEP_NE_G4": [
-        "N040.59.12.607,W074.05.25.854",
-        "N040.53.56.325,W074.00.46.746",
-        "N040.50.04.156,W073.59.52.831",
-        "N040.48.39.177,W074.00.46.005",
-        "N040.49.26.912,W074.02.37.159",
-        "N040.57.40.665,W074.06.09.635",
-        "N040.59.12.607,W074.05.25.854"
-      ],
-      "DEP_NE_G5": [
-        "N040.57.40.665,W074.06.09.635",
-        "N040.49.26.912,W074.02.37.159",
-        "N040.52.11.034,W074.08.52.809",
-        "N040.57.40.665,W074.06.09.635"
-      ],
-      "DEP_NE_G6": [
-        "N040.52.11.034,W074.08.52.809",
-        "N040.49.26.912,W074.02.37.159",
-        "N040.42.30.833,W074.06.52.783",
-        "N040.46.42.420,W074.07.43.101",
-        "N040.47.55.753,W074.06.00.516",
-        "N040.49.35.921,W074.07.54.801",
-        "N040.49.21.062,W074.08.17.406",
-        "N040.52.11.034,W074.08.52.809"
-      ],
-      "DEP_NE_H3": [
-        "N040.59.12.607,W074.05.25.854",
-        "N041.04.03.278,W073.59.24.294",
-        "N040.58.24.981,W074.00.12.194",
-        "N040.53.57.657,W073.57.15.754",
-        "N040.50.04.156,W073.59.52.831",
-        "N040.53.56.325,W074.00.46.746",
-        "N040.59.12.607,W074.05.25.854"
-      ],
-      "DEP_NE_G7": [
-        "N040.49.26.912,W074.02.37.159",
-        "N040.48.01.672,W073.59.15.532",
-        "N040.39.13.710,W074.04.49.544",
-        "N040.40.40.063,W074.08.02.821",
-        "N040.49.26.912,W074.02.37.159"
-      ],
-      "METRO_SW_D4": [
-        "N040.53.21.388,W074.52.43.760",
-        "N040.57.24.502,W074.35.53.869",
-        "N040.49.59.267,W074.36.03.702",
-        "N040.49.43.914,W074.52.31.016",
-        "N040.53.21.388,W074.52.43.760"
-      ],
-      "METRO_SW_E4": [
-        "N040.57.24.502,W074.35.53.869",
-        "N040.57.49.509,W074.32.51.249",
-        "N040.49.59.995,W074.36.04.224",
-        "N040.57.24.502,W074.35.53.869"
-      ],
-      "METRO_SW_B5": [
-        "N040.46.53.063,W074.56.01.184",
-        "N040.49.43.914,W074.52.31.016",
-        "N040.39.00.115,W074.51.41.770",
-        "N040.40.14.616,W074.55.38.937",
-        "N040.46.53.063,W074.56.01.184"
-      ],
-      "METRO_SW_C5": [
-        "N040.49.43.914,W074.52.31.016",
-        "N040.49.52.565,W074.42.50.938",
-        "N040.43.46.199,W074.43.13.789",
-        "N040.37.27.459,W074.43.35.982",
-        "N040.39.00.115,W074.51.41.770",
-        "N040.49.43.914,W074.52.31.016"
-      ],
-      "METRO_SW_D5": [
-        "N040.49.52.565,W074.42.50.938",
-        "N040.49.59.267,W074.36.03.702",
-        "N040.46.00.108,W074.36.10.266",
-        "N040.40.34.941,W074.36.16.226",
-        "N040.37.27.459,W074.43.35.982",
-        "N040.49.52.565,W074.42.50.938"
-      ],
-      "METRO_SW_A6": [
-        "N040.40.43.016,W074.58.13.048",
-        "N040.40.14.616,W074.55.38.937",
-        "N040.30.48.628,W074.58.24.309",
-        "N040.29.25.805,W075.00.16.836",
-        "N040.28.59.891,W075.03.58.925",
-        "N040.31.30.348,W075.06.24.329",
-        "N040.37.48.745,W074.58.14.613",
-        "N040.40.43.016,W074.58.13.048"
-      ],
-      "METRO_SW_B6": [
-        "N040.40.14.616,W074.55.38.937",
-        "N040.39.00.115,W074.51.41.770",
-        "N040.37.27.459,W074.43.35.982",
-        "N040.30.06.797,W074.43.45.210",
-        "N040.24.04.056,W074.52.34.861",
-        "N040.28.59.891,W075.03.58.925",
-        "N040.29.25.805,W075.00.16.836",
-        "N040.30.48.628,W074.58.24.309",
-        "N040.40.14.616,W074.55.38.937"
-      ],
-      "METRO_SW_D6": [
-        "N040.37.27.459,W074.43.35.982",
-        "N040.40.34.941,W074.36.16.226",
-        "N040.34.41.044,W074.36.25.839",
-        "N040.31.09.653,W074.36.29.135",
-        "N040.30.53.860,W074.42.38.358",
-        "N040.30.06.797,W074.43.45.210",
-        "N040.37.27.459,W074.43.35.982"
-      ],
-      "METRO_SW_E7": [
-        "N040.48.29.811,W074.36.06.284",
-        "N040.48.07.866,W074.24.37.331",
-        "N040.45.50.331,W074.27.50.031",
-        "N040.31.33.823,W074.25.58.547",
-        "N040.31.58.817,W074.14.53.215",
-        "N040.31.22.891,W074.11.56.061",
-        "N040.28.29.706,W074.10.14.218",
-        "N040.27.27.207,W074.12.35.007",
-        "N040.19.50.299,W074.25.58.328",
-        "N040.17.34.632,W074.28.36.668",
-        "N040.15.49.932,W074.37.08.823",
-        "N040.20.29.507,W074.42.12.101",
-        "N040.21.24.178,W074.47.31.171",
-        "N040.24.04.056,W074.52.34.861",
-        "N040.30.53.860,W074.42.38.358",
-        "N040.31.09.653,W074.36.29.135",
-        "N040.48.29.811,W074.36.06.284"
-      ],
-      "METRO_SW_A7": [
-        "N040.28.59.891,W075.03.58.925",
-        "N040.24.04.056,W074.52.34.861",
-        "N040.20.29.878,W074.57.25.065",
-        "N040.28.59.891,W075.03.58.925"
-      ],
-      "METRO_SW_F9": [
-        "N040.17.34.632,W074.28.36.668",
-        "N040.19.50.299,W074.25.58.328",
-        "N040.27.27.207,W074.12.35.007",
-        "N040.28.29.706,W074.10.14.218",
-        "N040.24.26.839,W074.07.47.166",
-        "N040.22.59.869,W074.11.16.757",
-        "N040.13.17.373,W074.21.56.656",
-        "N040.15.42.915,W074.23.48.552",
-        "N040.17.34.632,W074.28.36.668"
-      ],
-      "METRO_NE_D4": [
-        "N040.53.21.388,W074.52.43.760",
-        "N040.57.24.502,W074.35.53.869",
-        "N040.49.59.267,W074.36.03.702",
-        "N040.43.27.632,W074.36.13.068",
-        "N040.43.50.181,W074.43.14.146",
-        "N040.49.52.565,W074.42.50.938",
-        "N040.49.43.914,W074.52.31.016",
-        "N040.53.21.388,W074.52.43.760"
-      ],
-      "METRO_NE_D5": [
-        "N040.43.50.181,W074.43.14.146",
-        "N040.43.27.632,W074.36.13.068",
-        "N040.40.33.485,W074.36.16.199",
-        "N040.37.27.459,W074.43.35.982",
-        "N040.37.24.479,W074.43.31.422"
-      ],
-      "METRO_NE_D6": [
-        "N040.37.27.459,W074.43.35.982",
-        "N040.40.33.485,W074.36.16.199",
-        "N040.36.04.443,W074.36.22.543",
-        "N040.37.27.459,W074.43.35.982"
-      ],
-      "METRO_NE_D7": [
-        "N040.37.27.459,W074.43.35.982",
-        "N040.36.04.443,W074.36.22.543",
-        "N040.31.08.060,W074.36.29.932",
-        "N040.30.53.036,W074.42.39.512",
-        "N040.30.06.797,W074.43.45.210",
-        "N040.37.27.459,W074.43.35.982"
-      ],
-      "METRO_NE_E6": [
-        "N040.43.27.632,W074.36.13.068",
-        "N040.43.14.503,W074.31.58.432",
-        "N040.45.48.724,W074.27.49.784",
-        "N040.34.10.103,W074.26.23.377",
-        "N040.36.04.443,W074.36.22.543",
-        "N040.43.27.632,W074.36.13.068"
-      ],
-      "METRO_NE_E7": [
-        "N040.36.04.443,W074.36.22.543",
-        "N040.34.26.569,W074.27.55.277",
-        "N040.29.08.529,W074.35.32.336",
-        "N040.31.08.060,W074.36.29.932",
-        "N040.36.04.443,W074.36.22.543"
-      ],
-      "METRO_NE_E8": [
-        "N040.34.26.569,W074.27.55.277",
-        "N040.34.10.103,W074.26.23.377",
-        "N040.28.10.342,W074.35.03.414",
-        "N040.29.08.529,W074.35.32.336",
-        "N040.34.26.569,W074.27.55.277"
-      ],
-      "METRO_NE_D8": [
-        "N040.30.53.036,W074.42.39.512",
-        "N040.31.08.060,W074.36.29.932",
-        "N040.29.08.529,W074.35.32.336",
-        "N040.28.10.342,W074.35.03.414",
-        "N040.27.43.714,W074.34.49.709",
-        "N040.19.26.583,W074.35.29.342",
-        "N040.19.10.392,W074.33.33.546",
-        "N040.18.31.019,W074.31.02.127",
-        "N040.17.33.410,W074.28.38.206",
-        "N040.15.49.246,W074.37.08.192",
-        "N040.20.29.589,W074.42.15.452",
-        "N040.21.25.729,W074.47.32.105",
-        "N040.24.04.056,W074.52.34.861",
-        "N040.30.53.036,W074.42.39.512"
-      ],
-      "ZEEBO_SW_C2": [
-        "N041.18.08.635,W074.51.06.201",
-        "N041.14.42.064,W074.45.19.775",
-        "N041.13.20.134,W074.43.05.687",
-        "N041.06.48.636,W074.51.50.119",
-        "N041.11.28.265,W074.59.30.886",
-        "N041.18.08.676,W074.51.06.174"
-      ],
-      "ZEEBO_SW_F2": [
-        "N041.14.42.064,W074.45.19.775",
-        "N041.21.39.147,W074.36.27.789",
-        "N041.22.40.821,W074.32.20.844",
-        "N041.19.15.404,W074.05.27.859",
-        "N041.16.06.412,W074.09.55.349",
-        "N041.16.40.991,W074.19.31.032",
-        "N041.16.18.181,W074.28.04.149",
-        "N041.15.58.172,W074.35.29.562",
-        "N041.13.20.134,W074.43.05.687",
-        "N041.14.42.064,W074.45.19.775"
-      ],
-      "ZEEBO_SW_C3": [
-        "N041.06.48.636,W074.51.50.119",
-        "N041.02.39.864,W074.48.34.617",
-        "N040.58.58.737,W074.51.00.516",
-        "N040.57.51.748,W074.56.32.330",
-        "N040.59.32.039,W074.56.42.355",
-        "N041.03.13.304,W074.52.29.752",
-        "N041.06.48.636,W074.51.50.119"
-      ],
-      "ZEEBO_SW_F3": [
-        "N041.14.35.019,W074.39.30.629",
-        "N041.15.58.282,W074.35.30.111",
-        "N041.16.40.209,W074.19.30.291",
-        "N041.16.06.412,W074.09.55.349",
-        "N041.15.54.753,W074.06.29.080",
-        "N041.09.38.251,W074.10.16.690",
-        "N041.12.05.042,W074.15.38.287",
-        "N041.09.00.898,W074.25.14.712",
-        "N041.11.16.112,W074.32.39.246",
-        "N041.14.35.019,W074.39.30.629"
-      ],
-      "ZEEBO_SW_D3": [
-        "N041.13.20.134,W074.43.05.687",
-        "N041.14.35.019,W074.39.30.629",
-        "N041.11.16.112,W074.32.39.246",
-        "N041.03.57.139,W074.35.45.520",
-        "N040.55.45.268,W074.52.51.203",
-        "N040.56.35.036,W074.56.30.792",
-        "N040.57.51.748,W074.56.32.330",
-        "N040.58.58.737,W074.51.00.516",
-        "N041.02.39.864,W074.48.34.617",
-        "N041.06.48.636,W074.51.50.119",
-        "N041.13.20.134,W074.43.05.687"
-      ],
-      "ZEEBO_SW_E4": [
-        "N041.11.16.112,W074.32.39.246",
-        "N041.09.00.898,W074.25.14.712",
-        "N041.03.57.139,W074.35.45.520",
-        "N041.11.16.112,W074.32.39.246"
-      ],
-      "ZEEBO_SW_B4": [
-        "N040.57.15.369,W074.59.17.647",
-        "N040.57.51.748,W074.56.32.330",
-        "N040.56.35.036,W074.56.30.792",
-        "N040.57.15.369,W074.59.17.647"
-      ],
-      "ZEEBO_SW_B5": [
-        "N040.57.15.369,W074.59.17.647",
-        "N040.56.35.036,W074.56.30.792",
-        "N040.52.33.707,W074.56.16.950",
-        "N040.53.20.866,W074.59.00.234",
-        "N040.57.15.369,W074.59.17.647"
-      ],
-      "ZEEBO_SW_C4": [
-        "N040.56.35.036,W074.56.30.792",
-        "N040.55.45.268,W074.52.51.203",
-        "N041.03.57.139,W074.35.45.520",
-        "N040.57.23.499,W074.35.54.501",
-        "N040.53.21.374,W074.52.43.623",
-        "N040.51.29.849,W074.52.37.855",
-        "N040.52.33.707,W074.56.16.950",
-        "N040.56.35.036,W074.56.30.792"
-      ],
-      "ZEEBO_SW_C5": [
-        "N040.53.21.374,W074.52.43.623",
-        "N040.57.24.502,W074.35.53.869",
-        "N040.49.59.267,W074.36.03.702",
-        "N040.49.43.914,W074.52.31.016",
-        "N040.46.53.063,W074.56.01.184",
-        "N040.52.33.707,W074.56.16.950",
-        "N040.51.29.849,W074.52.37.855",
-        "N040.53.21.374,W074.52.43.623"
-      ],
-      "ZEEBO_NE_F4": [
-        "N041.03.57.139,W074.35.45.520",
-        "N041.09.00.898,W074.25.14.712",
-        "N041.12.05.042,W074.15.38.287",
-        "N041.09.38.251,W074.10.16.690",
-        "N041.04.04.802,W073.59.29.869",
-        "N040.59.13.211,W074.05.24.755",
-        "N041.03.40.330,W074.09.19.835",
-        "N040.59.59.423,W074.18.15.584",
-        "N040.59.48.780,W074.18.01.796",
-        "N040.57.23.499,W074.35.54.501",
-        "N041.03.57.139,W074.35.45.520"
-      ],
-      "MUGZY_SW_E3": [
-        "N041.03.57.139,W074.35.45.520",
-        "N041.09.00.898,W074.25.14.712",
-        "N041.12.05.042,W074.15.38.287",
-        "N041.09.38.251,W074.10.16.690",
-        "N041.04.04.802,W073.59.29.869",
-        "N040.59.13.211,W074.05.24.755",
-        "N041.03.40.330,W074.09.19.835",
-        "N040.59.59.423,W074.18.15.584",
-        "N040.59.48.780,W074.18.01.796",
-        "N040.59.32.630,W074.19.58.608",
-        "N040.51.49.968,W074.19.58.635",
-        "N040.48.07.866,W074.24.37.331",
-        "N040.48.29.811,W074.36.06.284",
-        "N040.57.23.499,W074.35.54.501",
-        "N041.03.57.139,W074.35.45.520"
-      ],
-      "MUGZY_SW_F3": [
-        "N040.59.32.630,W074.19.58.608",
-        "N040.59.48.780,W074.18.01.796",
-        "N040.59.59.423,W074.18.15.584",
-        "N041.03.40.330,W074.09.19.835",
-        "N040.59.13.211,W074.05.24.755",
-        "N040.52.12.463,W074.08.50.831",
-        "N040.54.11.829,W074.16.56.455",
-        "N040.51.49.968,W074.19.58.635",
-        "N040.59.32.630,W074.19.58.608"
-      ],
-      "MUGZY_SW_G4": [
-        "N041.04.04.802,W073.59.29.869",
-        "N040.58.23.649,W074.00.14.447",
-        "N040.53.59.140,W073.57.14.628",
-        "N040.53.23.530,W073.58.01.018",
-        "N040.50.05.433,W073.59.52.996",
-        "N040.53.56.901,W074.00.46.691",
-        "N040.59.13.211,W074.05.24.755",
-        "N041.04.04.802,W073.59.29.869"
-      ],
-      "MUGZY_SW_F4": [
-        "N040.59.13.211,W074.05.24.755",
-        "N040.53.56.901,W074.00.46.691",
-        "N040.50.05.433,W073.59.52.996",
-        "N040.48.38.531,W074.00.49.822",
-        "N040.52.12.463,W074.08.50.831",
-        "N040.59.13.211,W074.05.24.755"
-      ],
-      "MUGZY_SW_H4": [
-        "N041.04.04.802,W073.59.29.869",
-        "N040.59.26.148,W073.50.36.703",
-        "N040.53.59.140,W073.57.14.628",
-        "N040.58.23.649,W074.00.14.447",
-        "N041.04.04.802,W073.59.29.869"
-      ],
-      "MUGZY_NE_F3": [
-        "N041.03.57.139,W074.35.45.520",
-        "N041.09.00.898,W074.25.14.712",
-        "N041.12.05.042,W074.15.38.287",
-        "N041.09.38.251,W074.10.16.690",
-        "N041.04.04.802,W073.59.29.869",
-        "N040.59.13.211,W074.05.24.755",
-        "N041.03.40.330,W074.09.19.835",
-        "N041.02.26.365,W074.12.16.962",
-        "N040.57.23.733,W074.15.08.679",
-        "N040.59.48.780,W074.18.01.796",
-        "N040.57.49.509,W074.32.51.249",
-        "N040.57.23.499,W074.35.54.501",
-        "N041.03.57.139,W074.35.45.520"
-      ],
-      "MUGZY_NE_E4": [
-        "N040.57.23.499,W074.35.54.501",
-        "N040.57.49.509,W074.32.51.249",
-        "N040.59.48.780,W074.18.01.796",
-        "N040.57.23.733,W074.15.08.679",
-        "N040.54.11.582,W074.16.57.279",
-        "N040.45.48.724,W074.27.49.784",
-        "N040.43.14.503,W074.31.58.432",
-        "N040.43.27.632,W074.36.13.068",
-        "N040.43.50.181,W074.43.14.146",
-        "N040.49.52.565,W074.42.50.938",
-        "N040.49.59.267,W074.36.03.702",
-        "N040.57.23.499,W074.35.54.501"
-      ],
-      "MUGZY_NE_E6": [
-        "N040.43.50.181,W074.43.14.146",
-        "N040.43.27.632,W074.36.13.068",
-        "N040.43.14.503,W074.31.58.432",
-        "N040.45.48.724,W074.27.49.784",
-        "N040.47.56.866,W074.25.03.753",
-        "N040.45.05.850,W074.14.20.009",
-        "N040.44.16.329,W074.13.46.364",
-        "N040.34.26.569,W074.27.55.277",
-        "N040.37.27.459,W074.43.35.982",
-        "N040.43.50.181,W074.43.14.146"
-      ],
-      "MUGZY_NE_E7": [
-        "N040.34.26.569,W074.27.55.277",
-        "N040.44.16.329,W074.13.46.364",
-        "N040.43.14.956,W074.13.08.681",
-        "N040.34.10.103,W074.26.23.377",
-        "N040.34.26.569,W074.27.55.277"
-      ],
-      "MUGZY_NE_F7": [
-        "N040.45.05.850,W074.14.20.009",
-        "N040.47.45.989,W074.10.26.605",
-        "N040.46.17.865,W074.08.42.509",
-        "N040.43.14.956,W074.13.08.681",
-        "N040.45.05.850,W074.14.20.009"
-      ],
-      "MUGZY_NE_G6": [
-        "N040.49.32.035,W074.07.52.576",
-        "N040.48.04.886,W074.06.07.739",
-        "N040.46.17.865,W074.08.42.509",
-        "N040.47.45.989,W074.10.26.605",
-        "N040.49.32.035,W074.07.52.576"
-      ],
-      "MUGZY_NE_F5": [
-        "N040.47.56.866,W074.25.03.753",
-        "N040.54.11.582,W074.16.57.279",
-        "N040.49.32.227,W074.17.05.985",
-        "N040.45.05.850,W074.14.20.009",
-        "N040.47.56.866,W074.25.03.753"
-      ],
-      "MUGZY_NE_F6": [
-        "N040.54.11.582,W074.16.57.279",
-        "N040.52.11.900,W074.08.50.694",
-        "N040.49.32.035,W074.07.52.576",
-        "N040.47.45.989,W074.10.26.605",
-        "N040.45.05.850,W074.14.20.009",
-        "N040.49.32.227,W074.17.05.985",
-        "N040.54.11.582,W074.16.57.279"
-      ]
-    },
-    "volumes": {
-      "NOA_SW": [
-        {
-          "boundaries": [
-            "NOA_SW_F2"
-          ],
-          "lower": 6000,
-          "upper": 6000
-        },
-        {
-          "label_position": "N041.04.06.203,W074.26.58.286",
-          "boundaries": [
-            "NOA_SW_F3"
-          ],
-          "lower": 5000,
-          "upper": 7000
-        },
-        {
-          "boundaries": [
-            "NOA_SW_G3"
-          ],
-          "lower": 5000,
-          "upper": 6000
-        },
-        {
-          "boundaries": [
-            "NOA_SW_H3"
-          ],
-          "lower": 5000,
-          "upper": 5000
-        },
-        {
-          "boundaries": [
-            "NOA_SW_F4"
-          ],
-          "lower": 5000,
-          "upper": 6000
-        }
-      ],
-      "NOA_NE": [
-        {
-          "boundaries": [
-            "NOA_SW_F2"
-          ],
-          "lower": 6000,
-          "upper": 6000
-        },
-        {
-          "label_position": "N040.55.58.190,W074.31.03.198",
-          "boundaries": [
-            "NOA_NE_F3"
-          ],
-          "lower": 5000,
-          "upper": 7000
-        },
-        {
-          "boundaries": [
-            "YARDLEY_SW_B3"
-          ],
-          "lower": 7000,
-          "upper": 8000
-        },
-        {
-          "label_position": "N040.57.19.036,W074.43.50.841",
-          "boundaries": [
-            "YARDLEY_SW_C2"
-          ],
-          "lower": 7000,
-          "upper": 7000
-        },
-        {
-          "boundaries": [
-            "YARDLEY_SW_B4"
-          ],
-          "lower": 6000,
-          "upper": 8000
-        },
-        {
-          "label_position": "N040.50.26.060,W074.47.22.630",
-          "boundaries": [
-            "YARDLEY_SW_C4"
-          ],
-          "lower": 6000,
-          "upper": 7000
-        },
-        {
-          "label_position": "N041.03.44.189,W074.13.36.915",
-          "boundaries": [
-            "NOA_NE_G3"
-          ],
-          "lower": 5000,
-          "upper": 5000
-        },
-        {
-          "boundaries": [
-            "NOA_NE_F5"
-          ],
-          "lower": 5000,
-          "upper": 6000
-        }
-      ],
-      "FINAL_VECTORS_22": [
-        {
-          "boundaries": [
-            "FINALS_22_F4"
-          ],
-          "lower": 4000,
-          "upper": 5000
-        },
-        {
-          "boundaries": [
-            "FINALS_22_G5"
-          ],
-          "lower": 3000,
-          "upper": 4000
-        },
-        {
-          "boundaries": [
-            "FINALS_22_G6"
-          ],
-          "lower": 0,
-          "upper": 2500
-        },
-        {
-          "boundaries": [
-            "FINALS_22_G7"
-          ],
-          "lower": 4000,
-          "upper": 2500
-        }
-      ],
-      "FINAL_VECTORS_4": [
-        {
-          "label_position": "N040.32.57.497,W074.33.15.941",
-          "boundaries": [
-            "FINAL_4_D6"
-          ],
-          "lower": 4000,
-          "upper": 4000
-        },
-        {
-          "label_position": "N040.36.22.887,W074.25.10.290",
-          "boundaries": [
-            "FINAL_4_E5"
-          ],
-          "lower": 4000,
-          "upper": 5000
-        },
-        {
-          "boundaries": [
-            "FINAL_4_F6"
-          ],
-          "lower": 0,
-          "upper": 5000
-        },
-        {
-          "boundaries": [
-            "FINAL_4_E7"
-          ],
-          "lower": 0,
-          "upper": 4000
-        },
-        {
-          "boundaries": [
-            "FINAL_4_G7"
-          ],
-          "lower": 0,
-          "upper": 2500
-        },
-        {
-          "boundaries": [
-            "FINAL_4_F8"
-          ],
-          "lower": 3000,
-          "upper": 4000
-        },
-        {
-          "boundaries": [
-            "FINAL_4_E8"
-          ],
-          "lower": 3000,
-          "upper": 6000
-        }
-      ],
-      "YARDLEY_SW": [
-        {
-          "boundaries": [
-            "YARDLEY_SW_B3"
-          ],
-          "lower": 7000,
-          "upper": 7000
-        },
-        {
-          "label_position": "N040.57.33.826,W074.43.52.928",
-          "boundaries": [
-            "YARDLEY_SW_C2"
-          ],
-          "lower": 7000,
-          "upper": 7000
-        },
-        {
-          "boundaries": [
-            "YARDLEY_SW_B4"
-          ],
-          "lower": 6000,
-          "upper": 7000
-        },
-        {
-          "label_position": "N040.50.04.307,W074.47.51.633",
-          "boundaries": [
-            "YARDLEY_SW_C4"
-          ],
-          "lower": 6000,
-          "upper": 7000
-        },
-        {
-          "label_position": "N040.46.09.790,W074.39.45.571",
-          "boundaries": [
-            "YARDLEY_SW_D4"
-          ],
-          "lower": 5000,
-          "upper": 7000
-        },
-        {
-          "boundaries": [
-            "YARDLEY_SW_E5"
-          ],
-          "lower": 5000,
-          "upper": 6000
-        },
-        {
-          "boundaries": [
-            "YARDLEY_SW_B7"
-          ],
-          "lower": 5000,
-          "upper": 9000
-        },
-        {
-          "label_position": "N040.24.04.180,W074.40.58.657",
-          "boundaries": [
-            "YARDLEY_SW_C7"
-          ],
-          "lower": 5000,
-          "upper": 8000
-        },
-        {
-          "boundaries": [
-            "YARDLEY_SW_E6"
-          ],
-          "lower": 5000,
-          "upper": 7000
-        },
-        {
-          "boundaries": [
-            "YARDLEY_SW_F6"
-          ],
-          "lower": 5000,
-          "upper": 6000
-        },
-        {
-          "boundaries": [
-            "YARDLEY_SW_B8"
-          ],
-          "lower": 6000,
-          "upper": 9000
-        },
-        {
-          "boundaries": [
-            "YARDLEY_SW_C8"
-          ],
-          "lower": 6000,
-          "upper": 7000
-        },
-        {
-          "boundaries": [
-            "YARDLEY_SW_C9"
-          ],
-          "lower": 7000,
-          "upper": 7000
-        }
-      ],
-      "YARDLEY_NE": [
-        {
-          "boundaries": [
-            "YARDLEY_SW_B7"
-          ],
-          "lower": 5000,
-          "upper": 9000
-        },
-        {
-          "label_position": "N040.24.30.629,W074.41.08.133",
-          "boundaries": [
-            "YARDLEY_SW_C7"
-          ],
-          "lower": 5000,
-          "upper": 8000
-        },
-        {
-          "boundaries": [
-            "YARDLEY_SW_B8"
-          ],
-          "lower": 6000,
-          "upper": 9000
-        },
-        {
-          "boundaries": [
-            "YARDLEY_SW_C8"
-          ],
-          "lower": 6000,
-          "upper": 7000
-        },
-        {
-          "boundaries": [
-            "YARDLEY_SW_C9"
-          ],
-          "lower": 7000,
-          "upper": 7000
-        },
-        {
-          "boundaries": [
-            "YARDLEY_NE_E6"
-          ],
-          "lower": 5000,
-          "upper": 7000
-        },
-        {
-          "label_position": "N040.30.18.443,W074.22.00.721",
-          "boundaries": [
-            "YARDLEY_NE_F6"
-          ],
-          "lower": 5000,
-          "upper": 6000
-        },
-        {
-          "boundaries": [
-            "YARDLEY_NE_E7"
-          ],
-          "lower": 7000,
-          "upper": 7000
-        }
-      ],
-      "DEP_SW": [
-        {
-          "boundaries": [
-            "DEP_SW_F3"
-          ],
-          "lower": 7000,
-          "upper": 7000
-        },
-        {
-          "boundaries": [
-            "DEP_SW_F4"
-          ],
-          "lower": 6000,
-          "upper": 7000
-        },
-        {
-          "boundaries": [
-            "DEP_SW_F5"
-          ],
-          "lower": 6000,
-          "upper": 6000
-        },
-        {
-          "boundaries": [
-            "DEP_SW_G6"
-          ],
-          "lower": 5000,
-          "upper": 5000
-        },
-        {
-          "boundaries": [
-            "DEP_SW_F6"
-          ],
-          "lower": 5000,
-          "upper": 6000
-        },
-        {
-          "label_position": "N040.55.18.681,W074.14.39.537",
-          "boundaries": [
-            "DEP_SW_E5"
-          ],
-          "lower": 6000,
-          "upper": 8000
-        },
-        {
-          "boundaries": [
-            "DEP_SW_E6"
-          ],
-          "lower": 0,
-          "upper": 8000
-        },
-        {
-          "boundaries": [
-            "DEP_SW_D5"
-          ],
-          "lower": 6000,
-          "upper": 10000
-        },
-        {
-          "label_position": "N040.43.00.001,W074.18.55.876",
-          "boundaries": [
-            "DEP_SW_D6"
-          ],
-          "lower": 0,
-          "upper": 10000
-        },
-        {
-          "boundaries": [
-            "DEP_SW_C6"
-          ],
-          "lower": 7000,
-          "upper": 10000
-        },
-        {
-          "boundaries": [
-            "DEP_SW_C5"
-          ],
-          "lower": 8000,
-          "upper": 10000
-        },
-        {
-          "label_position": "N040.54.52.396,W074.35.05.062",
-          "boundaries": [
-            "DEP_SW_B4"
-          ],
-          "lower": 9000,
-          "upper": 10000
-        },
-        {
-          "boundaries": [
-            "DEP_SW_C8"
-          ],
-          "lower": 7000,
-          "upper": 11000
-        },
-        {
-          "boundaries": [
-            "DEP_SW_D8"
-          ],
-          "lower": 0,
-          "upper": 11000
-        },
-        {
-          "boundaries": [
-            "DEP_SW_D9"
-          ],
-          "lower": 5000,
-          "upper": 6000
-        },
-        {
-          "boundaries": [
-            "DEP_SW_E8"
-          ],
-          "lower": 0,
-          "upper": 2500
-        },
-        {
-          "label_position": "N040.48.32.324,W074.05.37.637",
-          "boundaries": [
-            "DEP_SW_F7"
-          ],
-          "lower": 0,
-          "upper": 1500
-        },
-        {
-          "boundaries": [
-            "DEP_SW_F7"
-          ],
-          "lower": 5000,
-          "upper": 6000
-        },
-        {
-          "boundaries": [
-            "DEP_SW_F8"
-          ],
-          "lower": 5000,
-          "upper": 6000
-        }
-      ],
-      "DEP_NE": [
-        {
-          "boundaries": [
-            "DEP_NE_F2"
-          ],
-          "lower": 6000,
-          "upper": 7000
-        },
-        {
-          "boundaries": [
-            "DEP_NE_F3"
-          ],
-          "lower": 5000,
-          "upper": 7000
-        },
-        {
-          "boundaries": [
-            "DEP_NE_G2"
-          ],
-          "lower": 6000,
-          "upper": 6000
-        },
-        {
-          "boundaries": [
-            "DEP_NE_G3"
-          ],
-          "lower": 0,
-          "upper": 6000
-        },
-        {
-          "boundaries": [
-            "DEP_NE_H3"
-          ],
-          "lower": 0,
-          "upper": 2000
-        },
-        {
-          "boundaries": [
-            "DEP_NE_G4"
-          ],
-          "lower": 0,
-          "upper": 5000
-        },
-        {
-          "boundaries": [
-            "DEP_NE_G5"
-          ],
-          "lower": 0,
-          "upper": 6000
-        },
-        {
-          "label_position": "N040.54.41.369,W074.14.23.525",
-          "boundaries": [
-            "DEP_NE_E3"
-          ],
-          "lower": 0,
-          "upper": 8000
-        },
-        {
-          "boundaries": [
-            "DEP_SW_D5"
-          ],
-          "lower": 6000,
-          "upper": 10000
-        },
-        {
-          "boundaries": [
-            "DEP_SW_C5"
-          ],
-          "lower": 8000,
-          "upper": 10000
-        },
-        {
-          "label_position": "N040.54.52.396,W074.35.05.062",
-          "boundaries": [
-            "DEP_SW_B4"
-          ],
-          "lower": 9000,
-          "upper": 10000
-        },
-        {
-          "label_position": "N040.46.05.835,W074.32.16.010",
-          "boundaries": [
-            "DEP_NE_C6"
-          ],
-          "lower": 7000,
-          "upper": 10000
-        },
-        {
-          "boundaries": [
-            "DEP_NE_C7"
-          ],
-          "lower": 6000,
-          "upper": 10000
-        },
-        {
-          "label_position": "N040.36.12.189,W074.18.21.736",
-          "boundaries": [
-            "DEP_NE_D8"
-          ],
-          "lower": 5000,
-          "upper": 10000
-        },
-        {
-          "boundaries": [
-            "DEP_NE_D9"
-          ],
-          "lower": 5000,
-          "upper": 6000
-        },
-        {
-          "boundaries": [
-            "DEP_NE_E7"
-          ],
-          "lower": 0,
-          "upper": 10000
-        },
-        {
-          "boundaries": [
-            "DEP_NE_E4"
-          ],
-          "lower": 2000,
-          "upper": 8000
-        },
-        {
-          "label_position": "N040.57.00.785,W074.16.22.919",
-          "boundaries": [
-            "DEP_NE_F4"
-          ],
-          "lower": 5000,
-          "upper": 8000
-        },
-        {
-          "boundaries": [
-            "DEP_NE_D6"
-          ],
-          "lower": 0,
-          "upper": 10000
-        },
-        {
-          "boundaries": [
-            "DEP_NE_E5"
-          ],
-          "lower": 3000,
-          "upper": 8000
-        },
-        {
-          "boundaries": [
-            "DEP_NE_D7"
-          ],
-          "lower": 4000,
-          "upper": 10000
-        },
-        {
-          "label_position": "N040.48.46.387,W074.05.11.984",
-          "boundaries": [
-            "DEP_NE_G6"
-          ],
-          "lower": 0,
-          "upper": 6000
-        },
-        {
-          "boundaries": [
-            "DEP_NE_F6"
-          ],
-          "lower": 2500,
-          "upper": 6000
-        },
-        {
-          "boundaries": [
-            "DEP_NE_F6B"
-          ],
-          "lower": 2500,
-          "upper": 8000
-        },
-        {
-          "boundaries": [
-            "DEP_NE_E6"
-          ],
-          "lower": 0,
-          "upper": 8000
-        },
-        {
-          "boundaries": [
-            "DEP_NE_G7"
-          ],
-          "lower": 0,
-          "upper": 3000
-        }
-      ],
-      "METRO_SW": [
-        {
-          "boundaries": [
-            "METRO_SW_D4"
-          ],
-          "lower": 8000,
-          "upper": 9000
-        },
-        {
-          "label_position": "N040.55.10.070,W074.35.05.941",
-          "boundaries": [
-            "METRO_SW_E4"
-          ],
-          "lower": 8000,
-          "upper": 8000
-        },
-        {
-          "boundaries": [
-            "METRO_SW_B5"
-          ],
-          "lower": 0,
-          "upper": 5000
-        },
-        {
-          "boundaries": [
-            "METRO_SW_C5"
-          ],
-          "lower": 0,
-          "upper": 5000
-        },
-        {
-          "label_position": "N040.46.11.699,W074.48.28.465",
-          "boundaries": [
-            "METRO_SW_C5"
-          ],
-          "lower": 8000,
-          "upper": 9000
-        },
-        {
-          "boundaries": [
-            "METRO_SW_D5"
-          ],
-          "lower": 0,
-          "upper": 4000
-        },
-        {
-          "label_position": "N040.46.28.673,W074.40.24.600",
-          "boundaries": [
-            "METRO_SW_D5"
-          ],
-          "lower": 8000,
-          "upper": 9000
-        },
-        {
-          "label_position": "N040.32.38.120,W075.01.04.077",
-          "boundaries": [
-            "METRO_SW_A6"
-          ],
-          "lower": 6000,
-          "upper": 9000
-        },
-        {
-          "boundaries": [
-            "METRO_SW_B6"
-          ],
-          "lower": 0,
-          "upper": 9000
-        },
-        {
-          "label_position": "N040.33.25.293,W074.39.41.616",
-          "boundaries": [
-            "METRO_SW_D6"
-          ],
-          "lower": 0,
-          "upper": 4000
-        },
-        {
-          "boundaries": [
-            "METRO_SW_D6"
-          ],
-          "lower": 7000,
-          "upper": 9000
-        },
-        {
-          "boundaries": [
-            "METRO_SW_E7"
-          ],
-          "lower": 0,
-          "upper": 4000
-        },
-        {
-          "boundaries": [
-            "METRO_SW_A7"
-          ],
-          "lower": 5000,
-          "upper": 9000
-        },
-        {
-          "boundaries": [
-            "METRO_SW_F9"
-          ],
-          "lower": 3000,
-          "upper": 4000
-        }
-      ],
-      "METRO_NE": [
-        {
-          "label_position": "N040.55.37.152,W074.35.02.838",
-          "boundaries": [
-            "METRO_SW_E4"
-          ],
-          "lower": 8000,
-          "upper": 8000
-        },
-        {
-          "boundaries": [
-            "METRO_SW_B5"
-          ],
-          "lower": 0,
-          "upper": 5000
-        },
-        {
-          "boundaries": [
-            "METRO_SW_C5"
-          ],
-          "lower": 0,
-          "upper": 5000
-        },
-        {
-          "label_position": "N040.32.46.635,W075.01.12.537",
-          "boundaries": [
-            "METRO_SW_C5"
-          ],
-          "lower": 8000,
-          "upper": 9000
-        },
-        {
-          "label_position": "N040.32.46.635,W075.01.12.537",
-          "boundaries": [
-            "METRO_SW_A6"
-          ],
-          "lower": 6000,
-          "upper": 9000
-        },
-        {
-          "boundaries": [
-            "METRO_SW_B6"
-          ],
-          "lower": 0,
-          "upper": 9000
-        },
-        {
-          "boundaries": [
-            "METRO_SW_A7"
-          ],
-          "lower": 5000,
-          "upper": 9000
-        },
-        {
-          "label_position": "N040.52.01.366,W074.39.58.095",
-          "boundaries": [
-            "METRO_NE_D4"
-          ],
-          "lower": 8000,
-          "upper": 9000
-        },
-        {
-          "boundaries": [
-            "METRO_NE_D5"
-          ],
-          "lower": 4000,
-          "upper": 4000
-        },
-        {
-          "label_position": "N040.42.05.852,W074.40.17.706",
-          "boundaries": [
-            "METRO_NE_D5"
-          ],
-          "lower": 8000,
-          "upper": 9000
-        },
-        {
-          "label_position": "N040.37.29.876,W074.38.56.737",
-          "boundaries": [
-            "METRO_NE_D6"
-          ],
-          "lower": 4000,
-          "upper": 4000
-        },
-        {
-          "boundaries": [
-            "METRO_NE_D6"
-          ],
-          "lower": 7000,
-          "upper": 9000
-        },
-        {
-          "boundaries": [
-            "METRO_NE_D7"
-          ],
-          "lower": 0,
-          "upper": 4000
-        },
-        {
-          "label_position": "N040.34.51.618,W074.40.16.882",
-          "boundaries": [
-            "METRO_NE_D7"
-          ],
-          "lower": 7000,
-          "upper": 9000
-        },
-        {
-          "boundaries": [
-            "METRO_NE_E6"
-          ],
-          "lower": 4000,
-          "upper": 4000
-        },
-        {
-          "label_position": "N040.33.22.313,W074.33.32.063",
-          "boundaries": [
-            "METRO_NE_E7"
-          ],
-          "lower": 0,
-          "upper": 3000
-        },
-        {
-          "boundaries": [
-            "METRO_NE_E8"
-          ],
-          "lower": 0,
-          "upper": 3000
-        },
-        {
-          "boundaries": [
-            "METRO_NE_D8"
-          ],
-          "lower": 0,
-          "upper": 4000
-        }
-      ],
-      "ZEEBO_SW": [
-        {
-          "boundaries": [
-            "ZEEBO_SW_C2"
-          ],
-          "lower": 6000,
-          "upper": 7000
-        },
-        {
-          "label_position": "N041.18.53.335,W074.30.07.937",
-          "boundaries": [
-            "ZEEBO_SW_F2"
-          ],
-          "lower": 5000,
-          "upper": 5000
-        },
-        {
-          "label_position": "N041.01.19.183,W074.51.51.822",
-          "boundaries": [
-            "ZEEBO_SW_C3"
-          ],
-          "lower": 0,
-          "upper": 5000
-        },
-        {
-          "boundaries": [
-            "ZEEBO_SW_F3"
-          ],
-          "lower": 0,
-          "upper": 5000
-        },
-        {
-          "boundaries": [
-            "ZEEBO_SW_D3"
-          ],
-          "lower": 0,
-          "upper": 7000
-        },
-        {
-          "boundaries": [
-            "ZEEBO_SW_E4"
-          ],
-          "lower": 0,
-          "upper": 4000
-        },
-        {
-          "boundaries": [
-            "ZEEBO_SW_B4"
-          ],
-          "lower": 6000,
-          "upper": 7000
-        },
-        {
-          "boundaries": [
-            "ZEEBO_SW_B5"
-          ],
-          "lower": 6000,
-          "upper": 6000
-        },
-        {
-          "boundaries": [
-            "ZEEBO_SW_C4"
-          ],
-          "lower": 0,
-          "upper": 6000
-        },
-        {
-          "boundaries": [
-            "ZEEBO_SW_C5"
-          ],
-          "lower": 0,
-          "upper": 5000
-        }
-      ],
-      "ZEEBO_NE": [
-        {
-          "boundaries": [
-            "ZEEBO_SW_F2"
-          ],
-          "lower": 5000,
-          "upper": 5000
-        },
-        {
-          "boundaries": [
-            "ZEEBO_SW_C2"
-          ],
-          "lower": 6000,
-          "upper": 7000
-        },
-        {
-          "label_position": "N041.01.10.106,W074.52.14.646",
-          "boundaries": [
-            "ZEEBO_SW_C3"
-          ],
-          "lower": 0,
-          "upper": 5000
-        },
-        {
-          "boundaries": [
-            "ZEEBO_SW_F3"
-          ],
-          "lower": 0,
-          "upper": 5000
-        },
-        {
-          "boundaries": [
-            "ZEEBO_SW_D3"
-          ],
-          "lower": 0,
-          "upper": 7000
-        },
-        {
-          "boundaries": [
-            "ZEEBO_SW_E4"
-          ],
-          "lower": 0,
-          "upper": 4000
-        },
-        {
-          "boundaries": [
-            "ZEEBO_SW_B4"
-          ],
-          "lower": 6000,
-          "upper": 7000
-        },
-        {
-          "boundaries": [
-            "ZEEBO_SW_B5"
-          ],
-          "lower": 4000,
-          "upper": 4000
-        },
-        {
-          "boundaries": [
-            "ZEEBO_SW_C4"
-          ],
-          "lower": 0,
-          "upper": 6000
-        },
-        {
-          "boundaries": [
-            "ZEEBO_NE_F4"
-          ],
-          "lower": 4000,
-          "upper": 4000
-        },
-        {
-          "boundaries": [
-            "ZEEBO_SW_C5"
-          ],
-          "lower": 0,
-          "upper": 5000
-        }
-      ],
-      "MUGZY_SW": [
-        {
-          "label_position": "N041.04.21.982,W074.23.15.895",
-          "boundaries": [
-            "MUGZY_SW_E3"
-          ],
-          "lower": 0,
-          "upper": 4000
-        },
-        {
-          "label_position": "N040.55.57.806,W074.12.55.936",
-          "boundaries": [
-            "MUGZY_SW_F3"
-          ],
-          "lower": 0,
-          "upper": 3000
-        },
-        {
-          "boundaries": [
-            "MUGZY_SW_G4"
-          ],
-          "lower": 2000,
-          "upper": 2000
-        },
-        {
-          "label_position": "N040.52.27.651,W074.03.54.118",
-          "boundaries": [
-            "MUGZY_SW_F4"
-          ],
-          "lower": 1800,
-          "upper": 2000
-        },
-        {
-          "boundaries": [
-            "MUGZY_SW_H4"
-          ],
-          "lower": 2000,
-          "upper": 2000
-        }
-      ],
-      "MUGZY_NE": [
-        {
-          "boundaries": [
-            "MUGZY_NE_F3"
-          ],
-          "lower": 0,
-          "upper": 3000
-        },
-        {
-          "boundaries": [
-            "MUGZY_NE_E4"
-          ],
-          "lower": 0,
-          "upper": 4000
-        },
-        {
-          "boundaries": [
-            "MUGZY_NE_E6"
-          ],
-          "lower": 0,
-          "upper": 3000
-        },
-        {
-          "boundaries": [
-            "MUGZY_NE_E7"
-          ],
-          "lower": 0,
-          "upper": 3000
-        },
-        {
-          "boundaries": [
-            "MUGZY_NE_F7"
-          ],
-          "lower": 1500,
-          "upper": 2000
-        },
-        {
-          "boundaries": [
-            "MUGZY_NE_G6"
-          ],
-          "lower": 1500,
-          "upper": 1500
-        },
-        {
-          "boundaries": [
-            "MUGZY_NE_F5"
-          ],
-          "lower": 0,
-          "upper": 3000
-        },
-        {
-          "boundaries": [
-            "MUGZY_NE_F6"
-          ],
-          "lower": 2000,
-          "upper": 2000
-        }
-      ]
-    }
-  },
-  "inbound_flows": {
-    "COATE": {
-      "arrivals": [
-        {
-          "waypoints": "FILPS WEARD/ho CAMMO HUO LEMOR/a6000 COATE KEWR",
-          "cruise_altitude": 39000,
-          "route": "/. ALB V489 COATE",
-          "initial_controller": "BOS_CTR",
-          "initial_altitude": 12000,
-          "initial_speed": 300,
-          "expect_approach": null,
-          "airlines": {
-            "KCDW": [
-              {
-                "icao": "LXJ",
-                "airport": "KFLL"
-              },
-              {
-                "icao": "LXJ",
-                "airport": "KMSY"
-              },
-              {
-                "icao": "LXJ",
-                "airport": "MDPC"
-              },
-              {
-                "icao": "LXJ",
-                "airport": "KGSO"
-              },
-              {
-                "icao": "LXJ",
-                "airport": "KATL"
-              },
-              {
-                "icao": "LXJ",
-                "airport": "KSRQ"
-              },
-              {
-                "icao": "EJA",
-                "airport": "KCLT"
-              },
-              {
-                "icao": "EJA",
-                "airport": "KMCO"
-              },
-              {
-                "icao": "EJA",
-                "airport": "KSNA"
-              },
-              {
-                "icao": "EJA",
-                "airport": "KPBI"
-              },
-              {
-                "icao": "EJA",
-                "airport": "KSAV"
-              },
-              {
-                "icao": "EJA",
-                "airport": "KRSW"
-              },
-              {
-                "icao": "EJA",
-                "airport": "KTPA"
-              },
-              {
-                "icao": "EJA",
-                "airport": "KRDU"
-              },
-              {
-                "icao": "EJA",
-                "airport": "KMIA"
-              },
-              {
-                "icao": "EJA",
-                "airport": "MYNN"
-              }
-            ],
-            "KMMU": [
-              {
-                "icao": "LXJ",
-                "airport": "KFLL"
-              },
-              {
-                "icao": "LXJ",
-                "airport": "KMSY"
-              },
-              {
-                "icao": "LXJ",
-                "airport": "MDPC"
-              },
-              {
-                "icao": "LXJ",
-                "airport": "KGSO"
-              },
-              {
-                "icao": "LXJ",
-                "airport": "KATL"
-              },
-              {
-                "icao": "LXJ",
-                "airport": "KSRQ"
-              },
-              {
-                "icao": "EJA",
-                "airport": "KCLT"
-              },
-              {
-                "icao": "EJA",
-                "airport": "KMCO"
-              },
-              {
-                "icao": "EJA",
-                "airport": "KSNA"
-              },
-              {
-                "icao": "EJA",
-                "airport": "KPBI"
-              },
-              {
-                "icao": "EJA",
-                "airport": "KSAV"
-              },
-              {
-                "icao": "EJA",
-                "airport": "KRSW"
-              },
-              {
-                "icao": "EJA",
-                "airport": "KTPA"
-              },
-              {
-                "icao": "EJA",
-                "airport": "KRDU"
-              },
-              {
-                "icao": "EJA",
-                "airport": "KMIA"
-              },
-              {
-                "icao": "EJA",
-                "airport": "MYNN"
-              }
-            ],
-            "KTEB": [
-              {
-                "icao": "LXJ",
-                "airport": "KFLL"
-              },
-              {
-                "icao": "LXJ",
-                "airport": "KMSY"
-              },
-              {
-                "icao": "LXJ",
-                "airport": "MDPC"
-              },
-              {
-                "icao": "LXJ",
-                "airport": "KGSO"
-              },
-              {
-                "icao": "LXJ",
-                "airport": "KATL"
-              },
-              {
-                "icao": "LXJ",
-                "airport": "KSRQ"
-              },
-              {
-                "icao": "EJA",
-                "airport": "KCLT"
-              },
-              {
-                "icao": "EJA",
-                "airport": "KMCO"
-              },
-              {
-                "icao": "EJA",
-                "airport": "KSNA"
-              },
-              {
-                "icao": "EJA",
-                "airport": "KPBI"
-              },
-              {
-                "icao": "EJA",
-                "airport": "KSAV"
-              },
-              {
-                "icao": "EJA",
-                "airport": "KRSW"
-              },
-              {
-                "icao": "EJA",
-                "airport": "KTPA"
-              },
-              {
-                "icao": "EJA",
-                "airport": "KRDU"
-              },
-              {
-                "icao": "EJA",
-                "airport": "KMIA"
-              },
-              {
-                "icao": "EJA",
-                "airport": "MYNN"
-              }
-            ]
-          }
-        }
-      ]
-    },
-    "COATE TEB NE": {
-      "arrivals": [
-        {
-          "waypoints": " HUO LEMOR/a6000 COATE/a6000 N040.59.56.086,W074.33.54.613/a4000 N040.59.56.086,W074.33.54.613/a3000 N040.45.34.222,W074.16.26.874/a3000/s200 N040.44.16.645,W074.14.02.129/a2000/s180 LEESY/a1700 DANDY/a1500/s180 TORBY/a1300/s160 N040.50.50.669,W074.04.16.420/s130/a001 KTEB/delete",
-          "cruise_altitude": 39000,
-          "route": "/. ALB V489 COATE",
-          "initial_controller": "4U",
-          "initial_altitude": 6000,
-          "initial_speed": 300,
-          "expect_approach": "I6",
-          "airlines": {
-            "KTEB": [
-              {
-                "airport": "KFLL",
-                "icao": "LXJ"
-              },
-              {
-                "airport": "KMSY",
-                "icao": "LXJ"
-              },
-              {
-                "airport": "MDPC",
-                "icao": "LXJ"
-              },
-              {
-                "airport": "KGSO",
-                "icao": "LXJ"
-              },
-              {
-                "airport": "KATL",
-                "icao": "LXJ"
-              },
-              {
-                "airport": "KSRQ",
-                "icao": "LXJ"
-              },
-              {
-                "airport": "KCLT",
-                "icao": "EJA"
-              },
-              {
-                "airport": "KMCO",
-                "icao": "EJA"
-              },
-              {
-                "airport": "KSNA",
-                "icao": "EJA"
-              },
-              {
-                "airport": "KPBI",
-                "icao": "EJA"
-              },
-              {
-                "airport": "KSAV",
-                "icao": "EJA"
-              },
-              {
-                "airport": "KRSW",
-                "icao": "EJA"
-              },
-              {
-                "airport": "KTPA",
-                "icao": "EJA"
-              },
-              {
-                "airport": "KRDU",
-                "icao": "EJA"
-              },
-              {
-                "airport": "KMIA",
-                "icao": "EJA"
-              },
-              {
-                "airport": "MYNN",
-                "icao": "EJA"
-              }
-            ]
-          }
-        }
-      ]
-    },
-    "COATE TEB SW": {
-      "arrivals": [
-        {
-          "waypoints": " HUO LEMOR/a6000 COATE/a6000 N041.03.54.915,W074.40.59.564/a4000 N041.05.28.202,W074.25.23.748/a3000 N041.06.10.788,W074.10.16.360/a3000 NIPIE/a2500/s210 UNVIL/a2000/s180  TUGGZ/a1500/s170 N040.51.30.509,W074.03.33.491/a001/s130 KTEB/delete",
-          "cruise_altitude": 39000,
-          "route": "/. ALB V489 COATE",
-          "initial_controller": "4U",
-          "initial_altitude": 6000,
-          "initial_speed": 300,
-          "expect_approach": "RY9",
-          "airlines": {
-            "KTEB": [
-              {
-                "airport": "KFLL",
-                "icao": "LXJ"
-              },
-              {
-                "airport": "KMSY",
-                "icao": "LXJ"
-              },
-              {
-                "airport": "MDPC",
-                "icao": "LXJ"
-              },
-              {
-                "airport": "KGSO",
-                "icao": "LXJ"
-              },
-              {
-                "airport": "KATL",
-                "icao": "LXJ"
-              },
-              {
-                "airport": "KSRQ",
-                "icao": "LXJ"
-              },
-              {
-                "airport": "KCLT",
-                "icao": "EJA"
-              },
-              {
-                "airport": "KMCO",
-                "icao": "EJA"
-              },
-              {
-                "airport": "KSNA",
-                "icao": "EJA"
-              },
-              {
-                "airport": "KPBI",
-                "icao": "EJA"
-              },
-              {
-                "airport": "KSAV",
-                "icao": "EJA"
-              },
-              {
-                "airport": "KRSW",
-                "icao": "EJA"
-              },
-              {
-                "airport": "KTPA",
-                "icao": "EJA"
-              },
-              {
-                "airport": "KRDU",
-                "icao": "EJA"
-              },
-              {
-                "airport": "KMIA",
-                "icao": "EJA"
-              },
-              {
-                "airport": "MYNN",
-                "icao": "EJA"
-              }
-            ]
-          }
-        }
-      ]
-    },
-    "FLOSI4": {
-      "arrivals": [
-        {
-          "waypoints": "HELON FLOSI/ho CRANK/a7000 SHAFF SAX PHLBO HOKIR/h180",
-          "cruise_altitude": 39000,
-          "star": "FLOSI4",
-          "initial_controller": "BOS_CTR",
-          "initial_altitude": 10000,
-          "initial_speed": 250,
-          "assigned_altitude": 7000,
-          "expect_approach": null,
-          "airlines": {
-            "KEWR": [
-              {
-                "icao": "UAL",
-                "airport": "KFLL"
-              },
-              {
-                "icao": "NKS",
-                "airport": "KMSY"
-              },
-              {
-                "airport": "EDDF",
-                "fleet": "longNYC",
-                "icao": "DLH"
-              },
-              {
-                "airport": "EGLL",
-                "fleet": "longNYC",
-                "icao": "BAW"
-              },
-              {
-                "icao": "SAS",
-                "airport": "ESSA"
-              },
-              {
-                "icao": "SAS",
-                "airport": "EKCH"
-              },
-              {
-                "icao": "SAS",
-                "airport": "ENGM"
-              },
-              {
-                "icao": "UAL",
-                "airport": "MDPC"
-              },
-              {
-                "icao": "RPA",
-                "airport": "KGSO"
-              },
-              {
-                "icao": "DAL",
-                "airport": "KATL"
-              },
-              {
-                "icao": "RPA",
-                "airport": "KSRQ"
-              },
-              {
-                "icao": "GJS",
-                "airport": "KCLT"
-              },
-              {
-                "icao": "NKS",
-                "airport": "KMCO"
-              },
-              {
-                "icao": "UAL",
-                "airport": "KSNA"
-              },
-              {
-                "icao": "JBU",
-                "airport": "KPBI"
-              },
-              {
-                "icao": "GJS",
-                "airport": "KSAV"
-              },
-              {
-                "icao": "UAL",
-                "airport": "KRSW"
-              },
-              {
-                "icao": "UAL",
-                "airport": "KTPA"
-              },
-              {
-                "icao": "UAL",
-                "airport": "KRDU"
-              },
-              {
-                "icao": "UAL",
-                "airport": "KMIA"
-              },
-              {
-                "icao": "UAL",
-                "airport": "MYNN"
-              }
-            ]
-          }
-        }
-      ]
-    },
-    "FQM3": {
-      "arrivals": [
-        {
-          "waypoints": "HAYED/a18000 RACKI/a13000/ho PENNS SWEET/a7000 BWZ/h122",
-          "cruise_altitude": 39000,
-          "star": "FQM3",
-          "initial_controller": "NY_CTR",
-          "initial_altitude": 18000,
-          "initial_speed": 300,
-          "expect_approach": null,
-          "airlines": {
-            "KEWR": [
-              {
-                "icao": "UAL",
-                "airport": "KFLL"
-              },
-              {
-                "icao": "NKS",
-                "airport": "KMSY"
-              },
-              {
-                "icao": "UAL",
-                "airport": "MDPC"
-              },
-              {
-                "icao": "RPA",
-                "airport": "KGSO"
-              },
-              {
-                "icao": "DAL",
-                "airport": "KATL"
-              },
-              {
-                "icao": "RPA",
-                "airport": "KSRQ"
-              },
-              {
-                "icao": "GJS",
-                "airport": "KCLT"
-              },
-              {
-                "icao": "NKS",
-                "airport": "KMCO"
-              },
-              {
-                "icao": "UAL",
-                "airport": "KSNA"
-              },
-              {
-                "icao": "JBU",
-                "airport": "KPBI"
-              },
-              {
-                "icao": "GJS",
-                "airport": "KSAV"
-              },
-              {
-                "icao": "UAL",
-                "airport": "KRSW"
-              },
-              {
-                "icao": "UAL",
-                "airport": "KTPA"
-              },
-              {
-                "icao": "UAL",
-                "airport": "KRDU"
-              },
-              {
-                "icao": "UAL",
-                "airport": "KMIA"
-              },
-              {
-                "icao": "UAL",
-                "airport": "MYNN"
-              }
-            ]
-          }
-        }
-      ]
-    },
-    "JAIKE4": {
-      "arrivals": [
-        {
-          "waypoints": "JAIKE ILENE/a13000/ho WACKI/a11000 MAZIE REGLE/a7000 GNNZO SBJ/h59",
-          "cruise_altitude": 39000,
-          "star": "JAIKE4",
-          "initial_controller": "21E",
-          "initial_altitude": 13000,
-          "initial_speed": 300,
-          "expect_approach": null,
-          "airlines": {
-            "KCDW": [
-              {
-                "icao": "LXJ",
-                "airport": "KFLL"
-              },
-              {
-                "icao": "LXJ",
-                "airport": "KMSY"
-              },
-              {
-                "icao": "LXJ",
-                "airport": "MDPC"
-              },
-              {
-                "icao": "LXJ",
-                "airport": "KGSO"
-              },
-              {
-                "icao": "LXJ",
-                "airport": "KATL"
-              },
-              {
-                "icao": "LXJ",
-                "airport": "KSRQ"
-              },
-              {
-                "icao": "EJA",
-                "airport": "KCLT"
-              },
-              {
-                "icao": "EJA",
-                "airport": "KMCO"
-              },
-              {
-                "icao": "EJA",
-                "airport": "KSNA"
-              },
-              {
-                "icao": "EJA",
-                "airport": "KPBI"
-              },
-              {
-                "icao": "EJA",
-                "airport": "KSAV"
-              },
-              {
-                "icao": "EJA",
-                "airport": "KRSW"
-              },
-              {
-                "icao": "EJA",
-                "airport": "KTPA"
-              },
-              {
-                "icao": "EJA",
-                "airport": "KRDU"
-              },
-              {
-                "icao": "EJA",
-                "airport": "KMIA"
-              },
-              {
-                "icao": "EJA",
-                "airport": "MYNN"
-              }
-            ],
-            "KMMU": [
-              {
-                "icao": "LXJ",
-                "airport": "KFLL"
-              },
-              {
-                "icao": "LXJ",
-                "airport": "KMSY"
-              },
-              {
-                "icao": "LXJ",
-                "airport": "MDPC"
-              },
-              {
-                "icao": "LXJ",
-                "airport": "KGSO"
-              },
-              {
-                "icao": "LXJ",
-                "airport": "KATL"
-              },
-              {
-                "icao": "LXJ",
-                "airport": "KSRQ"
-              },
-              {
-                "icao": "EJA",
-                "airport": "KCLT"
-              },
-              {
-                "icao": "EJA",
-                "airport": "KMCO"
-              },
-              {
-                "icao": "EJA",
-                "airport": "KSNA"
-              },
-              {
-                "icao": "EJA",
-                "airport": "KPBI"
-              },
-              {
-                "icao": "EJA",
-                "airport": "KSAV"
-              },
-              {
-                "icao": "EJA",
-                "airport": "KRSW"
-              },
-              {
-                "icao": "EJA",
-                "airport": "KTPA"
-              },
-              {
-                "icao": "EJA",
-                "airport": "KRDU"
-              },
-              {
-                "icao": "EJA",
-                "airport": "KMIA"
-              },
-              {
-                "icao": "EJA",
-                "airport": "MYNN"
-              }
-            ],
-            "KTEB": [
-              {
-                "icao": "LXJ",
-                "airport": "KFLL"
-              },
-              {
-                "icao": "LXJ",
-                "airport": "KMSY"
-              },
-              {
-                "icao": "LXJ",
-                "airport": "MDPC"
-              },
-              {
-                "icao": "LXJ",
-                "airport": "KGSO"
-              },
-              {
-                "icao": "LXJ",
-                "airport": "KATL"
-              },
-              {
-                "icao": "LXJ",
-                "airport": "KSRQ"
-              },
-              {
-                "icao": "EJA",
-                "airport": "KCLT"
-              },
-              {
-                "icao": "EJA",
-                "airport": "KMCO"
-              },
-              {
-                "icao": "EJA",
-                "airport": "KSNA"
-              },
-              {
-                "icao": "EJA",
-                "airport": "KPBI"
-              },
-              {
-                "icao": "EJA",
-                "airport": "KSAV"
-              },
-              {
-                "icao": "EJA",
-                "airport": "KRSW"
-              },
-              {
-                "icao": "EJA",
-                "airport": "KTPA"
-              },
-              {
-                "icao": "EJA",
-                "airport": "KRDU"
-              },
-              {
-                "icao": "EJA",
-                "airport": "KMIA"
-              },
-              {
-                "icao": "EJA",
-                "airport": "MYNN"
-              }
-            ]
-          }
-        }
-      ]
-    },
-    "JAIKE4 MUGZY SW": {
-      "arrivals": [
-        {
-          "waypoints": "JAIKE ILENE/a13000 WACKI/a11000/s250 MAZIE REGLE/a7000/ho GNNZO/a4000 SBJ/h040",
-          "cruise_altitude": 39000,
-          "star": "JAIKE4",
-          "initial_controller": "4P",
-          "initial_altitude": 13000,
-          "initial_speed": 300,
-          "expect_approach": {
-            "KTEB": "I19",
-            "KMMU": "I23",
-            "KCDW": "R22"
-          },
-          "airlines": {
-            "KCDW": [
-              {
-                "icao": "LXJ",
-                "airport": "KFLL"
-              },
-              {
-                "icao": "LXJ",
-                "airport": "KMSY"
-              },
-              {
-                "icao": "LXJ",
-                "airport": "MDPC"
-              },
-              {
-                "icao": "LXJ",
-                "airport": "KGSO"
-              },
-              {
-                "icao": "LXJ",
-                "airport": "KATL"
-              },
-              {
-                "icao": "LXJ",
-                "airport": "KSRQ"
-              },
-              {
-                "icao": "EJA",
-                "airport": "KCLT"
-              },
-              {
-                "icao": "EJA",
-                "airport": "KMCO"
-              },
-              {
-                "icao": "EJA",
-                "airport": "KSNA"
-              },
-              {
-                "icao": "EJA",
-                "airport": "KPBI"
-              },
-              {
-                "icao": "EJA",
-                "airport": "KSAV"
-              },
-              {
-                "icao": "EJA",
-                "airport": "KRSW"
-              },
-              {
-                "icao": "EJA",
-                "airport": "KTPA"
-              },
-              {
-                "icao": "EJA",
-                "airport": "KRDU"
-              },
-              {
-                "icao": "EJA",
-                "airport": "KMIA"
-              },
-              {
-                "icao": "EJA",
-                "airport": "MYNN"
-              }
-            ],
-            "KMMU": [
-              {
-                "icao": "LXJ",
-                "airport": "KFLL"
-              },
-              {
-                "icao": "LXJ",
-                "airport": "KMSY"
-              },
-              {
-                "icao": "LXJ",
-                "airport": "MDPC"
-              },
-              {
-                "icao": "LXJ",
-                "airport": "KGSO"
-              },
-              {
-                "icao": "LXJ",
-                "airport": "KATL"
-              },
-              {
-                "icao": "LXJ",
-                "airport": "KSRQ"
-              },
-              {
-                "icao": "EJA",
-                "airport": "KCLT"
-              },
-              {
-                "icao": "EJA",
-                "airport": "KMCO"
-              },
-              {
-                "icao": "EJA",
-                "airport": "KSNA"
-              },
-              {
-                "icao": "EJA",
-                "airport": "KPBI"
-              },
-              {
-                "icao": "EJA",
-                "airport": "KSAV"
-              },
-              {
-                "icao": "EJA",
-                "airport": "KRSW"
-              },
-              {
-                "icao": "EJA",
-                "airport": "KTPA"
-              },
-              {
-                "icao": "EJA",
-                "airport": "KRDU"
-              },
-              {
-                "icao": "EJA",
-                "airport": "KMIA"
-              },
-              {
-                "icao": "EJA",
-                "airport": "MYNN"
-              }
-            ],
-            "KTEB": [
-              {
-                "icao": "LXJ",
-                "airport": "KFLL"
-              },
-              {
-                "icao": "LXJ",
-                "airport": "KMSY"
-              },
-              {
-                "icao": "LXJ",
-                "airport": "MDPC"
-              },
-              {
-                "icao": "LXJ",
-                "airport": "KGSO"
-              },
-              {
-                "icao": "LXJ",
-                "airport": "KATL"
-              },
-              {
-                "icao": "LXJ",
-                "airport": "KSRQ"
-              },
-              {
-                "icao": "EJA",
-                "airport": "KCLT"
-              },
-              {
-                "icao": "EJA",
-                "airport": "KMCO"
-              },
-              {
-                "icao": "EJA",
-                "airport": "KSNA"
-              },
-              {
-                "icao": "EJA",
-                "airport": "KPBI"
-              },
-              {
-                "icao": "EJA",
-                "airport": "KSAV"
-              },
-              {
-                "icao": "EJA",
-                "airport": "KRSW"
-              },
-              {
-                "icao": "EJA",
-                "airport": "KTPA"
-              },
-              {
-                "icao": "EJA",
-                "airport": "KRDU"
-              },
-              {
-                "icao": "EJA",
-                "airport": "KMIA"
-              },
-              {
-                "icao": "EJA",
-                "airport": "MYNN"
-              }
-            ]
-          }
-        }
-      ]
-    },
-    "JAIKE4 MUGZY NE": {
-      "arrivals": [
-        {
-          "waypoints": "JAIKE ILENE/a13000 WACKI/a11000/s250 MAZIE REGLE/a7000/ho GNNZO/a3000 SBJ/h040",
-          "cruise_altitude": 39000,
-          "star": "JAIKE4",
-          "initial_controller": "4P",
-          "initial_altitude": 13000,
-          "initial_speed": 300,
-          "expect_approach": {
-            "KTEB": "I6",
-            "KMMU": "R5",
-            "KCDW": "R4"
-          },
-          "airlines": {
-            "KCDW": [
-              {
-                "icao": "LXJ",
-                "airport": "KFLL"
-              },
-              {
-                "icao": "LXJ",
-                "airport": "KMSY"
-              },
-              {
-                "icao": "LXJ",
-                "airport": "MDPC"
-              },
-              {
-                "icao": "LXJ",
-                "airport": "KGSO"
-              },
-              {
-                "icao": "LXJ",
-                "airport": "KATL"
-              },
-              {
-                "icao": "LXJ",
-                "airport": "KSRQ"
-              },
-              {
-                "icao": "EJA",
-                "airport": "KCLT"
-              },
-              {
-                "icao": "EJA",
-                "airport": "KMCO"
-              },
-              {
-                "icao": "EJA",
-                "airport": "KSNA"
-              },
-              {
-                "icao": "EJA",
-                "airport": "KPBI"
-              },
-              {
-                "icao": "EJA",
-                "airport": "KSAV"
-              },
-              {
-                "icao": "EJA",
-                "airport": "KRSW"
-              },
-              {
-                "icao": "EJA",
-                "airport": "KTPA"
-              },
-              {
-                "icao": "EJA",
-                "airport": "KRDU"
-              },
-              {
-                "icao": "EJA",
-                "airport": "KMIA"
-              },
-              {
-                "icao": "EJA",
-                "airport": "MYNN"
-              }
-            ],
-            "KMMU": [
-              {
-                "icao": "LXJ",
-                "airport": "KFLL"
-              },
-              {
-                "icao": "LXJ",
-                "airport": "KMSY"
-              },
-              {
-                "icao": "LXJ",
-                "airport": "MDPC"
-              },
-              {
-                "icao": "LXJ",
-                "airport": "KGSO"
-              },
-              {
-                "icao": "LXJ",
-                "airport": "KATL"
-              },
-              {
-                "icao": "LXJ",
-                "airport": "KSRQ"
-              },
-              {
-                "icao": "EJA",
-                "airport": "KCLT"
-              },
-              {
-                "icao": "EJA",
-                "airport": "KMCO"
-              },
-              {
-                "icao": "EJA",
-                "airport": "KSNA"
-              },
-              {
-                "icao": "EJA",
-                "airport": "KPBI"
-              },
-              {
-                "icao": "EJA",
-                "airport": "KSAV"
-              },
-              {
-                "icao": "EJA",
-                "airport": "KRSW"
-              },
-              {
-                "icao": "EJA",
-                "airport": "KTPA"
-              },
-              {
-                "icao": "EJA",
-                "airport": "KRDU"
-              },
-              {
-                "icao": "EJA",
-                "airport": "KMIA"
-              },
-              {
-                "icao": "EJA",
-                "airport": "MYNN"
-              }
-            ],
-            "KTEB": [
-              {
-                "icao": "LXJ",
-                "airport": "KFLL"
-              },
-              {
-                "icao": "LXJ",
-                "airport": "KMSY"
-              },
-              {
-                "icao": "LXJ",
-                "airport": "MDPC"
-              },
-              {
-                "icao": "LXJ",
-                "airport": "KGSO"
-              },
-              {
-                "icao": "LXJ",
-                "airport": "KATL"
-              },
-              {
-                "icao": "LXJ",
-                "airport": "KSRQ"
-              },
-              {
-                "icao": "EJA",
-                "airport": "KCLT"
-              },
-              {
-                "icao": "EJA",
-                "airport": "KMCO"
-              },
-              {
-                "icao": "EJA",
-                "airport": "KSNA"
-              },
-              {
-                "icao": "EJA",
-                "airport": "KPBI"
-              },
-              {
-                "icao": "EJA",
-                "airport": "KSAV"
-              },
-              {
-                "icao": "EJA",
-                "airport": "KRSW"
-              },
-              {
-                "icao": "EJA",
-                "airport": "KTPA"
-              },
-              {
-                "icao": "EJA",
-                "airport": "KRDU"
-              },
-              {
-                "icao": "EJA",
-                "airport": "KMIA"
-              },
-              {
-                "icao": "EJA",
-                "airport": "MYNN"
-              }
-            ]
-          }
-        }
-      ]
-    },
-    "TEB 22 background": {
-      "arrivals": [
-        {
-          "waypoints": "WACKI/a11000/s250 MAZIE REGLE/a7000 GNNZO/a4000 SBJ/a4000/ho4U N040.54.15.372,W074.31.23.963/a4000 N041.00.13.046,W074.27.16.111/a3000 N041.03.07.454,W074.10.52.313/a3000/s210 N041.02.34.797,W074.06.40.451/a3000 N041.02.31.336,W074.05.16.516/a2500 N040.59.07.650,W074.02.56.303/a2000/s180/clearapp TUGGZ/a1500/s170 N040.51.34.313,W074.03.28.905/a001/s130 TEB/delete",
-          "cruise_altitude": 39000,
-          "star": "JAIKE4",
-          "initial_controller": "4P",
-          "initial_altitude": 11000,
-          "initial_speed": 300,
-          "expect_approach": "RY9",
-          "airlines": {
-            "KTEB": [
-              {
-                "icao": "LXJ",
-                "airport": "KFLL"
-              },
-              {
-                "icao": "LXJ",
-                "airport": "KMSY"
-              },
-              {
-                "icao": "LXJ",
-                "airport": "MDPC"
-              },
-              {
-                "icao": "LXJ",
-                "airport": "KGSO"
-              },
-              {
-                "icao": "LXJ",
-                "airport": "KATL"
-              },
-              {
-                "icao": "LXJ",
-                "airport": "KSRQ"
-              },
-              {
-                "icao": "EJA",
-                "airport": "KCLT"
-              },
-              {
-                "icao": "EJA",
-                "airport": "KMCO"
-              },
-              {
-                "icao": "EJA",
-                "airport": "KSNA"
-              },
-              {
-                "icao": "EJA",
-                "airport": "KPBI"
-              },
-              {
-                "icao": "EJA",
-                "airport": "KSAV"
-              },
-              {
-                "icao": "EJA",
-                "airport": "KRSW"
-              },
-              {
-                "icao": "EJA",
-                "airport": "KTPA"
-              },
-              {
-                "icao": "EJA",
-                "airport": "KRDU"
-              },
-              {
-                "icao": "EJA",
-                "airport": "KMIA"
-              },
-              {
-                "icao": "EJA",
-                "airport": "MYNN"
-              }
-            ]
-          }
-        }
-      ]
-    },
-    "TEB 4 background": {
-      "arrivals": [
-        {
-          "waypoints": "WACKI/a11000/s250 MAZIE REGLE/a7000 N040.29.10.794,W074.50.35.824/a4000 N040.32.39.054,W074.41.00.662/a3000/ho4U N040.41.08.916,W074.19.43.529/a3000/s210 VINGS/a2000/s180 LEESY/a1700/s180 DANDY/a1500/s180 TORBY/a1300/s150 N040.50.50.038,W074.04.11.751/a001/delete",
-          "cruise_altitude": 39000,
-          "star": "JAIKE4",
-          "initial_controller": "4H",
-          "initial_altitude": 11000,
-          "initial_speed": 300,
-          "expect_approach": "I6",
-          "airlines": {
-            "KTEB": [
-              {
-                "icao": "LXJ",
-                "airport": "KFLL"
-              },
-              {
-                "icao": "LXJ",
-                "airport": "KMSY"
-              },
-              {
-                "icao": "LXJ",
-                "airport": "MDPC"
-              },
-              {
-                "icao": "LXJ",
-                "airport": "KGSO"
-              },
-              {
-                "icao": "LXJ",
-                "airport": "KATL"
-              },
-              {
-                "icao": "LXJ",
-                "airport": "KSRQ"
-              },
-              {
-                "icao": "EJA",
-                "airport": "KCLT"
-              },
-              {
-                "icao": "EJA",
-                "airport": "KMCO"
-              },
-              {
-                "icao": "EJA",
-                "airport": "KSNA"
-              },
-              {
-                "icao": "EJA",
-                "airport": "KPBI"
-              },
-              {
-                "icao": "EJA",
-                "airport": "KSAV"
-              },
-              {
-                "icao": "EJA",
-                "airport": "KRSW"
-              },
-              {
-                "icao": "EJA",
-                "airport": "KTPA"
-              },
-              {
-                "icao": "EJA",
-                "airport": "KRDU"
-              },
-              {
-                "icao": "EJA",
-                "airport": "KMIA"
-              },
-              {
-                "icao": "EJA",
-                "airport": "MYNN"
-              }
-            ]
-          }
-        }
-      ]
-    },
-    "MIP4 LGA background 22/13": {
-      "arrivals": [
-        {
-          "waypoints": "BILEY VIBES LIZZI BEUTY HARLM DREMS/a10000 N040.27.18.885,W074.25.26.522/a9000 N040.31.03.514,W074.12.18.885/a7000 N040.32.02.937,W074.08.54.814/a7000 APPLE/a4000/ho1F PROUD N040.44.46.198,W073.59.15.807/a4000 N040.57.58.422,W073.49.24.743/a4000/s210 N040.58.20.505,W073.46.27.451/a3000 N040.57.43.687,W073.44.47.805/a2000 N040.55.25.012,W073.45.27.246/a2000/s180 GREKO/a1900 N040.47.11.355,W073.52.10.526/a001 LGA/delete",
-          "cruise_altitude": 35000,
-          "star": "MIP4",
-          "initial_controller": "1D",
-          "initial_altitude": 10000,
-          "initial_speed": 300,
-          "speed_restriction": 250,
-          "expect_approach": "I22",
-          "airlines": {
-            "KLGA": [
-              {
-                "airport": "KORD",
-                "fleet": "short",
-                "icao": "AAL"
-              },
-              {
-                "airport": "KORD",
-                "fleet": "short",
-                "icao": "DAL"
-              },
-              {
-                "airport": "KORD",
-                "fleet": "short",
-                "icao": "UAL"
-              },
-              {
-                "airport": "KORD",
-                "icao": "JBU"
-              },
-              {
-                "airport": "KMDW",
-                "icao": "SWA"
-              },
-              {
-                "airport": "KDTW",
-                "fleet": "short",
-                "icao": "DAL"
-              },
-              {
-                "airport": "KORD",
-                "icao": "SWA"
-              },
-              {
-                "airport": "KCVG",
-                "icao": "EDV"
-              },
-              {
-                "airport": "KCVG",
-                "icao": "RPA"
-              },
-              {
-                "airport": "KCLE",
-                "icao": "EDV"
-              },
-              {
-                "airport": "KCLE",
-                "icao": "RPA"
-              },
-              {
-                "airport": "KIND",
-                "icao": "EDV"
-              },
-              {
-                "airport": "KIND",
-                "icao": "RPA"
-              },
-              {
-                "airport": "KMSP",
-                "fleet": "short",
-                "icao": "DAL"
-              },
-              {
-                "airport": "KPIT",
-                "fleet": "short",
-                "icao": "DAL"
-              },
-              {
-                "airport": "KPIT",
-                "fleet": "short",
-                "icao": "AAL"
-              },
-              {
-                "airport": "KPIT",
-                "fleet": "short",
-                "icao": "UAL"
-              }
-            ]
-          }
-        }
-      ]
-    },
-    "MIP4 LGA background 22/31": {
-      "arrivals": [
-        {
-          "waypoints": "BILEY VIBES LIZZI BEUTY HARLM DREMS/a10000 N040.27.18.885,W074.25.26.522/a9000 N040.31.03.514,W074.12.18.885/a7000 N040.32.02.937,W074.08.54.814/a7000/ho1F APPLE/a4000 PROUD N040.43.35.364,W073.54.52.767/a4000 N040.45.50.331,W073.47.53.226/a4000 N040.51.04.031,W073.43.07.829/a3000/s210 N040.53.58.879,W073.40.36.987/a3000/s180 N040.55.05.470,W073.43.14.119/a2000 N040.53.53.345,W073.46.34.042/a2000 GREKO/a1900/s180 N040.47.11.355,W073.52.10.526/a001/s130 LGA/delete",
-          "cruise_altitude": 35000,
-          "star": "MIP4",
-          "initial_controller": "1D",
-          "initial_altitude": 10000,
-          "initial_speed": 300,
-          "speed_restriction": 250,
-          "expect_approach": "I22",
-          "airlines": {
-            "KLGA": [
-              {
-                "airport": "KORD",
-                "fleet": "short",
-                "icao": "AAL"
-              },
-              {
-                "airport": "KORD",
-                "fleet": "short",
-                "icao": "DAL"
-              },
-              {
-                "airport": "KORD",
-                "fleet": "short",
-                "icao": "UAL"
-              },
-              {
-                "airport": "KORD",
-                "icao": "JBU"
-              },
-              {
-                "airport": "KMDW",
-                "icao": "SWA"
-              },
-              {
-                "airport": "KDTW",
-                "fleet": "short",
-                "icao": "DAL"
-              },
-              {
-                "airport": "KORD",
-                "icao": "SWA"
-              },
-              {
-                "airport": "KCVG",
-                "icao": "EDV"
-              },
-              {
-                "airport": "KCVG",
-                "icao": "RPA"
-              },
-              {
-                "airport": "KCLE",
-                "icao": "EDV"
-              },
-              {
-                "airport": "KCLE",
-                "icao": "RPA"
-              },
-              {
-                "airport": "KIND",
-                "icao": "EDV"
-              },
-              {
-                "airport": "KIND",
-                "icao": "RPA"
-              },
-              {
-                "airport": "KMSP",
-                "fleet": "short",
-                "icao": "DAL"
-              },
-              {
-                "airport": "KPIT",
-                "fleet": "short",
-                "icao": "DAL"
-              },
-              {
-                "airport": "KPIT",
-                "fleet": "short",
-                "icao": "AAL"
-              },
-              {
-                "airport": "KPIT",
-                "fleet": "short",
-                "icao": "UAL"
-              }
-            ]
-          }
-        }
-      ]
-    },
-    "MIP4 LGA background 4": {
-      "arrivals": [
-        {
-          "waypoints": "BILEY VIBES LIZZI BEUTY HARLM DREMS/a10000 N040.27.18.885,W074.25.26.522/a9000 N040.31.03.514,W074.12.18.885/a7000/ho1F N040.32.02.937,W074.08.54.814/a7000/ho1F APPLE/a4000 BENNG/a3000 RAHEL/s180/a1800 DNNIS/a1700 WARIN/a640/s140 N040.46.05.039,W073.53.02.739/a001/s130 LGA/delete",
-          "cruise_altitude": 35000,
-          "star": "MIP4",
-          "initial_controller": "1D",
-          "initial_altitude": 10000,
-          "initial_speed": 300,
-          "speed_restriction": 250,
-          "expect_approach": "I4",
-          "airlines": {
-            "KLGA": [
-              {
-                "airport": "KORD",
-                "fleet": "short",
-                "icao": "AAL"
-              },
-              {
-                "airport": "KORD",
-                "fleet": "short",
-                "icao": "DAL"
-              },
-              {
-                "airport": "KORD",
-                "fleet": "short",
-                "icao": "UAL"
-              },
-              {
-                "airport": "KORD",
-                "icao": "JBU"
-              },
-              {
-                "airport": "KMDW",
-                "icao": "SWA"
-              },
-              {
-                "airport": "KDTW",
-                "fleet": "short",
-                "icao": "DAL"
-              },
-              {
-                "airport": "KORD",
-                "icao": "SWA"
-              },
-              {
-                "airport": "KCVG",
-                "icao": "EDV"
-              },
-              {
-                "airport": "KCVG",
-                "icao": "RPA"
-              },
-              {
-                "airport": "KCLE",
-                "icao": "EDV"
-              },
-              {
-                "airport": "KCLE",
-                "icao": "RPA"
-              },
-              {
-                "airport": "KIND",
-                "icao": "EDV"
-              },
-              {
-                "airport": "KIND",
-                "icao": "RPA"
-              },
-              {
-                "airport": "KMSP",
-                "fleet": "short",
-                "icao": "DAL"
-              },
-              {
-                "airport": "KPIT",
-                "fleet": "short",
-                "icao": "DAL"
-              },
-              {
-                "airport": "KPIT",
-                "fleet": "short",
-                "icao": "AAL"
-              },
-              {
-                "airport": "KPIT",
-                "fleet": "short",
-                "icao": "UAL"
-              }
-            ]
-          }
-        }
-      ]
-    },
-    "HAARP LGA background 4/31": {
-      "arrivals": [
-        {
-          "waypoints": "IGN VALRE BASYE/a8000 HAARP/a5000 CRALY GGREG/a4000/s210 ZARID VADDR/ho1F JACIE NECOL/a4000/s180 VARAZ/a3000 BENNG/a3000 RAHEL/s180/a1800 DNNIS/a1700 WARIN/a640/s140 N040.46.05.039,W073.53.02.739/a001/s130 LGA/delete",
-          "cruise_altitude": 35000,
-          "star": "HAARP4",
-          "initial_controller": "1V",
-          "initial_altitude": 9000,
-          "initial_speed": 300,
-          "speed_restriction": 250,
-          "expect_approach": "I4",
-          "airlines": {
-            "KLGA": [
-              {
-                "airport": "KORD",
-                "fleet": "short",
-                "icao": "AAL"
-              },
-              {
-                "airport": "KORD",
-                "fleet": "short",
-                "icao": "DAL"
-              },
-              {
-                "airport": "KORD",
-                "fleet": "short",
-                "icao": "UAL"
-              },
-              {
-                "airport": "KORD",
-                "icao": "JBU"
-              },
-              {
-                "airport": "KMDW",
-                "icao": "SWA"
-              },
-              {
-                "airport": "KDTW",
-                "fleet": "short",
-                "icao": "DAL"
-              },
-              {
-                "airport": "KORD",
-                "icao": "SWA"
-              },
-              {
-                "airport": "KCVG",
-                "icao": "EDV"
-              },
-              {
-                "airport": "KCVG",
-                "icao": "RPA"
-              },
-              {
-                "airport": "KCLE",
-                "icao": "EDV"
-              },
-              {
-                "airport": "KCLE",
-                "icao": "RPA"
-              },
-              {
-                "airport": "KIND",
-                "icao": "EDV"
-              },
-              {
-                "airport": "KIND",
-                "icao": "RPA"
-              },
-              {
-                "airport": "KMSP",
-                "fleet": "short",
-                "icao": "DAL"
-              },
-              {
-                "airport": "KPIT",
-                "fleet": "short",
-                "icao": "DAL"
-              },
-              {
-                "airport": "KPIT",
-                "fleet": "short",
-                "icao": "AAL"
-              },
-              {
-                "airport": "KPIT",
-                "fleet": "short",
-                "icao": "UAL"
-              }
-            ]
-          }
-        }
-      ]
-    },
-    "HAARP LGA background 4/13": {
-      "arrivals": [
-        {
-          "waypoints": "IGN VALRE BASYE/a8000 HAARP/a5000 CRALY/a4000/s210 JACIE/ho1F NECOL/a4000/s180 VARAZ/a3000 BENNG/a3000 RAHEL/s180/a1800 DNNIS/a1700 WARIN/a640/s140 N040.46.05.039,W073.53.02.739/a001/s130 LGA/delete",
-          "cruise_altitude": 35000,
-          "star": "HAARP4",
-          "initial_controller": "1D",
-          "initial_altitude": 9000,
-          "initial_speed": 300,
-          "speed_restriction": 250,
-          "expect_approach": "I4",
-          "airlines": {
-            "KLGA": [
-              {
-                "airport": "KORD",
-                "fleet": "short",
-                "icao": "AAL"
-              },
-              {
-                "airport": "KORD",
-                "fleet": "short",
-                "icao": "DAL"
-              },
-              {
-                "airport": "KORD",
-                "fleet": "short",
-                "icao": "UAL"
-              },
-              {
-                "airport": "KORD",
-                "icao": "JBU"
-              },
-              {
-                "airport": "KMDW",
-                "icao": "SWA"
-              },
-              {
-                "airport": "KDTW",
-                "fleet": "short",
-                "icao": "DAL"
-              },
-              {
-                "airport": "KORD",
-                "icao": "SWA"
-              },
-              {
-                "airport": "KCVG",
-                "icao": "EDV"
-              },
-              {
-                "airport": "KCVG",
-                "icao": "RPA"
-              },
-              {
-                "airport": "KCLE",
-                "icao": "EDV"
-              },
-              {
-                "airport": "KCLE",
-                "icao": "RPA"
-              },
-              {
-                "airport": "KIND",
-                "icao": "EDV"
-              },
-              {
-                "airport": "KIND",
-                "icao": "RPA"
-              },
-              {
-                "airport": "KMSP",
-                "fleet": "short",
-                "icao": "DAL"
-              },
-              {
-                "airport": "KPIT",
-                "fleet": "short",
-                "icao": "DAL"
-              },
-              {
-                "airport": "KPIT",
-                "fleet": "short",
-                "icao": "AAL"
-              },
-              {
-                "airport": "KPIT",
-                "fleet": "short",
-                "icao": "UAL"
-              }
-            ]
-          }
-        }
-      ]
-    },
-    "LVZ4": {
-      "arrivals": [
-        {
-          "waypoints": "LVZ/a18000/ho HARTY MUGZY/a6000 STW/h125",
-          "cruise_altitude": 39000,
-          "star": "LVZ4",
-          "initial_controller": "NY_CTR",
-          "initial_altitude": 18000,
-          "initial_speed": 300,
-          "expect_approach": null,
-          "airlines": {
-            "KCDW": [
-              {
-                "icao": "LXJ",
-                "airport": "KFLL"
-              },
-              {
-                "icao": "LXJ",
-                "airport": "KMSY"
-              },
-              {
-                "icao": "LXJ",
-                "airport": "MDPC"
-              },
-              {
-                "icao": "LXJ",
-                "airport": "KGSO"
-              },
-              {
-                "icao": "LXJ",
-                "airport": "KATL"
-              },
-              {
-                "icao": "LXJ",
-                "airport": "KSRQ"
-              },
-              {
-                "icao": "EJA",
-                "airport": "KCLT"
-              },
-              {
-                "icao": "EJA",
-                "airport": "KMCO"
-              },
-              {
-                "icao": "EJA",
-                "airport": "KSNA"
-              },
-              {
-                "icao": "EJA",
-                "airport": "KPBI"
-              },
-              {
-                "icao": "EJA",
-                "airport": "KSAV"
-              },
-              {
-                "icao": "EJA",
-                "airport": "KRSW"
-              },
-              {
-                "icao": "EJA",
-                "airport": "KTPA"
-              },
-              {
-                "icao": "EJA",
-                "airport": "KRDU"
-              },
-              {
-                "icao": "EJA",
-                "airport": "KMIA"
-              },
-              {
-                "icao": "EJA",
-                "airport": "MYNN"
-              }
-            ],
-            "KMMU": [
-              {
-                "icao": "LXJ",
-                "airport": "KFLL"
-              },
-              {
-                "icao": "LXJ",
-                "airport": "KMSY"
-              },
-              {
-                "icao": "LXJ",
-                "airport": "MDPC"
-              },
-              {
-                "icao": "LXJ",
-                "airport": "KGSO"
-              },
-              {
-                "icao": "LXJ",
-                "airport": "KATL"
-              },
-              {
-                "icao": "LXJ",
-                "airport": "KSRQ"
-              },
-              {
-                "icao": "EJA",
-                "airport": "KCLT"
-              },
-              {
-                "icao": "EJA",
-                "airport": "KMCO"
-              },
-              {
-                "icao": "EJA",
-                "airport": "KSNA"
-              },
-              {
-                "icao": "EJA",
-                "airport": "KPBI"
-              },
-              {
-                "icao": "EJA",
-                "airport": "KSAV"
-              },
-              {
-                "icao": "EJA",
-                "airport": "KRSW"
-              },
-              {
-                "icao": "EJA",
-                "airport": "KTPA"
-              },
-              {
-                "icao": "EJA",
-                "airport": "KRDU"
-              },
-              {
-                "icao": "EJA",
-                "airport": "KMIA"
-              },
-              {
-                "icao": "EJA",
-                "airport": "MYNN"
-              }
-            ],
-            "KTEB": [
-              {
-                "icao": "LXJ",
-                "airport": "KFLL"
-              },
-              {
-                "icao": "LXJ",
-                "airport": "KMSY"
-              },
-              {
-                "icao": "LXJ",
-                "airport": "MDPC"
-              },
-              {
-                "icao": "LXJ",
-                "airport": "KGSO"
-              },
-              {
-                "icao": "LXJ",
-                "airport": "KATL"
-              },
-              {
-                "icao": "LXJ",
-                "airport": "KSRQ"
-              },
-              {
-                "icao": "EJA",
-                "airport": "KCLT"
-              },
-              {
-                "icao": "EJA",
-                "airport": "KMCO"
-              },
-              {
-                "icao": "EJA",
-                "airport": "KSNA"
-              },
-              {
-                "icao": "EJA",
-                "airport": "KPBI"
-              },
-              {
-                "icao": "EJA",
-                "airport": "KSAV"
-              },
-              {
-                "icao": "EJA",
-                "airport": "KRSW"
-              },
-              {
-                "icao": "EJA",
-                "airport": "KTPA"
-              },
-              {
-                "icao": "EJA",
-                "airport": "KRDU"
-              },
-              {
-                "icao": "EJA",
-                "airport": "KMIA"
-              },
-              {
-                "icao": "EJA",
-                "airport": "MYNN"
-              }
-            ]
-          }
-        }
-      ]
-    },
-    "MAZIE": {
-      "arrivals": [
-        {
-          "waypoints": "N040.16.57.073,W075.16.42.035 MAZIE/a4000/ho SBJ/h59",
-          "cruise_altitude": 4000,
-          "star": "MAZIE",
-          "initial_controller": "21Y",
-          "initial_altitude": 4000,
-          "initial_speed": 250,
-          "expect_approach": null,
-          "airlines": {
-            "KCDW": [
-              {
-                "icao": "EJA",
-                "airport": "KTTN"
-              },
-              {
-                "icao": "N",
-                "airport": "KPNE"
-              },
-              {
-                "icao": "LXJ",
-                "airport": "KILG"
-              },
-              {
-                "icao": "N",
-                "airport": "KLOM"
-              }
-            ],
-            "KMMU": [
-              {
-                "icao": "EJA",
-                "airport": "KTTN"
-              },
-              {
-                "icao": "N",
-                "airport": "KPNE"
-              },
-              {
-                "icao": "LXJ",
-                "airport": "KILG"
-              },
-              {
-                "icao": "N",
-                "airport": "KLOM"
-              }
-            ],
-            "KTEB": [
-              {
-                "icao": "EJA",
-                "airport": "KTTN"
-              },
-              {
-                "icao": "N",
-                "airport": "KPNE"
-              },
-              {
-                "icao": "LXJ",
-                "airport": "KILG"
-              },
-              {
-                "icao": "N",
-                "airport": "KLOM"
-              }
-            ]
-          }
-        }
-      ]
-    },
-    "MAZIE MUGZY SW": {
-      "arrivals": [
-        {
-          "waypoints": "MAZIE/a4000/ho N040.28.19.324,W074.53.52.727/a4000 N040.30.37.257,W074.50.37.747/a3000 SBJ/h040",
-          "cruise_altitude": 4000,
-          "star": "MAZIE",
-          "initial_controller": "4P",
-          "initial_altitude": 4000,
-          "initial_speed": 250,
-          "expect_approach": {
-            "KTEB": "I19",
-            "KCDW": "R22",
-            "KMMU": "I23"
-          },
-          "airlines": {
-            "KCDW": [
-              {
-                "icao": "EJA",
-                "airport": "KTTN"
-              },
-              {
-                "icao": "N",
-                "airport": "KPNE"
-              },
-              {
-                "icao": "LXJ",
-                "airport": "KILG"
-              },
-              {
-                "icao": "N",
-                "airport": "KLOM"
-              }
-            ],
-            "KMMU": [
-              {
-                "icao": "EJA",
-                "airport": "KTTN"
-              },
-              {
-                "icao": "N",
-                "airport": "KPNE"
-              },
-              {
-                "icao": "LXJ",
-                "airport": "KILG"
-              },
-              {
-                "icao": "N",
-                "airport": "KLOM"
-              }
-            ],
-            "KTEB": [
-              {
-                "icao": "EJA",
-                "airport": "KTTN"
-              },
-              {
-                "icao": "N",
-                "airport": "KPNE"
-              },
-              {
-                "icao": "LXJ",
-                "airport": "KILG"
-              },
-              {
-                "icao": "N",
-                "airport": "KLOM"
-              }
-            ]
-          }
-        }
-      ]
-    },
-    "MAZIE MUGZY NE": {
-      "arrivals": [
-        {
-          "waypoints": "MAZIE/a4000/ho N040.28.19.324,W074.53.52.727/a4000 N040.30.37.257,W074.50.37.747/a3000 SBJ/h040",
-          "cruise_altitude": 4000,
-          "star": "MAZIE",
-          "initial_controller": "4P",
-          "initial_altitude": 4000,
-          "initial_speed": 250,
-          "expect_approach": {
-            "KTEB": "I6",
-            "KCDW": "R4",
-            "KMMU": "R5"
-          },
-          "airlines": {
-            "KCDW": [
-              {
-                "icao": "EJA",
-                "airport": "KTTN"
-              },
-              {
-                "icao": "N",
-                "airport": "KPNE"
-              },
-              {
-                "icao": "LXJ",
-                "airport": "KILG"
-              },
-              {
-                "icao": "N",
-                "airport": "KLOM"
-              }
-            ],
-            "KMMU": [
-              {
-                "icao": "EJA",
-                "airport": "KTTN"
-              },
-              {
-                "icao": "N",
-                "airport": "KPNE"
-              },
-              {
-                "icao": "LXJ",
-                "airport": "KILG"
-              },
-              {
-                "icao": "N",
-                "airport": "KLOM"
-              }
-            ],
-            "KTEB": [
-              {
-                "icao": "EJA",
-                "airport": "KTTN"
-              },
-              {
-                "icao": "N",
-                "airport": "KPNE"
-              },
-              {
-                "icao": "LXJ",
-                "airport": "KILG"
-              },
-              {
-                "icao": "N",
-                "airport": "KLOM"
-              }
-            ]
-          }
-        }
-      ]
-    },
-    "North": {
-      "arrivals": [
-        {
-          "waypoints": "SHAFF/ho SAX PHLBO HOKIR/h180",
-          "cruise_altitude": 39000,
-          "star": "FLOSI4",
-          "initial_controller": "4A",
-          "initial_altitude": 6000,
-          "assigned_altitude": 6000,
-          "initial_speed": 250,
-          "expect_approach": "I4R",
-          "airlines": {
-            "KEWR": [
-              {
-                "icao": "UAL",
-                "airport": "KFLL"
-              },
-              {
-                "icao": "NKS",
-                "airport": "KMSY"
-              },
-              {
-                "icao": "UAL",
-                "airport": "MDPC"
-              },
-              {
-                "icao": "RPA",
-                "airport": "KGSO"
-              },
-              {
-                "icao": "DAL",
-                "airport": "KATL"
-              },
-              {
-                "icao": "RPA",
-                "airport": "KSRQ"
-              },
-              {
-                "icao": "GJS",
-                "airport": "KCLT"
-              },
-              {
-                "icao": "NKS",
-                "airport": "KMCO"
-              },
-              {
-                "icao": "UAL",
-                "airport": "KSNA"
-              },
-              {
-                "icao": "JBU",
-                "airport": "KPBI"
-              },
-              {
-                "icao": "GJS",
-                "airport": "KSAV"
-              },
-              {
-                "icao": "UAL",
-                "airport": "KRSW"
-              },
-              {
-                "icao": "UAL",
-                "airport": "KTPA"
-              },
-              {
-                "icao": "UAL",
-                "airport": "KRDU"
-              },
-              {
-                "icao": "UAL",
-                "airport": "KMIA"
-              },
-              {
-                "icao": "UAL",
-                "airport": "MYNN"
-              }
-            ]
-          }
-        }
-      ]
-    },
-    "North 4 background": {
-      "arrivals": [
-        {
-          "waypoints": "SHAFF SAX PHLBO/ho4P HOKIR/a5000 N040.28.50.552,W074.28.23.924/a4000 N040.26.32.234,W074.23.28.419/a3000 N040.27.20.560,W074.20.48.403/a3000/s210 GRITY/a3000/s180 DOOIN/a1700 N040.40.31.507,W074.10.29.571/a0002 N040.41.54.056,W074.09.37.963/delete",
-          "cruise_altitude": 39000,
-          "star": "FLOSI4",
-          "initial_controller": "4A",
-          "initial_altitude": 6000,
-          "initial_speed": 250,
-          "expect_approach": "I4R",
-          "airlines": {
-            "KEWR": [
-              {
-                "icao": "UAL",
-                "airport": "KFLL"
-              },
-              {
-                "icao": "NKS",
-                "airport": "KMSY"
-              },
-              {
-                "icao": "UAL",
-                "airport": "MDPC"
-              },
-              {
-                "icao": "RPA",
-                "airport": "KGSO"
-              },
-              {
-                "icao": "DAL",
-                "airport": "KATL"
-              },
-              {
-                "icao": "RPA",
-                "airport": "KSRQ"
-              },
-              {
-                "icao": "GJS",
-                "airport": "KCLT"
-              },
-              {
-                "icao": "NKS",
-                "airport": "KMCO"
-              },
-              {
-                "icao": "UAL",
-                "airport": "KSNA"
-              },
-              {
-                "icao": "JBU",
-                "airport": "KPBI"
-              },
-              {
-                "icao": "GJS",
-                "airport": "KSAV"
-              },
-              {
-                "icao": "UAL",
-                "airport": "KRSW"
-              },
-              {
-                "icao": "UAL",
-                "airport": "KTPA"
-              },
-              {
-                "icao": "UAL",
-                "airport": "KRDU"
-              },
-              {
-                "icao": "UAL",
-                "airport": "KMIA"
-              },
-              {
-                "icao": "UAL",
-                "airport": "MYNN"
-              }
-            ]
-          }
-        }
-      ]
-    },
-    "South 22 background": {
-      "arrivals": [
-        {
-          "waypoints": "SOMTO ARD DYLIN MERSR/a8000 METRO/a6000 MARRT/ho4A N040.44.25.104,W074.35.01.602/a6000 N040.48.05.449,W074.29.54.699/a5000 N040.53.59.291,W074.21.37.402/a5000 N040.55.59.962,W074.15.23.043/a4000 N040.54.22.719,W074.07.47.687/a4000/s210 N040.53.13.533,W074.05.15.582/a3000/s180 GIMEE/a2500 BUZZD/a1800/s150 N040.42.08.723,W074.09.22.252/a001 KEWR/delete",
-          "cruise_altitude": 39000,
-          "star": "FLOSI4",
-          "initial_controller": "4P",
-          "initial_altitude": 8000,
-          "initial_speed": 250,
-          "expect_approach": "I2L",
-          "airlines": {
-            "KEWR": [
-              {
-                "icao": "UAL",
-                "airport": "KFLL"
-              },
-              {
-                "icao": "NKS",
-                "airport": "KMSY"
-              },
-              {
-                "icao": "UAL",
-                "airport": "MDPC"
-              },
-              {
-                "icao": "RPA",
-                "airport": "KGSO"
-              },
-              {
-                "icao": "DAL",
-                "airport": "KATL"
-              },
-              {
-                "icao": "RPA",
-                "airport": "KSRQ"
-              },
-              {
-                "icao": "GJS",
-                "airport": "KCLT"
-              },
-              {
-                "icao": "NKS",
-                "airport": "KMCO"
-              },
-              {
-                "icao": "UAL",
-                "airport": "KSNA"
-              },
-              {
-                "icao": "JBU",
-                "airport": "KPBI"
-              },
-              {
-                "icao": "GJS",
-                "airport": "KSAV"
-              },
-              {
-                "icao": "UAL",
-                "airport": "KRSW"
-              },
-              {
-                "icao": "UAL",
-                "airport": "KTPA"
-              },
-              {
-                "icao": "UAL",
-                "airport": "KRDU"
-              },
-              {
-                "icao": "UAL",
-                "airport": "KMIA"
-              },
-              {
-                "icao": "UAL",
-                "airport": "MYNN"
-              }
-            ]
-          }
-        }
-      ]
-    },
-    "PHL": {
-      "arrivals": [
-        {
-          "waypoints": "RUUTH/ho RBV KEWR",
-          "cruise_altitude": 7000,
-          "route": "/. RUUTH V123 RBV",
-          "initial_controller": "21V",
-          "initial_altitude": 7000,
-          "assigned_altitude": 7000,
-          "initial_speed": 300,
-          "expect_approach": null,
-          "airlines": {
-            "KEWR": [
-              {
-                "icao": "RPA",
-                "airport": "KPHL"
-              },
-              {
-                "icao": "GJS",
-                "airport": "KPHL"
-              },
-              {
-                "icao": "UPS",
-                "airport": "KPHL"
-              }
-            ]
-          }
-        }
-      ]
-    },
-    "PHL Prop": {
-      "arrivals": [
-        {
-          "waypoints": "MXE/ho ARD METRO KEWR",
-          "cruise_altitude": 5000,
-          "route": "/. MXE ARD METRO",
-          "initial_controller": "21Y",
-          "initial_altitude": 5000,
-          "assigned_altitude": 5000,
-          "initial_speed": 300,
-          "expect_approach": null,
-          "airlines": {
-            "KEWR": [
-              {
-                "airport": "KIAD",
-                "fleet": "C208",
-                "icao": "MTN"
-              }
-            ]
-          }
-        }
-      ]
-    },
-    "PHLBO4": {
-      "arrivals": [
-        {
-          "waypoints": "DQO/a20000+ STEFE/a13000-17000/ho SOMTO/a11000 DYLIN/a8000 MERSR METRO MARRT PHLBO/h25",
-          "cruise_altitude": 39000,
-          "star": "PHLBO4",
-          "initial_controller": "DC_CTR",
-          "initial_altitude": 20000,
-          "initial_speed": 300,
-          "expect_approach": null,
-          "airlines": {
-            "KEWR": [
-              {
-                "icao": "UAL",
-                "airport": "KFLL"
-              },
-              {
-                "icao": "NKS",
-                "airport": "KMSY"
-              },
-              {
-                "icao": "UAL",
-                "airport": "MDPC"
-              },
-              {
-                "icao": "RPA",
-                "airport": "KGSO"
-              },
-              {
-                "icao": "DAL",
-                "airport": "KATL"
-              },
-              {
-                "icao": "RPA",
-                "airport": "KSRQ"
-              },
-              {
-                "icao": "GJS",
-                "airport": "KCLT"
-              },
-              {
-                "icao": "NKS",
-                "airport": "KMCO"
-              },
-              {
-                "icao": "UAL",
-                "airport": "KSNA"
-              },
-              {
-                "icao": "JBU",
-                "airport": "KPBI"
-              },
-              {
-                "icao": "GJS",
-                "airport": "KSAV"
-              },
-              {
-                "icao": "UAL",
-                "airport": "KRSW"
-              },
-              {
-                "icao": "UAL",
-                "airport": "KTPA"
-              },
-              {
-                "icao": "UAL",
-                "airport": "KRDU"
-              },
-              {
-                "icao": "UAL",
-                "airport": "KMIA"
-              },
-              {
-                "icao": "UAL",
-                "airport": "MYNN"
-              }
-            ]
-          }
-        }
-      ]
-    },
-    "South": {
-      "arrivals": [
-        {
-          "waypoints": "DYLIN/ho MERSR METRO MARRT PHLBO/h025",
-          "cruise_altitude": 39000,
-          "star": "PHLBO4",
-          "initial_controller": "4P",
-          "initial_altitude": 6000,
-          "initial_speed": 250,
-          "expect_approach": "I2L",
-          "airlines": {
-            "KEWR": [
-              {
-                "icao": "UAL",
-                "airport": "KFLL"
-              },
-              {
-                "icao": "NKS",
-                "airport": "KMSY"
-              },
-              {
-                "icao": "UAL",
-                "airport": "MDPC"
-              },
-              {
-                "icao": "RPA",
-                "airport": "KGSO"
-              },
-              {
-                "icao": "DAL",
-                "airport": "KATL"
-              },
-              {
-                "icao": "RPA",
-                "airport": "KSRQ"
-              },
-              {
-                "icao": "GJS",
-                "airport": "KCLT"
-              },
-              {
-                "icao": "NKS",
-                "airport": "KMCO"
-              },
-              {
-                "icao": "UAL",
-                "airport": "KSNA"
-              },
-              {
-                "icao": "JBU",
-                "airport": "KPBI"
-              },
-              {
-                "icao": "GJS",
-                "airport": "KSAV"
-              },
-              {
-                "icao": "UAL",
-                "airport": "KRSW"
-              },
-              {
-                "icao": "UAL",
-                "airport": "KTPA"
-              },
-              {
-                "icao": "UAL",
-                "airport": "KRDU"
-              },
-              {
-                "icao": "UAL",
-                "airport": "KMIA"
-              },
-              {
-                "icao": "UAL",
-                "airport": "MYNN"
-              }
-            ]
-          }
-        }
-      ]
-    },
-    "South29": {
-      "arrivals": [
-        {
-          "waypoints": "DYLIN/ho MERSR METRO MARRT PHLBO/h25",
-          "cruise_altitude": 39000,
-          "star": "PHLBO4",
-          "initial_controller": "4P",
-          "initial_altitude": 6000,
-          "assigned_altitude": 6000,
-          "initial_speed": 250,
-          "expect_approach": "RY9",
-          "airlines": {
-            "KEWR": [
-              {
-                "icao": "UAL",
-                "airport": "KFLL"
-              },
-              {
-                "icao": "NKS",
-                "airport": "KMSY"
-              },
-              {
-                "icao": "UAL",
-                "airport": "MDPC"
-              },
-              {
-                "icao": "RPA",
-                "airport": "KGSO"
-              },
-              {
-                "icao": "DAL",
-                "airport": "KATL"
-              },
-              {
-                "icao": "RPA",
-                "airport": "KSRQ"
-              },
-              {
-                "icao": "GJS",
-                "airport": "KCLT"
-              },
-              {
-                "icao": "NKS",
-                "airport": "KMCO"
-              },
-              {
-                "icao": "UAL",
-                "airport": "KSNA"
-              },
-              {
-                "icao": "JBU",
-                "airport": "KPBI"
-              },
-              {
-                "icao": "GJS",
-                "airport": "KSAV"
-              },
-              {
-                "icao": "UAL",
-                "airport": "KRSW"
-              },
-              {
-                "icao": "UAL",
-                "airport": "KTPA"
-              },
-              {
-                "icao": "UAL",
-                "airport": "KRDU"
-              },
-              {
-                "icao": "UAL",
-                "airport": "KMIA"
-              },
-              {
-                "icao": "UAL",
-                "airport": "MYNN"
-              }
-            ]
-          }
-        }
-      ]
-    },
-    "WRI": {
-      "arrivals": [
-        {
-          "waypoints": "CYN/ho GXU RBV METRO KEWR",
-          "cruise_altitude": 6000,
-          "route": "/. CYN GXU RBV V249 METRO",
-          "initial_controller": "51Y",
-          "initial_altitude": 6000,
-          "assigned_altitude": 6000,
-          "initial_speed": 300,
-          "expect_approach": null,
-          "airlines": {
-            "KEWR": [
-              {
-                "icao": "UAL",
-                "airport": "TNCM"
-              }
-            ]
-          }
-        }
-      ]
-    }
-  },
-  "control_positions": {
-    "Allentown Approach": {
-      "frequency": 119650,
-      "radio_name": "Allentown approach",
-      "sector_id": "4A",
-      "facility_id": "4",
-      "facility": "ABE"
-    },
-    "BOS_CTR": {
-      "frequency": 134700,
-      "radio_name": "Boston center",
-      "scope_char": "C",
-      "sector_id": "B37",
-      "facility_id": "B",
-      "eram_facility": true,
-      "facility": "ZBW"
-    },
-    "BOS_SW_CTR": {
-      "frequency": 134000,
-      "radio_name": "Boston center",
-      "scope_char": "C",
-      "sector_id": "B19",
-      "facility_id": "B",
-      "eram_facility": true
-    },
-    "Caldwell Tower": {
-      "frequency": 119800,
-      "radio_name": "Caldwell tower",
-      "sector_id": "4T",
-      "facility": "N90"
-    },
-    "DC_CTR": {
-      "frequency": 133725,
-      "radio_name": "Washington center",
-      "scope_char": "C",
-      "sector_id": "W32",
-      "facility_id": "W",
-      "eram_facility": true,
-      "facility": "ZDC"
-    },
-    "Newark North Arrival": {
-      "frequency": 120150,
-      "radio_name": "Newark approach",
-      "default_airport": "KEWR",
-      "sector_id": "4A",
-      "facility": "N90"
-    },
-    "Newark Departure": {
-      "frequency": 119200,
-      "radio_name": "Newark departure",
-      "default_airport": "KEWR",
-      "sector_id": "4N",
-      "facility": "N90"
-    },
-    "METRO": {
-      "frequency": 132800,
-      "radio_name": "Newark approach",
-      "sector_id": "4H",
-      "facility": "N90"
-    },
-    "Yardley": {
-      "frequency": 128550,
-      "radio_name": "Newark approach",
-      "sector_id": "4P",
-      "default_airport": "KEWR",
-      "facility": "N90"
-    },
-    "Final Vector 22": {
-      "frequency": 125550,
-      "radio_name": "Newark approach",
-      "sector_id": "4M",
-      "facility": "N90"
-    },
-    "Final Vector 4": {
-      "frequency": 125500,
-      "radio_name": "Newark approach",
-      "sector_id": "4Q",
-      "facility": "N90"
-    },
-    "ZEEBO": {
-      "frequency": 123770,
-      "radio_name": "Newark approach",
-      "sector_id": "4S",
-      "facility": "N90"
-    },
-    "Newark Tower": {
-      "frequency": 118300,
-      "radio_name": "Newark tower",
-      "sector_id": "4Z",
-      "facility": "N90"
-    },
-    "MUGZY": {
-      "frequency": 127600,
-      "radio_name": "Newark approach",
-      "default_airport": "KEWR",
-      "sector_id": "4U",
-      "facility": "N90"
-    },
-    "HAARP": {
-      "frequency": 120800,
-      "radio_name": "New York approach",
-      "sector_id": "1V",
-      "facility": "N90"
-    },
-    "EMPYR": {
-      "frequency": 127300,
-      "radio_name": "New York approach",
-      "sector_id": "1D",
-      "facility": "N90"
-    },
-    "LGA Final": {
-      "frequency": 134900,
-      "radio_name": "New York approach",
-      "sector_id": "1F",
-      "facility": "N90"
-    },
-    "Laguardia Departure": {
-      "frequency": 120400,
-      "radio_name": "New York approach",
-      "sector_id": "1L",
-      "facility": "N90"
-    },
-    "Morristown tower": {
-      "frequency": 118100,
-      "radio_name": "Morristown tower",
-      "sector_id": "4K",
-      "facility": "N90"
-    },
-    "NY_CTR": {
-      "frequency": 125325,
-      "radio_name": "New York center",
-      "sector_id": "C56",
-      "facility_id": "C",
-      "eram_facility": true,
-      "facility": "ZNY"
-    },
-    "NY_68_CTR": {
-      "frequency": 118975,
-      "radio_name": "New York center",
-      "sector_id": "C68",
-      "facility_id": "C",
-      "eram_facility": true
-    },
-    "NY_35_CTR": {
-      "frequency": 132600,
-      "radio_name": "New York center",
-      "sector_id": "C35",
-      "facility_id": "C",
-      "eram_facility": true
-    },
-    "NY_39_CTR": {
-      "frequency": 132100,
-      "radio_name": "New York center",
-      "sector_id": "C39",
-      "facility_id": "C",
-      "eram_facility": true
-    },
-    "NY_55_CTR": {
-      "frequency": 134600,
-      "radio_name": "New York center",
-      "sector_id": "C55",
-      "facility_id": "C",
-      "eram_facility": true
-    },
-    "Liberty Departure (East)": {
-      "frequency": 126800,
-      "radio_name": "New York departure",
-      "sector_id": "5E",
-      "facility": "N90"
-    },
-    "Liberty Departure (North)": {
-      "frequency": 118170,
-      "radio_name": "New York departure",
-      "sector_id": "5T",
-      "facility": "N90"
-    },
-    "Liberty Departure (South)": {
-      "frequency": 124750,
-      "radio_name": "New York departure",
-      "sector_id": "5S",
-      "facility": "N90"
-    },
-    "Liberty Departure (West)": {
-      "frequency": 120850,
-      "radio_name": "New York departure",
-      "sector_id": "5W",
-      "facility": "N90"
-    },
-    "Philadelphia North Departure": {
-      "frequency": 124350,
-      "radio_name": "Philly approach",
-      "sector_id": "1E",
-      "facility_id": "2",
-      "facility": "PHL"
-    },
-    "Philadelphia South Departure": {
-      "frequency": 119750,
-      "radio_name": "Philly approach",
-      "sector_id": "1V",
-      "facility_id": "2",
-      "facility": "PHL"
-    },
-    "Philadelphia Yardley": {
-      "frequency": 124350,
-      "radio_name": "Philly approach",
-      "sector_id": "1Y",
-      "facility_id": "2",
-      "facility": "PHL"
-    },
-    "Teterboro Tower": {
-      "frequency": 119500,
-      "radio_name": "Teterboro tower",
-      "sector_id": "4J",
-      "facility": "N90"
-    },
-    "McGuire Approach": {
-      "frequency": 126470,
-      "radio_name": "McGuire approach",
-      "sector_id": "1Y",
-      "facility_id": "5",
-      "facility": "WRI"
-    }
-  },
-  "default_scenario": "KEWR Depart 22R Land 22L",
-  "fixes": {
-    "_CDW_10": "N040.52.37.814,W074.17.12.769",
-    "_CDW_22": "N040.52.43.252,W074.16.41.623",
-    "_CDW_28": "N040.52.42.030,W074.16.24.677",
-    "_CDW_4": "N040.52.03.893,W074.17.10.709",
-    "_EWR4_22Ra": "N040.38.28.969,W074.10.11.993",
-    "_EWR4_4La": "N040.45.33.714,W074.05.08.743",
-    "_EWR_11": "N040.42.10.096,W074.10.50.473",
-    "_EWR_22L": "N040.42.05.592,W074.09.32.827",
-    "_EWR_22R": "N040.42.04.246,W074.09.47.603",
-    "_EWR_29": "N040.42.04.259,W074.09.22.527",
-    "_EWR_4L": "N040.40.45.790,W074.10.36.795",
-    "_EWR_4R": "N040.40.39.678,W074.10.27.566",
-    "_MMU_13": "N040.48.03.306,W074.25.28.390",
-    "_MMU_23": "N040.48.23.233,W074.24.23.159",
-    "_MMU_31": "N040.47.47.486,W074.24.40.957",
-    "_MMU_5": "N040.47.35.044,W074.25.09.274",
-    "_MMU23_229": "N040.46.40.717,W074.26.02.310",
-    "_MMU23_210": "N040.45.03.158,W074.26.41.065",
-    "_MMU5_049": "N040.50.08.207,W074.22.43.595",
-    "_TEB4_1a": "N040.53.33.995,W074.02.07.249",
-    "_TEB_1": "N040.50.19.152,W074.03.37.501",
-    "_TEB_19": "N040.51.28.119,W074.03.32.091",
-    "_TEB_24": "N040.51.27.762,W074.03.14.842",
-    "_TEB_6": "N040.50.48.376,W074.04.13.509",
-    "_LGA_13b": "N040.45.36.529,W073.49.23.397",
-    "H180": "N040.31.20.955,W074.31.52.582",
-    "H90": "N040.55.15.055,W074.20.54.391",
-    "H40": "N040.47.30.114,W074.30.41.912"
-  },
-  "name": "KEWR",
-  "primary_airport": "KEWR",
-  "reporting_points": [
-    "CAMMO",
-    "CYN",
-    "DYLIN",
-    "FLOSI",
-    "GXU",
-    "HARTY",
-    "HELON",
-    "HUO",
-    "MAZIE",
-    "MERSR",
-    "MUGZY",
-    "PENNS",
-    "PHLBO",
-    "RBV",
-    "SAX",
-    "SOMTO",
-    "WACKI"
-  ],
-  "scenarios": {
-    "KEWR Depart 22R Land 22L": {
-      "arrival_runways": [
-        {
-          "airport": "KEWR",
-          "runway": "22L"
-        },
-        {
-          "airport": "KTEB",
-          "runway": "19"
-        },
-        {
-          "airport": "KMMU",
-          "runway": "23"
-        },
-        {
-          "airport": "KCDW",
-          "runway": "22"
-        }
-      ],
-      "arrivals": {
-        "COATE": {
-          "KTEB": 5,
-          "KMMU": 2,
-          "KCDW": 2
-        },
-        "FLOSI4": {
-          "KEWR": 10
-        },
-        "FQM3": {
-          "KEWR": 8
-        },
-        "LVZ4": {
-          "KTEB": 5,
-          "KMMU": 2,
-          "KCDW": 2
-        },
-        "JAIKE4": {
-          "KTEB": 2,
-          "KMMU": 5,
-          "KCDW": 5
-        },
-        "MAZIE": {
-          "KTEB": 5,
-          "KMMU": 2,
-          "KCDW": 2
-        },
-        "PHL": {
-          "KEWR": 2
-        },
-        "PHLBO4": {
-          "KEWR": 10
-        },
-        "WRI": {
-          "KEWR": 0
-        }
-      },
-      "solo_controller": "4P",
-      "multi_controllers": {
-        "default": {
-          "4P": {
-            "primary": true,
-            "arrivals": [
-              "FQM3",
-              "PHLBO4",
-              "WRI",
-              "PHL"
-            ]
-          },
-          "4A": {
-            "arrivals": [
-              "FLOSI4"
-            ],
-            "backup": "4P"
-          },
-          "4N": {
-            "backup": "4P",
-            "departures": [
-              "KEWR",
-              "KTEB",
-              "KCDW",
-              "KMMU"
-            ]
-          },
-          "4U": {
-            "backup": "4P"
-          },
-          "4H": {
-            "backup": "4U",
-            "arrivals": [
-              "JAIKE4",
-              "MAZIE"
-            ]
-          },
-          "4S": {
-            "backup": "4U",
-            "arrivals": [
-              "COATE",
-              "LVZ4"
-            ]
-          },
-          "4M": {
-            "backup": "4P"
-          }
-        }
-      },
-      "controllers": [
-        "1L",
-        "1D",
-        "1F",
-        "1V",
-        "NY_CTR",
-        "NY_68_CTR",
-        "NY_35_CTR",
-        "NY_39_CTR",
-        "NY_55_CTR",
-        "DC_CTR",
-        "BOS_CTR",
-        "BOS_SW_CTR",
-        "4Z",
-        "4N",
-        "4J",
-        "4K",
-        "4T",
-        "4A",
-        "4P",
-        "4U",
-        "5E",
-        "5W",
-        "5T",
-        "5S",
-        "44A",
-        "21E",
-        "21Y",
-        "21V",
-        "51Y"
-      ],
-      "default_maps": [
-        "EWR ARR/DEP"
-      ],
-      "departure_runways": [
-        {
-          "airport": "KEWR",
-          "rate": 25,
-          "runway": "22R"
-        },
-        {
-          "airport": "KTEB",
-          "rate": 8,
-          "runway": "24"
-        },
-        {
-          "airport": "KMMU",
-          "rate": 3,
-          "runway": "23"
-        },
-        {
-          "airport": "KCDW",
-          "rate": 3,
-          "runway": "22"
-        }
-      ],
-      "wind": {
-        "direction": 220,
-        "gust": 13,
-        "speed": 7
-      }
-    },
-    "KEWR 22R Departure": {
-      "arrival_runways": [
-        {
-          "airport": "KEWR",
-          "runway": "22L"
-        },
-        {
-          "airport": "KTEB",
-          "runway": "19"
-        },
-        {
-          "airport": "KLGA",
-          "runway": "22"
-        },
-        {
-          "airport": "KLGA",
-          "runway": "4"
-        }
-      ],
-      "arrivals": {
-        "South 22 background": {
-          "KEWR": 30
-        },
-        "TEB 22 background": {
-          "KTEB": 30
-        },
-        "MIP4 LGA background 22/13": {
-          "KLGA": 0
-        },
-        "MIP4 LGA background 22/31": {
-          "KLGA": 30
-        },
-        "HAARP LGA background 4/13": {
-          "KLGA": 0
-        },
-        "HAARP LGA background 4/31": {
-          "KLGA": 0
-        },
-        "MIP4 LGA background 4": {
-          "KLGA": 0
-        }
-      },
-      "solo_controller": "4N",
-      "controllers": [
-        "1L",
-        "1D",
-        "1F",
-        "1V",
-        "NY_CTR",
-        "NY_68_CTR",
-        "NY_35_CTR",
-        "NY_39_CTR",
-        "NY_55_CTR",
-        "DC_CTR",
-        "BOS_CTR",
-        "BOS_SW_CTR",
-        "4Z",
-        "4N",
-        "4J",
-        "4K",
-        "4T",
-        "4A",
-        "4P",
-        "4U",
-        "5E",
-        "5W",
-        "5T",
-        "5S",
-        "44A",
-        "21E",
-        "21Y",
-        "21V",
-        "51Y"
-      ],
-      "default_maps": [
-        "EWR ARR/DEP"
-      ],
-      "airspace": {
-        "4N": [
-          "DEP_SW"
-        ]
-      },
-      "departure_runways": [
-        {
-          "airport": "KEWR",
-          "rate": 45,
-          "runway": "22R"
-        },
-        {
-          "airport": "KTEB",
-          "rate": 35,
-          "runway": "24"
-        },
-        {
-          "airport": "KMMU",
-          "rate": 7,
-          "runway": "23"
-        },
-        {
-          "airport": "KCDW",
-          "rate": 2,
-          "runway": "22"
-        },
-        {
-          "airport": "KLGA",
-          "rate": 0,
-          "runway": "13"
-        },
-        {
-          "airport": "KLGA",
-          "rate": 45,
-          "runway": "31"
-        }
-      ],
-      "wind": {
-        "direction": 230,
-        "gust": 23,
-        "speed": 25
-      }
-    },
-    "KEWR 4L Departure": {
-      "solo_controller": "4N",
-      "arrival_runways": [
-        {
-          "airport": "KEWR",
-          "runway": "4R"
-        },
-        {
-          "airport": "KLGA",
-          "runway": "4"
-        },
-        {
-          "airport": "KTEB",
-          "runway": "6"
-        }
-      ],
-      "arrivals": {
-        "North 4 background": {
-          "KEWR": 45
-        },
-        "MIP4 LGA background 4": {
-          "KLGA": 25
-        },
-        "HAARP LGA background 4/31": {
-          "KLGA": 7
-        },
-        "HAARP LGA background 4/13": {
-          "KLGA": 0
-        },
-        "TEB 4 background": {
-          "KTEB": 20
-        },
-        "COATE TEB NE": {
-          "KTEB": 10
-        }
-      },
-      "controllers": [
-        "1L",
-        "1D",
-        "1F",
-        "1V",
-        "NY_CTR",
-        "NY_68_CTR",
-        "NY_35_CTR",
-        "NY_39_CTR",
-        "NY_55_CTR",
-        "DC_CTR",
-        "BOS_CTR",
-        "BOS_SW_CTR",
-        "4Z",
-        "4N",
-        "4J",
-        "4K",
-        "4T",
-        "4A",
-        "4P",
-        "4U",
-        "5E",
-        "5W",
-        "5T",
-        "5S",
-        "44A",
-        "21E",
-        "21Y",
-        "21V",
-        "51Y"
-      ],
-      "default_maps": [
-        "EWR ARR/DEP"
-      ],
-      "airspace": {
-        "4N": [
-          "DEP_NE"
-        ]
-      },
-      "departure_runways": [
-        {
-          "airport": "KEWR",
-          "rate": 45,
-          "runway": "4L"
-        },
-        {
-          "airport": "KTEB",
-          "rate": 35,
-          "runway": "1"
-        },
-        {
-          "airport": "KMMU",
-          "rate": 5,
-          "runway": "5"
-        },
-        {
-          "airport": "KLGA",
-          "rate": 0,
-          "runway": "13"
-        },
-        {
-          "airport": "KLGA",
-          "rate": 45,
-          "runway": "31"
-        },
-        {
-          "airport": "KCDW",
-          "rate": 3,
-          "runway": "4"
-        }
-      ],
-      "wind": {
-        "direction": 60,
-        "gust": 23,
-        "speed": 25
-      }
-    },
-    "KEWR Depart 4L Land 4R": {
-      "arrival_runways": [
-        {
-          "airport": "KEWR",
-          "runway": "4R"
-        },
-        {
-          "airport": "KTEB",
-          "runway": "6"
-        },
-        {
-          "airport": "KMMU",
-          "runway": "5"
-        },
-        {
-          "airport": "KCDW",
-          "runway": "4"
-        }
-      ],
-      "arrivals": {
-        "COATE": {
-          "KTEB": 5,
-          "KMMU": 2,
-          "KCDW": 2
-        },
-        "FLOSI4": {
-          "KEWR": 8
-        },
-        "FQM3": {
-          "KEWR": 10
-        },
-        "LVZ4": {
-          "KTEB": 5,
-          "KMMU": 2,
-          "KCDW": 2
-        },
-        "JAIKE4": {
-          "KTEB": 5,
-          "KMMU": 2,
-          "KCDW": 2
-        },
-        "MAZIE": {
-          "KTEB": 5,
-          "KMMU": 2,
-          "KCDW": 2
-        },
-        "PHL": {
-          "KEWR": 2
-        },
-        "PHLBO4": {
-          "KEWR": 10
-        },
-        "WRI": {
-          "KEWR": 0
-        }
-      },
-      "solo_controller": "4P",
-      "multi_controllers": {
-        "default": {
-          "4P": {
-            "primary": true,
-            "arrivals": [
-              "FQM3",
-              "PHLBO4",
-              "WRI",
-              "PHL"
-            ]
-          },
-          "4A": {
-            "arrivals": [
-              "FLOSI4"
-            ],
-            "backup": "4P"
-          },
-          "4N": {
-            "backup": "4P",
-            "departures": [
-              "KEWR",
-              "KTEB",
-              "KCDW",
-              "KMMU"
-            ]
-          },
-          "4U": {
-            "backup": "4P"
-          },
-          "4H": {
-            "backup": "4U",
-            "arrivals": [
-              "JAIKE4",
-              "MAZIE"
-            ]
-          },
-          "4S": {
-            "backup": "4U",
-            "arrivals": [
-              "COATE",
-              "LVZ4"
-            ]
-          },
-          "4M": {
-            "backup": "4P"
-          }
-        }
-      },
-      "controllers": [
-        "1L",
-        "1D",
-        "1F",
-        "1V",
-        "NY_CTR",
-        "NY_68_CTR",
-        "NY_35_CTR",
-        "NY_39_CTR",
-        "NY_55_CTR",
-        "DC_CTR",
-        "BOS_CTR",
-        "BOS_SW_CTR",
-        "4Z",
-        "4N",
-        "4J",
-        "4K",
-        "4T",
-        "4A",
-        "4P",
-        "4U",
-        "5E",
-        "5W",
-        "5T",
-        "5S",
-        "44A",
-        "21E",
-        "21Y",
-        "21V",
-        "51Y"
-      ],
-      "default_maps": [
-        "EWR ARR/DEP"
-      ],
-      "departure_runways": [
-        {
-          "airport": "KEWR",
-          "rate": 20,
-          "runway": "4L"
-        },
-        {
-          "airport": "KTEB",
-          "rate": 5,
-          "runway": "1"
-        },
-        {
-          "airport": "KMMU",
-          "rate": 10,
-          "runway": "5"
-        },
-        {
-          "airport": "KCDW",
-          "rate": 5,
-          "runway": "4"
-        }
-      ],
-      "wind": {
-        "direction": 220,
-        "gust": 13,
-        "speed": 7
-      }
-    },
-    "KEWR Sat. Arrivals landing NE": {
-      "arrival_runways": [
-        {
-          "airport": "KEWR",
-          "runway": "4R"
-        },
-        {
-          "airport": "KLGA",
-          "runway": "4"
-        },
-        {
-          "airport": "KTEB",
-          "runway": "6"
-        },
-        {
-          "airport": "KMMU",
-          "runway": "5"
-        },
-        {
-          "airport": "KCDW",
-          "runway": "4"
-        }
-      ],
-      "departure_runways": [
-        {
-          "airport": "KEWR",
-          "rate": 45,
-          "runway": "4L.Background"
-        },
-        {
-          "airport": "KTEB",
-          "rate": 40,
-          "runway": "1.Background"
-        },
-        {
-          "airport": "KLGA",
-          "rate": 45,
-          "runway": "31"
-        }
-      ],
-      "airspace": {
-        "4U": [
-          "ZEEBO_NE",
-          "METRO_NE",
-          "MUGZY_NE"
-        ]
-      },
-      "arrivals": {
-        "COATE": {
-          "KTEB": 10,
-          "KMMU": 1
-        },
-        "LVZ4": {
-          "KTEB": 10,
-          "KMMU": 2
-        },
-        "JAIKE4 MUGZY NE": {
-          "KTEB": 10,
-          "KMMU": 1
-        },
-        "MAZIE MUGZY NE": {
-          "KTEB": 3,
-          "KMMU": 1,
-          "KCDW": 1
-        },
-        "North 4 background": {
-          "KEWR": 45
-        },
-        "MIP4 LGA background 4": {
-          "KLGA": 30
-        }
-      },
-      "solo_controller": "4U",
-      "controllers": [
-        "1L",
-        "1D",
-        "1F",
-        "1V",
-        "NY_CTR",
-        "NY_68_CTR",
-        "NY_35_CTR",
-        "NY_39_CTR",
-        "NY_55_CTR",
-        "DC_CTR",
-        "BOS_CTR",
-        "BOS_SW_CTR",
-        "4Z",
-        "4N",
-        "4J",
-        "4K",
-        "4T",
-        "4A",
-        "4P",
-        "4U",
-        "5E",
-        "5W",
-        "5T",
-        "5S",
-        "44A",
-        "21E",
-        "21Y",
-        "21V",
-        "51Y"
-      ],
-      "default_maps": [
-        "EWR ARR/DEP"
-      ],
-      "wind": {
-        "direction": 60,
-        "gust": 13,
-        "speed": 7
-      }
-    },
-    "KEWR Sat. Arrivals landing SW": {
-      "airspace": {
-        "4U": [
-          "METRO_SW",
-          "ZEEBO_SW",
-          "MUGZY_SW"
-        ]
-      },
-      "arrival_runways": [
-        {
-          "airport": "KTEB",
-          "runway": "19"
-        },
-        {
-          "airport": "KTEB",
-          "runway": "24"
-        },
-        {
-          "airport": "KMMU",
-          "runway": "23"
-        },
-        {
-          "airport": "KEWR",
-          "runway": "22L"
-        },
-        {
-          "airport": "KLGA",
-          "runway": "22"
-        },
-        {
-          "airport": "KCDW",
-          "runway": "22"
-        }
-      ],
-      "arrivals": {
-        "COATE": {
-          "KTEB": 7,
-          "KMMU": 2
-        },
-        "LVZ4": {
-          "KTEB": 7,
-          "KMMU": 2
-        },
-        "JAIKE4 MUGZY SW": {
-          "KTEB": 7,
-          "KMMU": 1
-        },
-        "MAZIE MUGZY SW": {
-          "KTEB": 2,
-          "KMMU": 1,
-          "KCDW": 0
-        },
-        "South 22 background": {
-          "KEWR": 30
-        },
-        "MIP4 LGA background 22/13": {
-          "KLGA": 30
-        },
-        "MIP4 LGA background 22/31": {
-          "KLGA": 0
-        }
-      },
-      "solo_controller": "4U",
-      "controllers": [
-        "1L",
-        "1D",
-        "1F",
-        "1V",
-        "NY_CTR",
-        "NY_68_CTR",
-        "NY_35_CTR",
-        "NY_39_CTR",
-        "NY_55_CTR",
-        "DC_CTR",
-        "BOS_CTR",
-        "BOS_SW_CTR",
-        "4Z",
-        "4N",
-        "4J",
-        "4K",
-        "4T",
-        "4A",
-        "4P",
-        "4U",
-        "5E",
-        "5W",
-        "5T",
-        "5S",
-        "44A",
-        "21E",
-        "21Y",
-        "21V",
-        "51Y"
-      ],
-      "default_maps": [
-        "EWR ARR/DEP"
-      ],
-      "departure_runways": [
-        {
-          "airport": "KEWR",
-          "rate": 45,
-          "runway": "22R.Background"
-        },
-        {
-          "airport": "KTEB",
-          "rate": 40,
-          "runway": "24.Background"
-        },
-        {
-          "airport": "KLGA",
-          "rate": 45,
-          "runway": "13"
-        }
-      ],
-      "wind": {
-        "direction": 240,
-        "gust": 18,
-        "speed": 15
-      }
-    },
-    "KEWR Land 22L - ARD": {
-      "airspace": {
-        "4P": [
-          "NOA_SW",
-          "FINAL_VECTORS_22",
-          "YARDLEY_SW"
-        ]
-      },
-      "arrival_runways": [
-        {
-          "airport": "KEWR",
-          "runway": "22L"
-        }
-      ],
-      "arrivals": {
-        "FQM3": {
-          "KEWR": 15
-        },
-        "PHL": {
-          "KEWR": 2
-        },
-        "PHLBO4": {
-          "KEWR": 15
-        },
-        "WRI": {
-          "KEWR": 1
-        }
-      },
-      "solo_controller": "4P",
-      "controllers": [
-        "1L",
-        "1D",
-        "1F",
-        "1V",
-        "NY_CTR",
-        "NY_68_CTR",
-        "NY_35_CTR",
-        "NY_39_CTR",
-        "NY_55_CTR",
-        "DC_CTR",
-        "BOS_CTR",
-        "BOS_SW_CTR",
-        "4Z",
-        "4N",
-        "4J",
-        "4K",
-        "4T",
-        "4A",
-        "4P",
-        "4U",
-        "5E",
-        "5W",
-        "5T",
-        "5S",
-        "44A",
-        "21E",
-        "21Y",
-        "21V",
-        "51Y"
-      ],
-      "default_maps": [
-        "EWR ARR/DEP"
-      ],
-      "wind": {
-        "direction": 220,
-        "gust": 13,
-        "speed": 7
-      }
-    },
-    "KEWR Land 22L - ARD/METRO": {
-      "airspace": {
-        "4P": [
-          "NOA_SW",
-          "FINAL_VECTORS_22",
-          "YARDLEY_SW",
-          "METRO_SW"
-        ]
-      },
-      "arrival_runways": [
-        {
-          "airport": "KEWR",
-          "runway": "22L"
-        },
-        {
-          "airport": "KTEB",
-          "runway": "19"
-        },
-        {
-          "airport": "KMMU",
-          "runway": "23"
-        },
-        {
-          "airport": "KLGA",
-          "runway": "22"
-        }
-      ],
-      "arrivals": {
-        "FQM3": {
-          "KEWR": 15
-        },
-        "PHL": {
-          "KEWR": 1
-        },
-        "PHLBO4": {
-          "KEWR": 23
-        },
-        "WRI": {
-          "KEWR": 3
-        },
-        "JAIKE4": {
-          "KTEB": 10,
-          "KMMU": 1
-        },
-        "MAZIE": {
-          "KTEB": 3,
-          "KMMU": 0
-        },
-        "MIP4 LGA background 22/13": {
-          "KLGA": 30
-        },
-        "MIP4 LGA background 22/31": {
-          "KLGA": 0
-        }
-      },
-      "solo_controller": "4P",
-      "controllers": [
-        "1L",
-        "1D",
-        "1F",
-        "1V",
-        "NY_CTR",
-        "NY_68_CTR",
-        "NY_35_CTR",
-        "NY_39_CTR",
-        "NY_55_CTR",
-        "DC_CTR",
-        "BOS_CTR",
-        "BOS_SW_CTR",
-        "4Z",
-        "4N",
-        "4J",
-        "4K",
-        "4T",
-        "4A",
-        "4P",
-        "4U",
-        "5E",
-        "5W",
-        "5T",
-        "5S",
-        "44A",
-        "21E",
-        "21Y",
-        "21V",
-        "51Y"
-      ],
-      "default_maps": [
-        "EWR ARR/DEP"
-      ],
-      "departure_runways": [
-        {
-          "airport": "KEWR",
-          "rate": 45,
-          "runway": "22R.Background"
-        },
-        {
-          "airport": "KTEB",
-          "rate": 35,
-          "runway": "24.Background"
-        },
-        {
-          "airport": "KLGA",
-          "rate": 45,
-          "runway": "13"
-        },
-        {
-          "airport": "KLGA",
-          "rate": 0,
-          "runway": "31"
-        }
-      ],
-      "wind": {
-        "direction": 220,
-        "gust": 13,
-        "speed": 7
-      }
-    },
-    "KEWR Land 22L - South Side ARD/METRO/DEPARTURE": {
-      "airspace": {
-        "4N": [
-          "NOA_SW",
-          "FINAL_VECTORS_22",
-          "YARDLEY_SW",
-          "METRO_SW",
-          "DEP_SW"
-        ]
-      },
-      "arrival_runways": [
-        {
-          "airport": "KEWR",
-          "runway": "22L"
-        },
-        {
-          "airport": "KTEB",
-          "runway": "19"
-        },
-        {
-          "airport": "KMMU",
-          "runway": "23"
-        },
-        {
-          "airport": "KCDW",
-          "runway": "22"
-        },
-        {
-          "airport": "KLGA",
-          "runway": "22"
-        }
-      ],
-      "arrivals": {
-        "FQM3": {
-          "KEWR": 15
-        },
-        "PHL": {
-          "KEWR": 1
-        },
-        "PHLBO4": {
-          "KEWR": 23
-        },
-        "WRI": {
-          "KEWR": 3
-        },
-        "JAIKE4": {
-          "KTEB": 10,
-          "KMMU": 1
-        },
-        "MAZIE": {
-          "KTEB": 3,
-          "KMMU": 0,
-          "KCDW": 0
-        },
-        "MIP4 LGA background 22/13": {
-          "KLGA": 30
-        },
-        "MIP4 LGA background 22/31": {
-          "KLGA": 0
-        }
-      },
-      "solo_controller": "4N",
-      "controllers": [
-        "1L",
-        "1D",
-        "1F",
-        "1V",
-        "NY_CTR",
-        "NY_68_CTR",
-        "NY_35_CTR",
-        "NY_39_CTR",
-        "NY_55_CTR",
-        "DC_CTR",
-        "BOS_CTR",
-        "BOS_SW_CTR",
-        "4Z",
-        "4N",
-        "4J",
-        "4K",
-        "4T",
-        "4A",
-        "4P",
-        "4U",
-        "5E",
-        "5W",
-        "5T",
-        "5S",
-        "44A",
-        "21E",
-        "21Y",
-        "21V",
-        "51Y"
-      ],
-      "default_maps": [
-        "EWR ARR/DEP"
-      ],
-      "departure_runways": [
-        {
-          "airport": "KEWR",
-          "rate": 25,
-          "runway": "22R"
-        },
-        {
-          "airport": "KTEB",
-          "rate": 15,
-          "runway": "24"
-        },
-        {
-          "airport": "KMMU",
-          "rate": 3,
-          "runway": "23"
-        },
-        {
-          "airport": "KCDW",
-          "rate": 1,
-          "runway": "22"
-        },
-        {
-          "airport": "KLGA",
-          "rate": 30,
-          "runway": "13"
-        },
-        {
-          "airport": "KLGA",
-          "rate": 0,
-          "runway": "31"
-        }
-      ],
-      "wind": {
-        "direction": 220,
-        "gust": 13,
-        "speed": 7
-      }
-    },
-    "KEWR Land 22L - NOA + FINAL": {
-      "airspace": {
-        "4A": [
-          "NOA_SW",
-          "FINAL_VECTORS_22"
-        ]
-      },
-      "arrival_runways": [
-        {
-          "airport": "KEWR",
-          "runway": "22L"
-        },
-        {
-          "airport": "KTEB",
-          "runway": "19"
-        },
-        {
-          "airport": "KLGA",
-          "runway": "22"
-        }
-      ],
-      "arrivals": {
-        "FLOSI4": {
-          "KEWR": 14
-        },
-        "South": {
-          "KEWR": 24
-        },
-        "TEB 22 background": {
-          "KTEB": 15
-        },
-        "COATE TEB SW": {
-          "KTEB": 10
-        },
-        "MIP4 LGA background 22/13": {
-          "KLGA": 0
-        },
-        "MIP4 LGA background 22/31": {
-          "KLGA": 31
-        }
-      },
-      "solo_controller": "4A",
-      "controllers": [
-        "1L",
-        "1D",
-        "1F",
-        "1V",
-        "NY_CTR",
-        "NY_68_CTR",
-        "NY_35_CTR",
-        "NY_39_CTR",
-        "NY_55_CTR",
-        "DC_CTR",
-        "BOS_CTR",
-        "BOS_SW_CTR",
-        "4Z",
-        "4N",
-        "4J",
-        "4K",
-        "4T",
-        "4A",
-        "4P",
-        "4U",
-        "5E",
-        "5W",
-        "5T",
-        "5S",
-        "44A",
-        "21E",
-        "21Y",
-        "21V",
-        "51Y"
-      ],
-      "default_maps": [
-        "EWR ARR/DEP"
-      ],
-      "departure_runways": [
-        {
-          "airport": "KEWR",
-          "rate": 45,
-          "runway": "22R.Background"
-        },
-        {
-          "airport": "KTEB",
-          "rate": 35,
-          "runway": "24.Background"
-        },
-        {
-          "airport": "KLGA",
-          "rate": 0,
-          "runway": "13"
-        },
-        {
-          "airport": "KLGA",
-          "rate": 45,
-          "runway": "31"
-        }
-      ],
-      "wind": {
-        "direction": 230,
-        "gust": 23,
-        "speed": 25
-      }
-    },
-    "KEWR Land 22L - NOA/MUGZY + FINAL": {
-      "airspace": {
-        "4A": [
-          "NOA_SW",
-          "FINAL_VECTORS_22",
-          "MUGZY_SW"
-        ]
-      },
-      "arrival_runways": [
-        {
-          "airport": "KEWR",
-          "runway": "22L"
-        },
-        {
-          "airport": "KTEB",
-          "runway": "19"
-        },
-        {
-          "airport": "KTEB",
-          "runway": "24"
-        },
-        {
-          "airport": "KMMU",
-          "runway": "23"
-        },
-        {
-          "airport": "KLGA",
-          "runway": "22"
-        },
-        {
-          "airport": "KCDW",
-          "runway": "22"
-        }
-      ],
-      "arrivals": {
-        "FLOSI4": {
-          "KEWR": 7
-        },
-        "South": {
-          "KEWR": 15
-        },
-        "COATE": {
-          "KTEB": 5,
-          "KMMU": 0
-        },
-        "LVZ4": {
-          "KTEB": 5,
-          "KMMU": 2
-        },
-        "JAIKE4 MUGZY SW": {
-          "KTEB": 3,
-          "KMMU": 0
-        },
-        "MAZIE MUGZY SW": {
-          "KTEB": 2,
-          "KMMU": 0,
-          "KCDW": 0
-        },
-        "MIP4 LGA background 22/13": {
-          "KLGA": 30
-        },
-        "MIP4 LGA background 22/31": {
-          "KLGA": 0
-        }
-      },
-      "solo_controller": "4A",
-      "controllers": [
-        "1L",
-        "1D",
-        "1F",
-        "1V",
-        "NY_CTR",
-        "NY_68_CTR",
-        "NY_35_CTR",
-        "NY_39_CTR",
-        "NY_55_CTR",
-        "DC_CTR",
-        "BOS_CTR",
-        "BOS_SW_CTR",
-        "4Z",
-        "4N",
-        "4J",
-        "4K",
-        "4T",
-        "4A",
-        "4P",
-        "4U",
-        "5E",
-        "5W",
-        "5T",
-        "5S",
-        "44A",
-        "21E",
-        "21Y",
-        "21V",
-        "51Y"
-      ],
-      "default_maps": [
-        "EWR ARR/DEP"
-      ],
-      "departure_runways": [
-        {
-          "airport": "KEWR",
-          "rate": 25,
-          "runway": "22R.Background"
-        },
-        {
-          "airport": "KTEB",
-          "rate": 20,
-          "runway": "24.Background"
-        },
-        {
-          "airport": "KLGA",
-          "rate": 45,
-          "runway": "13"
-        },
-        {
-          "airport": "KLGA",
-          "rate": 0,
-          "runway": "31"
-        }
-      ],
-      "wind": {
-        "direction": 230,
-        "gust": 23,
-        "speed": 25
-      }
-    },
-    "KEWR Land 29 - NOA + FINAL": {
-      "airspace": {
-        "4A": [
-          "NOA_SW",
-          "FINAL_VECTORS_22"
-        ]
-      },
-      "arrival_runways": [
-        {
-          "airport": "KEWR",
-          "runway": "29"
-        }
-      ],
-      "arrivals": {
-        "FLOSI4": {
-          "KEWR": 13
-        },
-        "South29": {
-          "KEWR": 23
-        }
-      },
-      "solo_controller": "4A",
-      "controllers": [
-        "1L",
-        "1D",
-        "1F",
-        "1V",
-        "NY_CTR",
-        "NY_68_CTR",
-        "NY_35_CTR",
-        "NY_39_CTR",
-        "NY_55_CTR",
-        "DC_CTR",
-        "BOS_CTR",
-        "BOS_SW_CTR",
-        "4Z",
-        "4N",
-        "4J",
-        "4K",
-        "4T",
-        "4A",
-        "4P",
-        "4U",
-        "5E",
-        "5W",
-        "5T",
-        "5S",
-        "44A",
-        "21E",
-        "21Y",
-        "21V",
-        "51Y"
-      ],
-      "default_maps": [
-        "EWR ARR/DEP"
-      ],
-      "wind": {
-        "direction": 300,
-        "gust": 33,
-        "speed": 30
-      }
-    },
-    "KEWR Land 4R - ARD + FINAL": {
-      "arrival_runways": [
-        {
-          "airport": "KEWR",
-          "runway": "4R"
-        },
-        {
-          "airport": "KTEB",
-          "runway": "6"
-        },
-        {
-          "airport": "KLGA",
-          "runway": "4"
-        }
-      ],
-      "airspace": {
-        "4P": [
-          "NOA_NE",
-          "YARDLEY_NE",
-          "FINAL_VECTORS_4"
-        ]
-      },
-      "arrivals": {
-        "North": {
-          "KEWR": 12
-        },
-        "PHLBO4": {
-          "KEWR": 23
-        },
-        "PHL": {
-          "KEWR": 1
-        },
-        "PHL Prop": {
-          "KEWR": 1
-        },
-        "WRI": {
-          "KEWR": 3
-        },
-        "TEB 4 background": {
-          "KTEB": 20
-        },
-        "MIP4 LGA background 4": {
-          "KLGA": 30
-        },
-        "COATE TEB NE": {
-          "KTEB": 10
-        }
-      },
-      "solo_controller": "4P",
-      "controllers": [
-        "1L",
-        "1D",
-        "1F",
-        "1V",
-        "NY_CTR",
-        "NY_68_CTR",
-        "NY_35_CTR",
-        "NY_39_CTR",
-        "NY_55_CTR",
-        "DC_CTR",
-        "BOS_CTR",
-        "BOS_SW_CTR",
-        "4Z",
-        "4N",
-        "4J",
-        "4K",
-        "4T",
-        "4A",
-        "4P",
-        "4U",
-        "5E",
-        "5W",
-        "5T",
-        "5S",
-        "44A",
-        "21E",
-        "21Y",
-        "21V",
-        "51Y"
-      ],
-      "default_maps": [
-        "EWR ARR/DEP"
-      ],
-      "departure_runways": [
-        {
-          "airport": "KEWR",
-          "rate": 45,
-          "runway": "4L.Background"
-        },
-        {
-          "airport": "KTEB",
-          "rate": 40,
-          "runway": "1.Background"
-        },
-        {
-          "airport": "KLGA",
-          "rate": 45,
-          "runway": "31"
-        }
-      ],
-      "wind": {
-        "direction": 60,
-        "gust": 23,
-        "speed": 20
-      }
-    },
-    "KEWR Land 4R - ARD/METRO + FINAL": {
-      "arrival_runways": [
-        {
-          "airport": "KEWR",
-          "runway": "4R"
-        },
-        {
-          "airport": "KTEB",
-          "runway": "6"
-        },
-        {
-          "airport": "KLGA",
-          "runway": "4"
-        }
-      ],
-      "arrivals": {
-        "North": {
-          "KEWR": 12
-        },
-        "PHLBO4": {
-          "KEWR": 23
-        },
-        "PHL": {
-          "KEWR": 1
-        },
-        "PHL Prop": {
-          "KEWR": 1
-        },
-        "WRI": {
-          "KEWR": 3
-        },
-        "JAIKE4": {
-          "KTEB": 10
-        },
-        "MIP4 LGA background 4": {
-          "KLGA": 30
-        },
-        "COATE TEB NE": {
-          "KTEB": 10
-        }
-      },
-      "airspace": {
-        "4P": [
-          "NOA_NE",
-          "YARDLEY_NE",
-          "FINAL_VECTORS_4",
-          "METRO_NE"
-        ]
-      },
-      "solo_controller": "4P",
-      "controllers": [
-        "1L",
-        "1D",
-        "1F",
-        "1V",
-        "NY_CTR",
-        "NY_68_CTR",
-        "NY_35_CTR",
-        "NY_39_CTR",
-        "NY_55_CTR",
-        "DC_CTR",
-        "BOS_CTR",
-        "BOS_SW_CTR",
-        "4Z",
-        "4N",
-        "4J",
-        "4K",
-        "4T",
-        "4A",
-        "4P",
-        "4U",
-        "5E",
-        "5W",
-        "5T",
-        "5S",
-        "44A",
-        "21E",
-        "21Y",
-        "21V",
-        "51Y"
-      ],
-      "default_maps": [
-        "EWR ARR/DEP"
-      ],
-      "departure_runways": [
-        {
-          "airport": "KEWR",
-          "rate": 45,
-          "runway": "4L.Background"
-        },
-        {
-          "airport": "KTEB",
-          "rate": 40,
-          "runway": "1.Background"
-        },
-        {
-          "airport": "KLGA",
-          "rate": 45,
-          "runway": "31"
-        }
-      ],
-      "wind": {
-        "direction": 60,
-        "gust": 23,
-        "speed": 20
-      }
-    },
-    "KEWR Land 4R - NOA": {
-      "arrival_runways": [
-        {
-          "airport": "KEWR",
-          "runway": "4R"
-        }
-      ],
-      "airspace": {
-        "4A": [
-          "NOA_NE",
-          "FINAL_VECTORS_4"
-        ]
-      },
-      "arrivals": {
-        "FLOSI4": {
-          "KEWR": 10
-        },
-        "FQM3": {
-          "KEWR": 15
-        }
-      },
-      "solo_controller": "4A",
-      "controllers": [
-        "1L",
-        "1D",
-        "1F",
-        "1V",
-        "NY_CTR",
-        "NY_68_CTR",
-        "NY_35_CTR",
-        "NY_39_CTR",
-        "NY_55_CTR",
-        "DC_CTR",
-        "BOS_CTR",
-        "BOS_SW_CTR",
-        "4Z",
-        "4N",
-        "4J",
-        "4K",
-        "4T",
-        "4A",
-        "4P",
-        "4U",
-        "5E",
-        "5W",
-        "5T",
-        "5S",
-        "44A",
-        "21E",
-        "21Y",
-        "21V",
-        "51Y"
-      ],
-      "default_maps": [
-        "EWR ARR/DEP"
-      ],
-      "wind": {
-        "direction": 30,
-        "gust": 0,
-        "speed": 7
-      }
-    },
-    "KEWR Land 4R - North Side NOA+MUGZY+DEP": {
-      "arrival_runways": [
-        {
-          "airport": "KEWR",
-          "runway": "4R"
-        },
-        {
-          "airport": "KTEB",
-          "runway": "6"
-        },
-        {
-          "airport": "KMMU",
-          "runway": "5"
-        },
-        {
-          "airport": "KLGA",
-          "runway": "22"
-        },
-        {
-          "airport": "KCDW",
-          "runway": "4"
-        }
-      ],
-      "arrivals": {
-        "COATE": {
-          "KTEB": 5,
-          "KMMU": 2
-        },
-        "FLOSI4": {
-          "KEWR": 10
-        },
-        "FQM3": {
-          "KEWR": 8
-        },
-        "LVZ4": {
-          "KTEB": 5,
-          "KMMU": 2
-        },
-        "JAIKE4 MUGZY NE": {
-          "KTEB": 10,
-          "KMMU": 1
-        },
-        "MAZIE MUGZY NE": {
-          "KTEB": 3,
-          "KMMU": 0,
-          "KCDW": 0
-        },
-        "MIP4 LGA background 22/13": {
-          "KLGA": 0
-        },
-        "MIP4 LGA background 22/31": {
-          "KLGA": 0
-        },
-        "HAARP LGA background 4/13": {
-          "KLGA": 5
-        },
-        "HAARP LGA background 4/31": {
-          "KLGA": 0
-        },
-        "MIP4 LGA background 4": {
-          "KLGA": 25
-        }
-      },
-      "airspace": {
-        "4N": [
-          "NOA_NE",
-          "FINAL_VECTORS_4"
-        ]
-      },
-      "solo_controller": "4N",
-      "controllers": [
-        "1L",
-        "1D",
-        "1F",
-        "1V",
-        "NY_CTR",
-        "NY_68_CTR",
-        "NY_35_CTR",
-        "NY_39_CTR",
-        "NY_55_CTR",
-        "DC_CTR",
-        "BOS_CTR",
-        "BOS_SW_CTR",
-        "4Z",
-        "4N",
-        "4J",
-        "4K",
-        "4T",
-        "4A",
-        "4P",
-        "4U",
-        "5E",
-        "5W",
-        "5T",
-        "5S",
-        "44A",
-        "21E",
-        "21Y",
-        "21V",
-        "51Y"
-      ],
-      "default_maps": [
-        "EWR ARR/DEP"
-      ],
-      "departure_runways": [
-        {
-          "airport": "KEWR",
-          "rate": 30,
-          "runway": "4L"
-        },
-        {
-          "airport": "KTEB",
-          "rate": 15,
-          "runway": "1"
-        },
-        {
-          "airport": "KMMU",
-          "rate": 3,
-          "runway": "5"
-        },
-        {
-          "airport": "KCDW",
-          "rate": 1,
-          "runway": "4"
-        },
-        {
-          "airport": "KLGA",
-          "rate": 0,
-          "runway": "31"
-        },
-        {
-          "airport": "KLGA",
-          "rate": 45,
-          "runway": "13"
-        }
-      ],
-      "wind": {
-        "direction": 30,
-        "gust": 0,
-        "speed": 7
-      }
-    }
-  },
-  "stars_config": {
-    "filters": {
-      "arrival_acquisition": [
-        {
-          "id": "ewrack",
-          "description": "ewr arrival acquisition all",
-          "type": "polygon",
-          "vertices": "N039.59.17.304,W074.40.40.722 N040.09.54.978,W074.50.55.105 N040.15.00.260,W074.45.57.925 N040.17.49.038,W075.01.17.975 N040.32.08.059,W075.11.53.699 N040.38.56.352,W075.01.32.092 N040.58.53.876,W075.02.23.893 N041.06.00.681,W074.54.30.629 N041.12.05.372,W075.03.20.061 N041.21.21.747,W074.51.45.697 N041.25.10.716,W074.26.12.637 N041.31.28.192,W074.24.36.205 N041.22.08.645,W073.59.31.105 N041.11.11.003,W074.05.24.975 N040.59.51.870,W073.46.26.709 N040.31.23.358,W074.08.52.644 N040.23.12.558,W074.05.56.149",
-          "floor": 0,
-          "ceiling": 10000
-        }
-      ],
-      "secondary_drop": [
-        {
-          "id": "secdrop",
-          "description": "drop region all",
-          "type": "polygon",
-          "vertices": "N041.00.07.800,W074.38.34.022 N040.29.30.378,W074.38.30.260 N040.30.40.773,W074.08.21.800 N040.53.20.962,W073.55.34.899 N040.59.55.317,W073.46.12.344 N041.10.31.521,W074.08.26.414",
-          "floor": 0,
-          "ceiling": 40000
-        }
-      ]
-    },
-    "center": "N040.43.34.389,W074.28.54.713",
-    "pdb": {
-      "hide_gs": true
-    },
-    "range": 60,
-    "coordination_fixes": {
-      "FLOSI": [
-        {
-          "type": "route",
-          "to": "N90",
-          "from": "ZNY"
-        }
-      ],
-      "DYLIN": [
-        {
-          "type": "route",
-          "to": "N90",
-          "from": "ZNY"
-        }
-      ],
-      "SWEET": [
-        {
-          "type": "route",
-          "to": "N90",
-          "from": "ZNY"
-        }
-      ],
-      "RBV": [
-        {
-          "type": "route",
-          "to": "N90",
-          "from": "PHL",
-          "altitude": [
-            7000,
-            7000
-          ]
-        },
-        {
-          "type": "route",
-          "to": "N90",
-          "from": "WRI",
-          "altitude": [
-            6000,
-            6000
-          ]
-        }
-      ],
-      "MUGZY": [
-        {
-          "type": "route",
-          "to": "N90",
-          "from": "ZNY"
-        }
-      ],
-      "MAZIE": [
-        {
-          "type": "route",
-          "to": "N90",
-          "from": "PHL"
-        }
-      ],
-      "HUO": [
-        {
-          "type": "route",
-          "to": "N90",
-          "from": "ZNY"
-        }
-      ]
-    },
-    "coordination_lists": [
-      {
-        "name": ".    TEB",
-        "id": "A",
-        "airports": [
-          "KTEB"
-        ]
-      },
-      {
-        "name": ".    MMU",
-        "id": "B",
-        "airports": [
-          "KMMU"
-        ]
-      }
-    ],
-    "filters": {
-      "inhibit_ca": [
-        {
-          "id": "EWRNOCA",
-          "description": "EWR CONFLICT SUPPRESS",
-          "type": "circle",
-          "floor": 0,
-          "ceiling": 3000,
-          "radius": 10,
-          "center": "KEWR"
-        },
-        {
-          "id": "LGANOCA",
-          "description": "LGA CONFLICT SUPPRESS",
-          "type": "circle",
-          "floor": 0,
-          "ceiling": 1200,
-          "radius": 2,
-          "center": "KLGA"
-        },
-        {
-          "id": "TEBNOCA",
-          "description": "TEB CONFLICT SUPPRESS",
-          "type": "circle",
-          "floor": 0,
-          "ceiling": 1200,
-          "radius": 2,
-          "center": "KTEB"
-        }
-      ]
-    },
-    "radar_sites": {
-      "EWR": {
-        "char": "E",
-        "position": "KEWR",
-        "elevation": 136,
-        "primary_range": 60,
-        "secondary_range": 120,
-        "silence_angle": 30,
-        "slope_angle": 0.175
-      },
-      "HPN": {
-        "char": "H",
-        "position": "KHPN",
-        "elevation": 708,
-        "primary_range": 60,
-        "secondary_range": 120,
-        "silence_angle": 30,
-        "slope_angle": 0.175
-      },
-      "ISP": {
-        "char": "I",
-        "position": "KISP",
-        "elevation": 185,
-        "primary_range": 60,
-        "secondary_range": 120,
-        "silence_angle": 30,
-        "slope_angle": 0.175
-      },
-      "JFK": {
-        "char": "J",
-        "position": "KJFK",
-        "elevation": 143,
-        "primary_range": 60,
-        "secondary_range": 120,
-        "silence_angle": 30,
-        "slope_angle": 0.175
-      },
-      "SWF": {
-        "char": "S",
-        "position": "KSWF",
-        "elevation": 972,
-        "primary_range": 60,
-        "secondary_range": 120,
-        "silence_angle": 30,
-        "slope_angle": 0.175
-      }
-    },
-    "force_ql_self": true,
-    "scratchpads": {
-      "BAYYS": "BAY",
-      "BDR": "BDR",
-      "BIGGY": "BIG",
-      "BREZY": "BRE",
-      "COATE": "COA",
-      "DIXIE": "DIX",
-      "ELIOT": "ELI",
-      "GAYEL": "GAY",
-      "GREKI": "GRE",
-      "HAAYS": "HAY",
-      "LANNA": "LAN",
-      "MERIT": "MER",
-      "NEION": "NEI",
-      "NEWEL": "NWL",
-      "None": null,
-      "PARKE": "PAR",
-      "SAX": "SAX",
-      "SBJ": "SBJ",
-      "SHIPP": "SHI",
-      "WAVEY": "WAV",
-      "WHITE": "WHI",
-      "ARD": "ARD",
-      "ZIMMZ": "ZIM"
-    },
-    "pdb": {
-      "hide_gs": true
-    },
-    "significant_points": {
-      "ARD": {},
-      "BAYYS": {},
-      "BDR": {},
-      "BIGGY": {},
-      "BREZY": {},
-      "COATE": {},
-      "DIXIE": {},
-      "ELIOT": {},
-      "GAYEL": {},
-      "GREKI": {},
-      "HAAYS": {
-        "short_name": "HAY"
-      },
-      "LANNA": {},
-      "MERIT": {},
-      "NEION": {},
-      "NEWEL": {
-        "short_name": "NWL"
-      },
-      "PARKE": {},
-      "SAX": {},
-      "SBJ": {},
-      "SHIPP": {},
-      "WAVEY": {},
-      "WHITE": {},
-      "ZIMMZ": {}
-    },
-    "stars_maps": [
-      "EWR ARR/DEP",
-      "MVA",
-      "NY Class B",
-      "EOVM",
-      "MMU ILS 23",
-      "CDW RNAV",
-      "EWR CRDA",
-      "EWR GLS",
-      "TEB RNAV (GPS) RWY 6",
-      "RNAVX 29",
-      "TEB RNAV",
-      "LGA & VAP",
-      "EWR RNAV",
-      "STW/SAX RNAV",
-      "N07 RNAV",
-      "DEPARTURE RNAV",
-      "SMQ/N51",
-      "39N/47N",
-      "JFK ARR/DEP RWY 4L/R",
-      "JFK ARR/DEP RWY 13L/R",
-      "JFK ARR/DEP",
-      "N90 TFR",
-      "Coast",
-      "EOVM",
-      "",
-      "EWR GPS",
-      "",
-      "",
-      "NE HELI RNAV ROUTES",
-      "CATSKILL AREA",
-      "LIBERTY DEP",
-      "ISP ARR/DEP",
-      "LGA-HPN ARR/DEP",
-      "JFK ARR/DEP RWY 22L/R",
-      "JFK ARR/DEP RWY 31L/R"
-    ],
-    "video_map_file": "videomaps/ZNY-videomaps.gob.zst"
-  }
-}
->>>>>>> b50af8a1
+}