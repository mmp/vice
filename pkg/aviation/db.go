// pkg/aviation/db.go
// Copyright(c) 2022-2024 vice contributors, licensed under the GNU Public License, Version 3.
// SPDX: GPL-3.0-only

package aviation

import (
	"archive/zip"
	"bufio"
	"bytes"
	"encoding/csv"
	"encoding/json"
	"encoding/xml"
	"fmt"
	"io"
	"net/http"
	"os"
	"slices"
	"strconv"
	"strings"
	"sync"
	"time"

	"github.com/mmp/vice/pkg/log"
	"github.com/mmp/vice/pkg/math"
	"github.com/mmp/vice/pkg/util"

	"github.com/gocolly/colly/v2"
	"github.com/klauspost/compress/zstd"
)

var DB *StaticDatabase

///////////////////////////////////////////////////////////////////////////
// StaticDatabase

type StaticDatabase struct {
	Navaids             map[string]Navaid
	Airports            map[string]FAAAirport
	Fixes               map[string]Fix
	Airways             map[string][]Airway
	Callsigns           map[string]string // 3 letter -> callsign
	AircraftTypeAliases map[string]string
	AircraftPerformance map[string]AircraftPerformance
	Airlines            map[string]Airline
	MagneticGrid        MagneticGrid
	ARTCCs              map[string]ARTCC
	ERAMAdaptations     map[string]ERAMAdaptation
	TRACONs             map[string]TRACON
	MVAs                map[string][]MVA // TRACON -> MVAs
	BravoAirspace       map[string][]AirspaceVolume
	CharlieAirspace     map[string][]AirspaceVolume
	DeltaAirspace       map[string][]AirspaceVolume
}

type FAAAirport struct {
	Id         string
	Name       string
	Country    string
	Elevation  int
	Location   math.Point2LL
	Runways    []Runway
	Approaches map[string]Approach
	STARs      map[string]STAR
	ARTCC      string
}

type TRACON struct {
	Name  string
	ARTCC string
}

type ARTCC struct {
	Name string
}

type Navaid struct {
	Id       string
	Type     string
	Name     string
	Location math.Point2LL
}

type Fix struct {
	Id       string
	Location math.Point2LL
}

type ERAMAdaptation struct { // add more later
	ARTCC             string                     // not in JSON
	CoordinationFixes map[string]AdaptationFixes `json:"coordination_fixes"`
}

const (
	RouteBasedFix = "route"
	ZoneBasedFix  = "zone"
)

type AdaptationFix struct {
	Name         string // not in JSON
	Type         string `json:"type"`
	ToFacility   string `json:"to"`   // controller to handoff to
	FromFacility string `json:"from"` // controller to handoff from
	Altitude     [2]int `json:"altitude"`
}

type AdaptationFixes []AdaptationFix

///////////////////////////////////////////////////////////////////////////

func (ap FAAAirport) SelectBestRunway(windDir float32, magneticVariation float32) (*Runway, *Runway) {
	whdg := math.NormalizeHeading(windDir + magneticVariation)

	// Find best aligned runway
	minDelta := float32(1000)
	bestRwy := -1
	for i, rwy := range ap.Runways {
		if _, ok := LookupOppositeRunway(ap.Id, rwy.Id); ok {
			d := math.HeadingDifference(whdg, rwy.Heading)
			if d < minDelta {
				minDelta = d
				bestRwy = i
			}
		}
	}
	if bestRwy == -1 {
		return nil, nil
	}

	rwy := ap.Runways[bestRwy]
	opp, _ := LookupOppositeRunway(ap.Id, rwy.Id)

	return &rwy, &opp
}

///////////////////////////////////////////////////////////////////////////

func (d StaticDatabase) LookupWaypoint(f string) (math.Point2LL, bool) {
	if n, ok := d.Navaids[f]; ok {
		return n.Location, true
	} else if f, ok := d.Fixes[f]; ok {
		return f.Location, true
	} else {
		return math.Point2LL{}, false
	}
}

type AircraftPerformance struct {
	Name string `json:"name"`
	ICAO string `json:"icao"`
	// engines, weight class, category
	WeightClass string  `json:"weightClass"`
	Ceiling     float32 `json:"ceiling"`
	Engine      struct {
		AircraftType string `json:"type"`
	} `json:"engines"`
	Rate struct {
		Climb      float32 `json:"climb"` // ft / minute; reduce by 500 after alt 5000 if this is >=2500
		Descent    float32 `json:"descent"`
		Accelerate float32 `json:"accelerate"` // kts / 2 seconds
		Decelerate float32 `json:"decelerate"`
	} `json:"rate"`
	Category struct {
		SRS   int    `json:"srs"`
		LAHSO int    `json:"lahso"`
		CWT   string `json:"cwt"`
	}
	Runway struct {
		Takeoff float32 `json:"takeoff"` // nm
		Landing float32 `json:"landing"` // nm
	} `json:"runway"`
	Speed struct {
		Min        float32 `json:"min"`
		V2         float32 `json:"v2"`
		Landing    float32 `json:"landing"`
		CruiseTAS  float32 `json:"cruise"`
		CruiseMach float32 `json:"cruiseM"`
		MaxTAS     float32 `json:"max"`
		MaxMach    float32 `json:"maxM"`
	} `json:"speed"`
	Turn struct {
		MaxBankAngle float32 `json:"maxBankAngle"`
		MaxBankRate  float32 `json:"maxBankRate"`
	}
}

type Airline struct {
	ICAO     string `json:"icao"`
	Name     string `json:"name"`
	Callsign struct {
		Name            string   `json:"name"`
		CallsignFormats []string `json:"callsignFormats"`
	} `json:"callsign"`
	JSONFleets map[string][][2]interface{} `json:"fleets"`
	Fleets     map[string][]FleetAircraft
}

type FleetAircraft struct {
	ICAO  string
	Count int
}

<<<<<<< HEAD
func InitDB() {
=======
// baseApproachSpeed returns a reasonable final approach speed for this
// aircraft type. If landing speed is available, a small buffer above that
// speed is used. Otherwise V2 or a default is returned.
func (ap AircraftPerformance) baseApproachSpeed() float32 {
	if ap.Speed.Landing > 0 {
		return ap.Speed.Landing + 5
	} else if ap.Speed.V2 > 0 {
		return 1.25 * ap.Speed.V2
	} else {
		return 120
	}
}

// ApproachSpeed returns the final approach speed including wind
// additives. The runway heading is used to compute the headwind component
// of the provided wind. Jets and turboprops add half the headwind plus the
// full gust factor (not to exceed 20 knots). Pistons add half the gust
// factor... I suppose we should also add a max additive but most pistons
// won't be landing in very windy conditions
func (ap AircraftPerformance) ApproachSpeed(ws WindSample, runwayHeading float32) float32 {
	gustFactor := max(0, float32(ws.Gust-ws.Speed))

	additive := float32(0)
	switch ap.Engine.AircraftType {
	case "J", "T":
		diff := math.HeadingDifference(float32(ws.Direction), runwayHeading)
		headwind := max(0, float32(ws.Speed)*math.Cos(math.Radians(diff)))
		additive = min(headwind/2+gustFactor, 20)
		fmt.Printf("base %.1f heading diff %f headwind %f gust %f addititve %f\n", ap.baseApproachSpeed(),
			diff, headwind, gustFactor, additive)
	case "P":
		additive = gustFactor / 2
	}

	return ap.baseApproachSpeed() + additive
}

func init() {
>>>>>>> 23aa9f54
	db := &StaticDatabase{}

	var wg sync.WaitGroup
	var customAirports map[string]FAAAirport
	wg.Add(1)
	go func() { db.Airports, customAirports = parseAirports(); wg.Done() }()
	wg.Add(1)
	go func() { db.AircraftTypeAliases, db.AircraftPerformance = parseAircraft(); wg.Done() }()
	wg.Add(1)
	go func() { db.Airlines, db.Callsigns = parseAirlines(); wg.Done() }()
	var airports map[string]FAAAirport
	wg.Add(1)
	go func() { airports, db.Navaids, db.Fixes, db.Airways = parseCIFP(); wg.Done() }()
	wg.Add(1)
	go func() { db.MagneticGrid = parseMagneticGrid(); wg.Done() }()
	wg.Add(1)
	go func() { db.ARTCCs, db.TRACONs = parseARTCCsAndTRACONs(); wg.Done() }()
	wg.Add(1)
	go func() { db.MVAs = parseMVAs(); wg.Done() }()
	wg.Add(1)
	go func() { db.ERAMAdaptations = parseAdaptations(); wg.Done() }()
	wg.Add(1)
	go func() {
		db.BravoAirspace = parseAirspace("bravo-airspace.json.zst")
		db.CharlieAirspace = parseAirspace("charlie-airspace.json.zst")
		db.DeltaAirspace = parseAirspace("delta-airspace.json.zst")
		wg.Done()
	}()
	wg.Wait()

	for icao, ap := range airports {
		if _, ok := customAirports[icao]; !ok { // ignore ones defined in custom_airports.json
			// We don't get these from the CIFP but have them from the other airports
			// database, so port them over.
			ap.Name = db.Airports[icao].Name
			ap.Country = db.Airports[icao].Country
			ap.ARTCC = db.Airports[icao].ARTCC
			db.Airports[icao] = ap
		}
	}

	DB = db

	math.SetLocationResolver(&dbResolver{})
}

type dbResolver struct{}

func (d *dbResolver) Resolve(s string) (math.Point2LL, error) {
	if n, ok := DB.Navaids[s]; ok {
		return n.Location, nil
	} else if n, ok := DB.Airports[s]; ok {
		return n.Location, nil
	} else if f, ok := DB.Fixes[s]; ok {
		return f.Location, nil
	} else {
		return math.Point2LL{}, fmt.Errorf("%s: unknown fix", s)
	}
}

///////////////////////////////////////////////////////////////////////////
// FAA (and other) databases

// Utility function for parsing CSV files as strings; it breaks each line
// of the file into fields and calls the provided callback function for
// each one.
func mungeCSV(filename string, r io.Reader, fields []string, callback func([]string)) {
	cr := csv.NewReader(r)
	cr.ReuseRecord = true

	// Find the index of each field the caller requested
	var fieldIndices []int
	if header, err := cr.Read(); err != nil {
		panic(fmt.Sprintf("%s: error parsing CSV file: %s", filename, err))
	} else {
		for fi, f := range fields {
			for hi, h := range header {
				if f == strings.TrimSpace(h) {
					fieldIndices = append(fieldIndices, hi)
					break
				}
			}
			if len(fieldIndices) != fi+1 {
				panic(fmt.Sprintf("%s: did not find requested field header", f))
			}
		}
	}

	var strs []string
	for {
		if record, err := cr.Read(); err == io.EOF {
			return
		} else if err != nil {
			panic(fmt.Sprintf("%s: error parsing CSV file: %s", filename, err))
		} else {
			for _, i := range fieldIndices {
				strs = append(strs, record[i])
			}
			callback(strs)
			strs = strs[:0]
		}
	}
}

func parseAirports() (map[string]FAAAirport, map[string]FAAAirport) {
	airports := make(map[string]FAAAirport)

	// FAA database
	r := util.LoadResource("airports.csv.zst") // https://ourairports.com/data/
	defer r.Close()
	mungeCSV("airports", r,
		[]string{"latitude_deg", "longitude_deg", "elevation_ft", "gps_code", "local_code", "name", "iso_country", "type"},
		func(s []string) {
			atof := func(s string) float64 {
				v, err := util.Atof(s)
				if err != nil {
					panic(err)
				}
				return v
			}

			if s[7] == "closed" { // type == closed
				return
			}

			elevation := float64(0)
			if s[2] != "" && s[2] != "NA" {
				elevation = atof(s[2])
			}
			loc := math.Point2LL{float32(atof(s[1])), float32(atof(s[0]))}
			id := util.Select(s[3] != "", s[3], s[4])

			// There are some foreign airports with 5-character ids; make
			// sure not to include them since they can conflict with US fix
			// names.
			if (len(id) == 3 || len(id) == 4) && id != "4V4" { // Memory hole the rw 4V4 to make way for AAC
				ap := FAAAirport{Id: id, Name: s[5], Country: s[6], Location: loc, Elevation: int(elevation)}
				// US-based takes priority in case of a conflict. When
				// there are multiple US-based airports with the same id
				// (e.g. 5MO), then the last one we see takes precedence.
				if _, ok := airports[id]; !ok || ap.Country == "US" {
					airports[id] = ap
				}
			}
		})

	// Custom airports/runways
	custom := util.LoadResource("custom_airports.json")
	defer custom.Close()
	customAirports := make(map[string]FAAAirport)
	if err := util.UnmarshalJSON(custom, &customAirports); err != nil {
		fmt.Fprintf(os.Stderr, "custom_airports.json: %v\n", err)
		os.Exit(1)
	}
	for icao, ap := range customAirports {
		ap.Id = icao
		airports[icao] = ap
	}

	// ARTCCs
	ar := util.LoadResource("airport_artccs.json")
	defer ar.Close()
	data := make(map[string]string) // Airport -> ARTCC
	if err := util.UnmarshalJSON(ar, &data); err != nil {
		fmt.Fprintf(os.Stderr, "airport_artccs.json: %v\n", err)
		os.Exit(1)
	}

	for name, artcc := range data {
		if entry, ok := airports[name]; ok {
			entry.ARTCC = artcc
			airports[name] = entry
		}
	}

	return airports, customAirports
}

func parseAircraft() (map[string]string, map[string]AircraftPerformance) {
	r := util.LoadResource("openscope-aircraft.json")
	defer r.Close()

	var acStruct struct {
		Aircraft []AircraftPerformance `json:"aircraft"`
	}
	if err := util.UnmarshalJSON(r, &acStruct); err != nil {
		fmt.Fprintf(os.Stderr, "openscope-aircraft.json: %v\n", err)
		os.Exit(1)
	}

	aliases := make(map[string]string)
	ap := make(map[string]AircraftPerformance)
	for _, ac := range acStruct.Aircraft {
		aliases[ac.ICAO] = ac.Name

		// If we have mach but not TAS, do the conversion; the nav code
		// works with TAS..
		if ac.Speed.CruiseMach != 0 && ac.Speed.CruiseTAS == 0 {
			ac.Speed.CruiseTAS = 666.739 * ac.Speed.CruiseMach
		}
		if ac.Speed.MaxMach != 0 && ac.Speed.MaxTAS == 0 {
			ac.Speed.MaxTAS = 666.739 * ac.Speed.MaxMach
		}

		ap[ac.ICAO] = ac

		cwt := []string{"A", "B", "C", "D", "E", "F", "G", "H", "I", "NOWGT"}
		if !slices.Contains(cwt, ac.Category.CWT) {
			fmt.Fprintf(os.Stderr, "%s: invalid CWT category provided\n", ac.Category.CWT)
		}
		if ac.Rate.Climb < 500 || ac.Rate.Climb > 5000 {
			fmt.Fprintf(os.Stderr, "%s: aircraft climb rate %f seems off\n", ac.ICAO, ac.Rate.Climb)
		}
		if ac.Rate.Descent < 500 || ac.Rate.Descent > 5000 {
			fmt.Fprintf(os.Stderr, "%s: aircraft descent rate %f seems off\n", ac.ICAO, ac.Rate.Descent)
		}
		if ac.Rate.Accelerate < 2 || ac.Rate.Accelerate > 10 {
			fmt.Fprintf(os.Stderr, "%s: aircraft accelerate rate %f seems off\n", ac.ICAO, ac.Rate.Accelerate)
		}
		if ac.Rate.Decelerate < 2 || ac.Rate.Decelerate > 8 {
			fmt.Fprintf(os.Stderr, "%s: aircraft decelerate rate %f seems off\n", ac.ICAO, ac.Rate.Decelerate)
		}
		if ac.Speed.Min < 34 || ac.Speed.Min > 200 {
			fmt.Fprintf(os.Stderr, "%s: aircraft min speed %f seems off\n", ac.ICAO, ac.Speed.Min)
		}
		if ac.Speed.Landing < 40 || ac.Speed.Landing > 200 {
			fmt.Fprintf(os.Stderr, "%s: aircraft landing speed %f seems off\n", ac.ICAO, ac.Speed.Landing)
		}
		if ac.Speed.MaxTAS < 40 || ac.Speed.MaxTAS > 550 && ac.ICAO != "CONC" {
			fmt.Fprintf(os.Stderr, "%s: aircraft max TAS %f seems off\n", ac.ICAO, ac.Speed.MaxTAS)
		}
		if ac.Speed.V2 != 0 && ac.Speed.V2 > 1.5*ac.Speed.Min {
			fmt.Fprintf(os.Stderr, "%s: aircraft V2 %.0f seems suspiciously high (vs min %.01f)",
				ac.ICAO, ac.Speed.V2, ac.Speed.Min)
		}
		if t := ac.Engine.AircraftType; t != "P" && t != "T" && t != "J" {
			fmt.Fprintf(os.Stderr, "%s: aircraft type %q should be \"P\", \"T\", or \"J\".\n", ac.ICAO, t)
		}
		if ac.Turn.MaxBankAngle < 5 {
			fmt.Fprintf(os.Stderr, "%s: aircraft maximum bank angle %f is suspiciously low", ac.ICAO, ac.Turn.MaxBankAngle)
		}
		if ac.Turn.MaxBankRate < 1 {
			fmt.Fprintf(os.Stderr, "%s: aircraft maximum bank rate %f is suspiciously low", ac.ICAO, ac.Turn.MaxBankRate)
		}
	}

	return aliases, ap
}

func parseAirlines() (map[string]Airline, map[string]string) {
	r := util.LoadResource("openscope-airlines.json")
	defer r.Close()

	var alStruct struct {
		Airlines []Airline `json:"airlines"`
	}
	if err := util.UnmarshalJSON(r, &alStruct); err != nil {
		fmt.Fprintf(os.Stderr, "openscope-airlines.json: %v\n", err)
		os.Exit(1)
	}

	airlines := make(map[string]Airline)
	callsigns := make(map[string]string)
	for _, al := range alStruct.Airlines {
		fixedAirline := al
		fixedAirline.Fleets = make(map[string][]FleetAircraft)
		for name, aircraft := range fixedAirline.JSONFleets {
			for _, ac := range aircraft {
				fleetAC := FleetAircraft{
					ICAO:  strings.ToUpper(ac[0].(string)),
					Count: int(ac[1].(float64)),
				}
				fixedAirline.Fleets[name] = append(fixedAirline.Fleets[name], fleetAC)
			}
		}
		fixedAirline.JSONFleets = nil

		airlines[strings.ToUpper(al.ICAO)] = fixedAirline
		callsigns[strings.ToUpper(al.ICAO)] = al.Callsign.Name
	}
	return airlines, callsigns
}

// FAA Coded Instrument Flight Procedures (CIFP)
// https://www.faa.gov/air_traffic/flight_info/aeronav/digital_products/cifp/download/
func parseCIFP() (map[string]FAAAirport, map[string]Navaid, map[string]Fix, map[string][]Airway) {
	r := util.LoadResource("FAACIFP18.zst")
	defer r.Close()
	return ParseARINC424(r)
}

type MagneticGrid struct {
	MinLatitude, MaxLatitude   float32
	MinLongitude, MaxLongitude float32
	LatLongStep                float32
	Samples                    []float32
}

func parseMagneticGrid() MagneticGrid {
	/*
		1. Download software and coefficients from https://www.ncei.noaa.gov/products/world-magnetic-model
		2. Build wmm_grid, run with the parameters in the MagneticGrid initializer below, year 2024,
		   altitude 0 -> 0, select "declination" for output.
		3. awk '{print $5}' < GridResults.txt | zstd -19 -o magnetic_grid.txt.zst
	*/
	mg := MagneticGrid{
		MinLatitude:  17,
		MaxLatitude:  75,
		MinLongitude: -180,
		MaxLongitude: 150,
		LatLongStep:  0.25,
	}

	r := util.LoadResource("magnetic_grid.txt.zst")
	defer r.Close()
	br := bufio.NewReader(r)
	for {
		line, err := br.ReadString('\n')
		if err == io.EOF {
			break
		} else if err != nil {
			panic(err)
		}

		if v, err := strconv.ParseFloat(strings.TrimSpace(line), 32); err != nil {
			panic(line + ": parsing error: " + err.Error())
		} else {
			mg.Samples = append(mg.Samples, float32(v))
		}
	}

	nlat := int(1 + (mg.MaxLatitude-mg.MinLatitude)/mg.LatLongStep)
	nlong := int(1 + (mg.MaxLongitude-mg.MinLongitude)/mg.LatLongStep)
	if len(mg.Samples) != nlat*nlong {
		panic(fmt.Sprintf("found %d magnetic grid samples, expected %d x %d = %d",
			len(mg.Samples), nlat, nlong, nlat*nlong))
	}

	return mg
}

func parseAdaptations() map[string]ERAMAdaptation {
	adaptations := make(map[string]ERAMAdaptation)

	r := util.LoadResource("adaptations.json")
	defer r.Close()
	if err := util.UnmarshalJSON(r, &adaptations); err != nil {
		fmt.Fprintf(os.Stderr, "adaptations.json: %v\n", err)
		os.Exit(1)
	}

	// Wire up names in the structs
	for artcc, adapt := range adaptations {
		adapt.ARTCC = artcc

		for fix, fixes := range adapt.CoordinationFixes {
			for i := range fixes {
				fixes[i].Name = fix
			}
		}

		adaptations[artcc] = adapt
	}

	return adaptations
}

func (mg *MagneticGrid) Lookup(p math.Point2LL) (float32, error) {
	if p[0] < mg.MinLongitude || p[0] > mg.MaxLongitude ||
		p[1] < mg.MinLatitude || p[1] > mg.MaxLatitude {
		return 0, fmt.Errorf("lookup point outside sampled grid")
	}

	nlat := int(1 + (mg.MaxLatitude-mg.MinLatitude)/mg.LatLongStep)
	nlong := int(1 + (mg.MaxLongitude-mg.MinLongitude)/mg.LatLongStep)

	// Round to nearest
	lat := min(int((p[1]-mg.MinLatitude)/mg.LatLongStep+0.5), nlat-1)
	long := min(int((p[0]-mg.MinLongitude)/mg.LatLongStep+0.5), nlong-1)

	// Note: we flip the sign
	return -mg.Samples[long+nlong*lat], nil
}

type MVA struct {
	MinimumLimit          int                      `xml:"minimumLimit"`
	MinimumLimitReference string                   `xml:"minimumLimitReference"`
	Proj                  *MVAHorizontalProjection `xml:"horizontalProjection"`
	Bounds                math.Extent2D
	ExteriorRing          [][2]float32
	InteriorRings         [][][2]float32
}

func (m *MVA) Inside(p [2]float32) bool {
	if !m.Bounds.Inside(p) {
		return false
	}
	if !math.PointInPolygon(p, m.ExteriorRing) {
		return false
	}
	for _, in := range m.InteriorRings {
		if math.PointInPolygon(p, in) {
			return false
		}
	}
	return true
}

type MVALinearRing struct {
	PosList string `xml:"posList"`
}

func (r MVALinearRing) Vertices() [][2]float32 {
	var v [][2]float32
	f := strings.Fields(r.PosList)
	if len(f)%2 != 0 {
		panic("odd number of floats?")
	}

	for i := 0; i < len(f); i += 2 {
		v0, err := strconv.ParseFloat(f[i], 32)
		if err != nil {
			panic(err)
		}
		v1, err := strconv.ParseFloat(f[i+1], 32)
		if err != nil {
			panic(err)
		}
		v = append(v, [2]float32{float32(v0), float32(v1)})
	}

	return v
}

type MVAExterior struct {
	LinearRing MVALinearRing `xml:"LinearRing"`
}

type MVAInterior struct {
	LinearRing MVALinearRing `xml:"LinearRing"`
}

type MVAPolygonPatch struct {
	Exterior  MVAExterior   `xml:"exterior"`
	Interiors []MVAInterior `xml:"interior"`
}

type MVAPatches struct {
	PolygonPatch MVAPolygonPatch `xml:"PolygonPatch"`
}

type MVASurface struct {
	Patches MVAPatches `xml:"patches"`
}

type MVAHorizontalProjection struct {
	Surface MVASurface `xml:"Surface"`
}

// To update the MVA data:
// % go run util/scrapemva.go # download the XML files
// % parallel zstd -19 {} ::: *xml
// % zip mva-fus3.zip *FUS3_*zst
// % mv mva*zip ~/vice/resources/
// % /bin/rm MVA_*zst MVA_*xml

func parseMVAs() map[string][]MVA {
	// The MVA files are stored in a zip file to avoid the overhead of
	// opening lots of files to read them in.
	z := util.LoadResourceBytes("mva-fus3.zip")
	zr, err := zip.NewReader(bytes.NewReader(z), int64(len(z)))
	if err != nil {
		panic(err)
	}

	type mvaTracon struct {
		TRACON string
		MVAs   []MVA
	}
	mvaChan := make(chan mvaTracon, len(zr.File))

	for _, f := range zr.File {
		// Launch a goroutine for each one so that we load them in
		// parallel.
		go func(f *zip.File) {
			r, err := f.Open()
			if err != nil {
				// Errors are panics since this all happens at startup time
				// with data that's fixed at release time.
				panic(err)
			}

			zr, err := zstd.NewReader(r)
			if err != nil {
				panic(err)
			}
			defer zr.Close()

			decoder := xml.NewDecoder(zr)

			var mvas []MVA
			tracon := ""
			for {
				// The full XML schema is fairly complex so rather than
				// declaring a ton of helper types to represent the full
				// nested complexity, we'll instead walk through until we
				// find the sections where the MVA altitudes and polygons
				// are defined.
				token, _ := decoder.Token()
				if token == nil {
					break
				}

				if se, ok := token.(xml.StartElement); ok {
					switch se.Name.Local {
					case "description":
						// The first <ns1:description> in the file will be
						// of the form ABE_MVA_FUS3_2022, which gives us
						// the name of the TRACON we've got (ABE, in that
						// case). Subsequent descriptions should all be
						// "MINIMUM VECTORING ALTITUDE (MVA)"
						var desc string
						if err := decoder.DecodeElement(&desc, &se); err != nil {
							panic(fmt.Sprintf("Error decoding element: %v", err))
						}

						if tracon == "" {
							var ok bool
							tracon, _, ok = strings.Cut(desc, "_")
							if !ok {
								panic(desc + ": unexpected description string")
							}
						} else if desc != "MINIMUM VECTORING ALTITUDE (MVA)" {
							panic(desc)
						}

					case "AirspaceVolume":
						var m MVA
						if err := decoder.DecodeElement(&m, &se); err != nil {
							panic(fmt.Sprintf("Error decoding element: %v", err))
						}

						// Parse the floats and initialize the rings
						patch := m.Proj.Surface.Patches.PolygonPatch
						m.ExteriorRing = patch.Exterior.LinearRing.Vertices()
						for _, in := range patch.Interiors {
							m.InteriorRings = append(m.InteriorRings, in.LinearRing.Vertices())
						}

						m.Proj = nil // Don't hold on to the strings

						// Initialize the bounding box
						m.Bounds = math.Extent2DFromPoints(m.ExteriorRing)

						mvas = append(mvas, m)
					}
				}
			}

			r.Close()

			mvaChan <- mvaTracon{TRACON: tracon, MVAs: mvas}
		}(f)
	}

	mvas := make(map[string][]MVA)
	for range zr.File {
		m := <-mvaChan
		mvas[m.TRACON] = m.MVAs
	}

	return mvas
}

func parseARTCCsAndTRACONs() (map[string]ARTCC, map[string]TRACON) {
	ar := util.LoadResource("artccs.json")
	defer ar.Close()
	var artccs map[string]ARTCC
	if err := util.UnmarshalJSON(ar, &artccs); err != nil {
		fmt.Fprintf(os.Stderr, "artccs.json: %v\n", err)
		os.Exit(1)
	}

	tr := util.LoadResource("tracons.json")
	defer tr.Close()
	var tracons map[string]TRACON
	if err := util.UnmarshalJSON(tr, &tracons); err != nil {
		fmt.Fprintf(os.Stderr, "tracons.json: %v\n", err)
		os.Exit(1)
	}

	// Validate that all of the TRACON ARTCCs are known.
	for name, tracon := range tracons {
		if _, ok := artccs[tracon.ARTCC]; !ok {
			panic(tracon.ARTCC + ": ARTCC unknown for TRACON " + name)
		}
	}

	return artccs, tracons
}

func parseAirspace(filename string) map[string][]AirspaceVolume {
	aj := util.LoadResource(filename)
	defer aj.Close()

	// These should match the definition in util/airspace.go
	type AirspaceLoop [][2]float32
	type Airspace struct {
		Bottom, Top int
		// First one is exterior; any additional ones are holes.
		Loops []AirspaceLoop
	}

	var airspace map[string][]Airspace
	if err := util.UnmarshalJSON(aj, &airspace); err != nil {
		panic(err)
	}

	// Uplift to vice's internal AirspaceVolume representation.
	convert := func(v [][2]float32) []math.Point2LL {
		return util.MapSlice(v, func(p [2]float32) math.Point2LL { return math.Point2LL(p) })
	}
	av := make(map[string][]AirspaceVolume)
	for name, as := range airspace {
		var vols []AirspaceVolume
		for _, a := range as {
			bounds := math.Extent2DFromPoints(a.Loops[0])

			id := name
			if len(id) > 7 {
				id = id[:7]
			}
			vol := AirspaceVolume{
				Id:            id,
				Description:   name,
				Type:          AirspaceVolumePolygon,
				Floor:         a.Bottom,
				Ceiling:       a.Top,
				Vertices:      convert(a.Loops[0]),
				PolygonBounds: &bounds,
			}
			for _, l := range a.Loops[1:] {
				vol.Holes = append(vol.Holes, convert(l))
			}
			vols = append(vols, vol)
		}
		av[name] = vols
	}

	return av
}

func (ap FAAAirport) ValidRunways() string {
	return strings.Join(util.MapSlice(ap.Runways, func(r Runway) string { return r.Id }), ", ")
}

func PrintCIFPRoutes(airport string) error {
	ap, ok := DB.Airports[airport]
	if !ok {
		return fmt.Errorf("%s: airport not present in database\n", airport)
	}

	fmt.Printf("STARs:\n")
	for _, s := range util.SortedMapKeys(ap.STARs) {
		ap.STARs[s].Print(s)
	}
	fmt.Printf("\nApproaches:\n")
	for _, appr := range util.SortedMapKeys(ap.Approaches) {
		fmt.Printf("%-5s: ", appr)
		for i, wp := range ap.Approaches[appr].Waypoints {
			if i > 0 {
				fmt.Printf("       ")
			}
			fmt.Println(wp.Encode())
		}
	}
	return nil
}

///////////////////////////////////////////////////////////////////////////
// TFRs

// TFR represents an FAA-issued temporary flight restriction.
type TFR struct {
	ARTCC     string
	Type      string // VIP, SECURITY, EVENT, etc.
	LocalName string // Short string summarizing it.
	Effective time.Time
	Expire    time.Time
	Points    [][]math.Point2LL // One or more line loops defining its extent.
}

// TFRCache stores active TFRs that have been retrieved previously; we save
// it out on the config so that we don't download all of them each time vice is launched.
type TFRCache struct {
	TFRs map[string]TFR // URL -> TFR
	ch   chan map[string]TFR
}

func MakeTFRCache() TFRCache {
	return TFRCache{
		TFRs: make(map[string]TFR),
	}
}

// UpdateAsync kicks off an update of the TFRCache; it runs asynchronously
// with synchronization happening when Sync or TFRsForTRACON is called.
func (t *TFRCache) UpdateAsync(lg *log.Logger) {
	if t.ch != nil {
		return
	}
	t.ch = make(chan map[string]TFR)
	go fetchTFRs(util.DuplicateMap(t.TFRs), t.ch, lg)
}

// Sync synchronizes the cache, adding any newly-downloaded TFRs.  It
// returns after the given timeout passes if we haven't gotten results back
// yet.
func (t *TFRCache) Sync(timeout time.Duration, lg *log.Logger) {
	if t.ch != nil {
		select {
		case t.TFRs = <-t.ch:
			t.ch = nil
		case <-time.After(timeout):
			lg.Warn("TFR fetch timed out")
		}
	}
}

// TFRsForTRACON returns all TFRs that apply to the given TRACON.  (It
// currently return all of the ones for the TRACON's ARTCC, which is
// overkill; we should probably cull them based on distance to the center
// of the TRACON.)
func (t *TFRCache) TFRsForTRACON(tracon string, lg *log.Logger) []TFR {
	t.Sync(3*time.Second, lg)

	if tr, ok := DB.TRACONs[tracon]; !ok {
		return nil
	} else {
		var tfrs []TFR
		for _, url := range util.SortedMapKeys(t.TFRs) {
			if tfr := t.TFRs[url]; tfr.ARTCC == tr.ARTCC {
				tfrs = append(tfrs, tfr)
			}
		}
		return tfrs
	}
}

type TFRListJSON struct {
	Notam_id string `json:"notam_id"`
}

// Returns the URLs to all of the XML-formatted TFRs from the tfr.faa.gov website.
func allTFRUrls(lg *log.Logger) []string {
	lg.Infof("Fetching TFR URLs")

	// Try to look legit.
	c := colly.NewCollector(
		colly.UserAgent("Mozilla/5.0 (Macintosh; Intel Mac OS X 10_15_7) AppleWebKit/605.1.15 (KHTML, like Gecko) Version/17.2 Safari/605.1.15"))

	c.OnRequest(func(r *colly.Request) {
		r.Headers.Set("Access-Control-Allow-Origin", "*")
		r.Headers.Set("Accept", "*/*")
		r.Headers.Set("Sec-Fetch-Site", "same-origin")
		r.Headers.Set("Accept-Language", "en-US,en;q=0.9")
		r.Headers.Set("Accept-Encoding", "gzip, deflate, br")
		r.Headers.Set("Sec-Fetch-Mode", "cors")
		r.Headers.Set("Access-Control-Allow-Credentials", "true")
		r.Headers.Set("Connection", "keep-alive")
		r.Headers.Set("Sec-Fetch-Dest", "empty")
	})

	var tfr_url_list []TFRListJSON
	var urls []string

	// This is still somewhat brittle. In a mind bending design choice the FAAs JSON link
	// (https://tfr.faa.gov/tfr3/export/json) is assembled via javascript and not an actual
	// exported json. The URL below is called by the javascript and gets the the list of current NOTAM IDs
	// We then assume the same URL scheme for NOTAM details (https://tfr.faa.gov/download/detail_${NOTAM_ID}.xml)
	// and fetch the data from there...which is actually XML...for now....

	c.OnResponse(func(r *colly.Response) {
		lg.Infof("TFR json: %s", string(r.Body))
		json.Unmarshal([]byte(r.Body), &tfr_url_list)

		for _, tfr_url := range tfr_url_list {
			id := strings.Replace(tfr_url.Notam_id, "/", "_", -1)
			url := "https://tfr.faa.gov/download/detail_" + id + ".xml"
			urls = append(urls, url)
		}
	})

	c.OnError(func(r *colly.Response, err error) {
		lg.Errorf("Error fetching TFRs: %s", err)
	})

	c.Visit("https://tfr.faa.gov/tfrapi/exportTfrList")

	return slices.Compact(urls)
}

// fetchTFRs runs in a goroutine and asynchronously downloads the TFRs from
// the FAA website, converts them to the TFR struct, and then sends the
// result on the provided chan when done.
func fetchTFRs(tfrs map[string]TFR, ch chan<- map[string]TFR, lg *log.Logger) {
	// Semaphore to limit to 4 concurrent requests.
	sem := make(chan interface{}, 4)
	defer func() { close(sem) }()

	type TFROrError struct {
		URL string
		TFR TFR
		err error
	}
	fetched := make(chan TFROrError, len(tfrs))
	defer func() { close(fetched) }()

	// fetch fetches a single TFR and converts it.
	fetch := func(url string) {
		// Acquire the semaphore.
		sem <- nil
		defer func() { <-sem }()

		result := TFROrError{URL: url}
		resp, err := http.Get(url)
		if err != nil {
			result.err = err
		} else {
			defer resp.Body.Close()
			result.TFR, result.err = decodeTFRXML(url, resp.Body, lg)
		}
		fetched <- result
	}

	// Launch a goroutine to fetch each one that we don't already have
	// downloaded.
	urls := allTFRUrls(lg)
	launched := 0
	for _, url := range urls {
		if _, ok := tfrs[url]; !ok {
			go fetch(url)
			launched++
		}
	}

	// Harvest the fetched results.
	for launched > 0 {
		result := <-fetched
		if result.err != nil {
			lg.Warnf("%s: %v", result.URL, result.err)
		} else {
			tfrs[result.URL] = result.TFR
		}
		launched--
	}

	// Cull stale TFRs.
	for url := range tfrs {
		// It's no longer on the FAA site.
		if !slices.Contains(urls, url) {
			delete(tfrs, url)
		}
	}

	ch <- tfrs
	close(ch)
}

var tfrTypes = map[string]string{
	"91.137": "HAZARDS",
	"91.138": "HI HAZARDS",
	"91.141": "VIP",
	"91.143": "SPACE OPS",
	"91.145": "EVENT",
	"99.7":   "SECURITY",
}

// XNOTAMUpdate was generated 2024-09-23 07:39:34 by
// https://xml-to-go.github.io/, using https://github.com/miku/zek. Then
// manually chopped down to the parts we care about...
type XNOTAMUpdate struct {
	Group struct {
		Add struct {
			Not struct {
				NotUid struct {
					TxtLocalName string `xml:"txtLocalName"`
				} `xml:"NotUid"`
				DateEffective          string `xml:"dateEffective"`
				DateExpire             string `xml:"dateExpire"`
				CodeTimeZone           string `xml:"codeTimeZone"`
				CodeExpirationTimeZone string `xml:"codeExpirationTimeZone"`
				CodeFacility           string `xml:"codeFacility"`
				TfrNot                 struct {
					CodeType     string `xml:"codeType"`
					TFRAreaGroup []struct {
						AbdMergedArea struct {
							Avx []struct {
								Text      string `xml:",chardata"`
								CodeDatum string `xml:"codeDatum"`
								CodeType  string `xml:"codeType"`
								GeoLat    string `xml:"geoLat"`
								GeoLong   string `xml:"geoLong"`
							} `xml:"Avx"`
						} `xml:"abdMergedArea"`
					} `xml:"TFRAreaGroup"`
				} `xml:"TfrNot"`
			} `xml:"Not"`
		} `xml:"Add"`
	} `xml:"Group"`
}

// decodeTFRXML takes an XML-formatted TFR and converts it to our struct.
func decodeTFRXML(url string, r io.Reader, lg *log.Logger) (TFR, error) {
	var tfr TFR
	var xmlTFR XNOTAMUpdate
	dec := xml.NewDecoder(r)
	if err := dec.Decode(&xmlTFR); err != nil {
		return tfr, err
	}

	notam := xmlTFR.Group.Add.Not
	tfr.ARTCC = notam.CodeFacility
	tfr.Type = tfrTypes[notam.TfrNot.CodeType]
	tfr.LocalName = notam.NotUid.TxtLocalName

	// Attempt to parse a time; these come to us as a pair of strings,
	// sometimes misformatted.
	parseTime := func(date, zone string) (time.Time, error) {
		if zone == "" {
			zone = "UTC"
		}
		return time.Parse("2006-01-02T15:04:05 MST", date+" "+zone)
	}

	// Since the provided times are often bogus, patch them up so that they
	// are currently active if we couldn't get the times.
	var err error
	tfr.Effective, err = parseTime(notam.DateEffective, notam.CodeTimeZone)
	if err != nil {
		tfr.Effective = time.Now()
		lg.Warnf("%s: %v", url, err)
	}
	tfr.Expire, err = parseTime(notam.DateExpire, notam.CodeExpirationTimeZone)
	if err != nil {
		tfr.Expire = time.Now().Add(10 * 365 * 24 * time.Hour)
		lg.Warnf("%s: %v", url, err)
	}

	// The extent is given as one or more line loops.
	for _, group := range notam.TfrNot.TFRAreaGroup {
		var pts []math.Point2LL
		for _, pt := range group.AbdMergedArea.Avx {
			if len(pt.GeoLat) == 0 || len(pt.GeoLong) == 0 {
				continue
			}
			pf := func(s string) (float32, error) {
				var v float64
				v, err = strconv.ParseFloat(s[:len(s)-1], 32)
				if err != nil {
					return float32(v), err
				}
				neg := s[len(s)-1] == 'S' || s[len(s)-1] == 'W'
				if neg {
					v = -v
				}

				if v < -180 || v > 360 {
					return 0, fmt.Errorf("invalid lat/long coordinate %q -> %f", s, v)
				}
				return float32(v), nil
			}

			var p math.Point2LL
			p[0], err = pf(pt.GeoLong)
			if err != nil {
				lg.Warnf("%s: %v", url, err)
				continue
			}
			p[1], err = pf(pt.GeoLat)
			if err != nil {
				lg.Warnf("%s: %v", url, err)
				continue
			}
			pts = append(pts, p)
		}
		if len(pts) > 0 {
			tfr.Points = append(tfr.Points, pts)
		}
	}

	return tfr, nil
}

///////////////////////////////////////////////////////////////////////////

// CWTApproachSeparation returns the required separation between aircraft of the two
// given CWT categories. If 0 is returned, minimum radar separation should be used.
func CWTApproachSeparation(front, back string) float32 {
	if len(front) != 1 || (front[0] < 'A' && front[0] > 'I') {
		return 10
	}
	if len(back) != 1 || (back[0] < 'A' && back[0] > 'I') {
		return 10
	}

	f, b := front[0]-'A', back[0]-'A'

	// 7110.126B TBL 5-5-2
	cwtOnApproachLookUp := [9][9]float32{ // [front][back]
		{0, 5, 6, 6, 7, 7, 7, 8, 8},       // Behind A
		{0, 3, 4, 4, 5, 5, 5, 5, 6},       // Behind B
		{0, 0, 0, 0, 3.5, 3.5, 3.5, 5, 6}, // Behind C
		{0, 3, 4, 4, 5, 5, 5, 6, 6},       // Behind D
		{0, 0, 0, 0, 0, 0, 0, 0, 4},       // Behind E
		{0, 0, 0, 0, 0, 0, 0, 0, 4},       // Behind F
		{0, 0, 0, 0, 0, 0, 0, 0, 0},       // Behind G
		{0, 0, 0, 0, 0, 0, 0, 0, 0},       // Behind H
		{0, 0, 0, 0, 0, 0, 0, 0, 0},       // Behind I
	}
	return cwtOnApproachLookUp[f][b]
}

// CWTDirectlyBehindSeparation returns the required separation between
// aircraft of the two given CWT categories. If 0 is returned, minimum
// radar separation should be used.
func CWTDirectlyBehindSeparation(front, back string) float32 {
	if len(front) != 1 || (front[0] < 'A' && front[0] > 'I') {
		return 10
	}
	if len(back) != 1 || (back[0] < 'A' && back[0] > 'I') {
		return 10
	}

	f, b := front[0]-'A', back[0]-'A'

	// 7110.126B TBL 5-5-1
	cwtBehindLookup := [9][9]float32{ // [front][back]
		{0, 5, 6, 6, 7, 7, 7, 8, 8},       // Behind A
		{0, 3, 4, 4, 5, 5, 5, 5, 5},       // Behind B
		{0, 0, 0, 0, 3.5, 3.5, 3.5, 5, 5}, // Behind C
		{0, 3, 4, 4, 5, 5, 5, 5, 5},       // Behind D
		{0, 0, 0, 0, 0, 0, 0, 0, 4},       // Behind E
		{0, 0, 0, 0, 0, 0, 0, 0, 0},       // Behind F
		{0, 0, 0, 0, 0, 0, 0, 0, 0},       // Behind G
		{0, 0, 0, 0, 0, 0, 0, 0, 0},       // Behind H
		{0, 0, 0, 0, 0, 0, 0, 0, 0},       // Behind I
	}
	return cwtBehindLookup[f][b]
}

func inAirspace(airspace map[string][]AirspaceVolume, p math.Point2LL, alt int) bool {
	for _, vols := range airspace {
		if slices.ContainsFunc(vols, func(vol AirspaceVolume) bool {
			return vol.Inside(p, alt)
		}) {
			return true
		}
	}
	return false
}

func InBravoAirspace(p math.Point2LL, alt int) bool {
	return inAirspace(DB.BravoAirspace, p, alt)
}

func UnderBravoShelf(grid *AirspaceGrid, p math.Point2LL, alt int) bool {
	if grid == nil {
		return false
	}
	return grid.Below(p, alt)
}

func InCharlieAirspace(p math.Point2LL, alt int) bool {
	return inAirspace(DB.CharlieAirspace, p, alt)
}

func InDeltaAirspace(p math.Point2LL, alt int) bool {
	return inAirspace(DB.DeltaAirspace, p, alt)
}

///////////////////////////////////////////////////////////////////////////
// AirspaceGrid

// AirspaceGrid organizes AirspaceVolume definitions and provides efficient in volume tests via
// a grid in lat-long space that records which of a potentially large set of volumes overlap
// grid cells. Grid cells are initialized on demand rather than upfront, which saves storage
type AirspaceGrid struct {
	volumes []*AirspaceVolume
	entries map[[2]int][]*AirspaceVolume
}

func MakeAirspaceGrid(v []*AirspaceVolume) *AirspaceGrid {
	return &AirspaceGrid{
		volumes: slices.Clone(v),
		entries: make(map[[2]int][]*AirspaceVolume),
	}
}

func (g *AirspaceGrid) getEntries(p math.Point2LL) []*AirspaceVolume {
	// Quantize coordinates to grid; roughly 6nm resolution (at least in
	// latitude...)
	pq := [2]int{int(10 * p[0]), int(10 * p[1])}

	if vols, ok := g.entries[pq]; ok {
		return vols
	} else {
		// Center of the grid cell
		pc := math.Point2LL{(float32(pq[0]) + 0.5) / 10, (float32(pq[1]) + 0.5) / 10}

		vols := util.FilterSlice(g.volumes, func(v *AirspaceVolume) bool {
			// Assumes both polygonal and an initialized PolygonBounds...
			// The distance check has some slop in it just so we can be
			// lazy about thinking about rounding in the grid quantization.
			return math.NMDistance2LL(v.PolygonBounds.ClosestPointInBox(pc), pc) < 10
		})
		g.entries[pq] = vols
		return vols
	}
}

func (g *AirspaceGrid) Inside(p math.Point2LL, alt int) bool {
	for _, vol := range g.getEntries(p) {
		if vol.Inside(p, alt) {
			return true
		}
	}
	return false
}

func (g *AirspaceGrid) Below(p math.Point2LL, alt int) bool {
	for _, vol := range g.getEntries(p) {
		if vol.Below(p, alt) {
			return true
		}
	}
	return false
}<|MERGE_RESOLUTION|>--- conflicted
+++ resolved
@@ -200,9 +200,6 @@
 	Count int
 }
 
-<<<<<<< HEAD
-func InitDB() {
-=======
 // baseApproachSpeed returns a reasonable final approach speed for this
 // aircraft type. If landing speed is available, a small buffer above that
 // speed is used. Otherwise V2 or a default is returned.
@@ -240,8 +237,7 @@
 	return ap.baseApproachSpeed() + additive
 }
 
-func init() {
->>>>>>> 23aa9f54
+func InitDB() {
 	db := &StaticDatabase{}
 
 	var wg sync.WaitGroup
