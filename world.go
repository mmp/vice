--- conflicted
+++ resolved
@@ -105,37 +105,7 @@
 	w.METAR = DuplicateMap(other.METAR)
 	w.Controllers = DuplicateMap(other.Controllers)
 	w.MultiControllers = DuplicateMap(other.MultiControllers)
-<<<<<<< HEAD
-	w.SimIsPaused = other.SimIsPaused
-	w.SimRate = other.SimRate
-	w.SimName = other.SimName
-	w.SimDescription = other.SimDescription
-	w.SimTime = other.SimTime
-	w.MagneticVariation = other.MagneticVariation
-	w.NmPerLongitude = other.NmPerLongitude
-	w.Airports = other.Airports
-	w.Fixes = other.Fixes
-	w.PrimaryAirport = other.PrimaryAirport
-	w.RadarSites = other.RadarSites
-	w.Center = other.Center
-	w.Range = other.Range
-	w.DefaultMaps = other.DefaultMaps
-	w.STARSMaps = other.STARSMaps
-	w.InhibitCAVolumes = other.InhibitCAVolumes
-	w.Wind = other.Wind
-	w.Callsign = other.Callsign
-	w.ApproachAirspace = other.ApproachAirspace
-	w.DepartureAirspace = other.DepartureAirspace
-	w.DepartureRunways = other.DepartureRunways
-	w.ArrivalRunways = other.ArrivalRunways
-	w.Scratchpads = other.Scratchpads
-	w.ArrivalGroups = other.ArrivalGroups
-	w.TotalDepartures = other.TotalDepartures
-	w.TotalArrivals = other.TotalArrivals
-	w.STARSFacilityAdaptation = other.STARSFacilityAdaptation
 	w.ERAMComputers = other.ERAMComputers
-=======
->>>>>>> 4416d2c1
 }
 
 func (w *World) GetWindVector(p Point2LL, alt float32) Point2LL {
